/*****************************************************************************

Copyright (c) 1997, 2017, Oracle and/or its affiliates. All Rights Reserved.
Copyright (c) 2013, 2022, MariaDB Corporation.

This program is free software; you can redistribute it and/or modify it under
the terms of the GNU General Public License as published by the Free Software
Foundation; version 2 of the License.

This program is distributed in the hope that it will be useful, but WITHOUT
ANY WARRANTY; without even the implied warranty of MERCHANTABILITY or FITNESS
FOR A PARTICULAR PURPOSE. See the GNU General Public License for more details.

You should have received a copy of the GNU General Public License along with
this program; if not, write to the Free Software Foundation, Inc.,
51 Franklin Street, Fifth Floor, Boston, MA 02110-1335 USA

*****************************************************************************/

/**************************************************//**
@file log/log0recv.cc
Recovery

Created 9/20/1997 Heikki Tuuri
*******************************************************/

#include "univ.i"

#include <map>
#include <string>
#include <my_service_manager.h>

#include "log0recv.h"

#ifdef HAVE_MY_AES_H
#include <my_aes.h>
#endif

#include "log0crypt.h"
#include "mem0mem.h"
#include "buf0buf.h"
#include "buf0dblwr.h"
#include "buf0flu.h"
#include "mtr0mtr.h"
#include "mtr0log.h"
#include "page0page.h"
#include "page0cur.h"
#include "trx0undo.h"
#include "ibuf0ibuf.h"
#include "trx0undo.h"
#include "trx0rec.h"
#include "fil0fil.h"
#include "buf0rea.h"
#include "srv0srv.h"
#include "srv0start.h"
#include "fil0pagecompress.h"
#include "log.h"

/** The recovery system */
recv_sys_t	recv_sys;
/** TRUE when recv_init_crash_recovery() has been called. */
bool	recv_needed_recovery;
#ifdef UNIV_DEBUG
/** TRUE if writing to the redo log (mtr_commit) is forbidden.
Protected by log_sys.mutex. */
bool	recv_no_log_write = false;
#endif /* UNIV_DEBUG */

/** TRUE if buf_page_is_corrupted() should check if the log sequence
number (FIL_PAGE_LSN) is in the future.  Initially FALSE, and set by
recv_recovery_from_checkpoint_start(). */
bool	recv_lsn_checks_on;

/** If the following is TRUE, the buffer pool file pages must be invalidated
after recovery and no ibuf operations are allowed; this becomes TRUE if
the log record hash table becomes too full, and log records must be merged
to file pages already before the recovery is finished: in this case no
ibuf operations are allowed, as they could modify the pages read in the
buffer pool before the pages have been recovered to the up-to-date state.

true means that recovery is running and no operations on the log file
are allowed yet: the variable name is misleading. */
bool	recv_no_ibuf_operations;

/** The maximum lsn we see for a page during the recovery process. If this
is bigger than the lsn we are able to scan up to, that is an indication that
the recovery failed and the database may be corrupt. */
static lsn_t	recv_max_page_lsn;

/** Stored physical log record */
struct log_phys_t : public log_rec_t
{
  /** start LSN of the mini-transaction (not necessarily of this record) */
  const lsn_t start_lsn;
private:
  /** @return the start of length and data */
  const byte *start() const
  {
    return my_assume_aligned<sizeof(size_t)>
      (reinterpret_cast<const byte*>(&start_lsn + 1));
  }
  /** @return the start of length and data */
  byte *start()
  { return const_cast<byte*>(const_cast<const log_phys_t*>(this)->start()); }
  /** @return the length of the following record */
  uint16_t len() const { uint16_t i; memcpy(&i, start(), 2); return i; }

  /** @return start of the log records */
  byte *begin() { return start() + 2; }
  /** @return end of the log records */
  byte *end() { byte *e= begin() + len(); ut_ad(!*e); return e; }
public:
  /** @return start of the log records */
  const byte *begin() const { return const_cast<log_phys_t*>(this)->begin(); }
  /** @return end of the log records */
  const byte *end() const { return const_cast<log_phys_t*>(this)->end(); }

  /** Determine the allocated size of the object.
  @param len  length of recs, excluding terminating NUL byte
  @return the total allocation size */
  static inline size_t alloc_size(size_t len);

  /** Constructor.
  @param start_lsn start LSN of the mini-transaction
  @param lsn  mtr_t::commit_lsn() of the mini-transaction
  @param recs the first log record for the page in the mini-transaction
  @param size length of recs, in bytes, excluding terminating NUL byte */
  log_phys_t(lsn_t start_lsn, lsn_t lsn, const byte *recs, size_t size) :
    log_rec_t(lsn), start_lsn(start_lsn)
  {
    ut_ad(start_lsn);
    ut_ad(start_lsn < lsn);
    const uint16_t len= static_cast<uint16_t>(size);
    ut_ad(len == size);
    memcpy(start(), &len, 2);
    reinterpret_cast<byte*>(memcpy(begin(), recs, size))[size]= 0;
  }

  /** Append a record to the log.
  @param recs  log to append
  @param size  size of the log, in bytes */
  void append(const byte *recs, size_t size)
  {
    ut_ad(start_lsn < lsn);
    uint16_t l= len();
    reinterpret_cast<byte*>(memcpy(end(), recs, size))[size]= 0;
    l= static_cast<uint16_t>(l + size);
    memcpy(start(), &l, 2);
  }

  /** Apply an UNDO_APPEND record.
  @see mtr_t::undo_append()
  @param block   undo log page
  @param data    undo log record
  @param len     length of the undo log record
  @return whether the operation failed (inconcistency was noticed) */
  static bool undo_append(const buf_block_t &block, const byte *data,
                          size_t len)
  {
    ut_ad(len > 2);
    byte *free_p= my_assume_aligned<2>
      (TRX_UNDO_PAGE_HDR + TRX_UNDO_PAGE_FREE + block.page.frame);
    const uint16_t free= mach_read_from_2(free_p);
    if (UNIV_UNLIKELY(free < TRX_UNDO_PAGE_HDR + TRX_UNDO_PAGE_HDR_SIZE ||
                      free + len + 6 >= srv_page_size - FIL_PAGE_DATA_END))
    {
      ib::error() << "Not applying UNDO_APPEND due to corruption on "
                  << block.page.id();
      return true;
    }

    byte *p= block.page.frame + free;
    mach_write_to_2(free_p, free + 4 + len);
    memcpy(p, free_p, 2);
    p+= 2;
    memcpy(p, data, len);
    p+= len;
    mach_write_to_2(p, free);
    return false;
  }

  /** Check an OPT_PAGE_CHECKSUM record.
  @see mtr_t::page_checksum()
  @param block   buffer page
  @param l       pointer to checksum
  @return whether an unrecoverable mismatch was found */
  static bool page_checksum(const buf_block_t &block, const byte *l)
  {
    size_t size;
    const byte *page= block.page.zip.data;
    if (UNIV_LIKELY_NULL(page))
      size= (UNIV_ZIP_SIZE_MIN >> 1) << block.page.zip.ssize;
    else
    {
      page= block.page.frame;
      size= srv_page_size;
    }
    if (UNIV_LIKELY(my_crc32c(my_crc32c(my_crc32c(0, page + FIL_PAGE_OFFSET,
                                                  FIL_PAGE_LSN -
                                                  FIL_PAGE_OFFSET),
                                        page + FIL_PAGE_TYPE, 2),
                              page + FIL_PAGE_SPACE_ID,
                              size - (FIL_PAGE_SPACE_ID + 8)) ==
                    mach_read_from_4(l)))
      return false;

    ib::error() << "OPT_PAGE_CHECKSUM mismatch on " << block.page.id();
    return !srv_force_recovery;
  }

  /** The status of apply() */
  enum apply_status {
    /** The page was not affected */
    APPLIED_NO= 0,
    /** The page was modified */
    APPLIED_YES,
    /** The page was modified, affecting the encryption parameters */
    APPLIED_TO_ENCRYPTION,
    /** The page was modified, affecting the tablespace header */
    APPLIED_TO_FSP_HEADER,
    /** The page was found to be corrupted */
    APPLIED_CORRUPTED,
  };

  /** Apply log to a page frame.
  @param[in,out] block         buffer block
  @param[in,out] last_offset   last byte offset, for same_page records
  @return whether any log was applied to the page */
  apply_status apply(const buf_block_t &block, uint16_t &last_offset) const
  {
    const byte * const recs= begin();
    byte *const frame= block.page.zip.data
      ? block.page.zip.data : block.page.frame;
    const size_t size= block.physical_size();
    apply_status applied= APPLIED_NO;

    for (const byte *l= recs;;)
    {
      const byte b= *l++;
      if (!b)
        return applied;
      ut_ad((b & 0x70) != RESERVED);
      size_t rlen= b & 0xf;
      if (!rlen)
      {
        const size_t lenlen= mlog_decode_varint_length(*l);
        const uint32_t addlen= mlog_decode_varint(l);
        ut_ad(addlen != MLOG_DECODE_ERROR);
        rlen= addlen + 15 - lenlen;
        l+= lenlen;
      }
      if (!(b & 0x80))
      {
        /* Skip the page identifier. It has already been validated. */
        size_t idlen= mlog_decode_varint_length(*l);
        ut_ad(idlen <= 5);
        ut_ad(idlen < rlen);
        ut_ad(mlog_decode_varint(l) == block.page.id().space());
        l+= idlen;
        rlen-= idlen;
        idlen= mlog_decode_varint_length(*l);
        ut_ad(idlen <= 5);
        ut_ad(idlen <= rlen);
        ut_ad(mlog_decode_varint(l) == block.page.id().page_no());
        l+= idlen;
        rlen-= idlen;
        last_offset= 0;
      }

      switch (b & 0x70) {
      case FREE_PAGE:
        ut_ad(last_offset == 0);
        goto next_not_same_page;
      case INIT_PAGE:
        if (UNIV_LIKELY(rlen == 0))
        {
          memset_aligned<UNIV_ZIP_SIZE_MIN>(frame, 0, size);
          mach_write_to_4(frame + FIL_PAGE_OFFSET, block.page.id().page_no());
          memset_aligned<8>(FIL_PAGE_PREV + frame, 0xff, 8);
          mach_write_to_4(frame + FIL_PAGE_SPACE_ID, block.page.id().space());
          last_offset= FIL_PAGE_TYPE;
      next_after_applying:
          if (applied == APPLIED_NO)
            applied= APPLIED_YES;
        }
        else
        {
      record_corrupted:
          if (!srv_force_recovery)
          {
            recv_sys.set_corrupt_log();
            return applied;
          }
      next_not_same_page:
          last_offset= 1; /* the next record must not be same_page  */
        }
        l+= rlen;
        continue;
      case OPTION:
        ut_ad(rlen == 5);
        ut_ad(*l == OPT_PAGE_CHECKSUM);
        if (page_checksum(block, l + 1))
        {
page_corrupted:
          sql_print_error("InnoDB: Set innodb_force_recovery=1"
                          " to ignore corruption.");
          return APPLIED_CORRUPTED;
        }
        goto next_after_applying;
      }

      ut_ad(mach_read_from_4(frame + FIL_PAGE_OFFSET) ==
            block.page.id().page_no());
      ut_ad(mach_read_from_4(frame + FIL_PAGE_SPACE_ID) ==
            block.page.id().space());
      ut_ad(last_offset <= 1 || last_offset > 8);
      ut_ad(last_offset <= size);

      switch (b & 0x70) {
      case EXTENDED:
        if (UNIV_UNLIKELY(block.page.id().page_no() < 3 ||
                          block.page.zip.ssize))
          goto record_corrupted;
        static_assert(INIT_ROW_FORMAT_REDUNDANT == 0, "compatiblity");
        static_assert(INIT_ROW_FORMAT_DYNAMIC == 1, "compatibility");
        if (UNIV_UNLIKELY(!rlen))
          goto record_corrupted;
        switch (const byte subtype= *l) {
          uint8_t ll;
          size_t prev_rec, hdr_size;
        default:
          goto record_corrupted;
        case INIT_ROW_FORMAT_REDUNDANT:
        case INIT_ROW_FORMAT_DYNAMIC:
          if (UNIV_UNLIKELY(rlen != 1))
            goto record_corrupted;
          page_create_low(&block, *l != INIT_ROW_FORMAT_REDUNDANT);
          break;
        case UNDO_INIT:
          if (UNIV_UNLIKELY(rlen != 1))
            goto record_corrupted;
          trx_undo_page_init(block);
          break;
        case UNDO_APPEND:
          if (UNIV_UNLIKELY(rlen <= 3))
            goto record_corrupted;
          if (undo_append(block, ++l, --rlen) && !srv_force_recovery)
            goto page_corrupted;
          break;
        case INSERT_HEAP_REDUNDANT:
        case INSERT_REUSE_REDUNDANT:
        case INSERT_HEAP_DYNAMIC:
        case INSERT_REUSE_DYNAMIC:
          if (UNIV_UNLIKELY(rlen < 2))
            goto record_corrupted;
          rlen--;
          ll= mlog_decode_varint_length(*++l);
          if (UNIV_UNLIKELY(ll > 3 || ll >= rlen))
            goto record_corrupted;
          prev_rec= mlog_decode_varint(l);
          ut_ad(prev_rec != MLOG_DECODE_ERROR);
          rlen-= ll;
          l+= ll;
          ll= mlog_decode_varint_length(*l);
          static_assert(INSERT_HEAP_REDUNDANT == 4, "compatibility");
          static_assert(INSERT_REUSE_REDUNDANT == 5, "compatibility");
          static_assert(INSERT_HEAP_DYNAMIC == 6, "compatibility");
          static_assert(INSERT_REUSE_DYNAMIC == 7, "compatibility");
          if (subtype & 2)
          {
            size_t shift= 0;
            if (subtype & 1)
            {
              if (UNIV_UNLIKELY(ll > 3 || ll >= rlen))
                goto record_corrupted;
              shift= mlog_decode_varint(l);
              ut_ad(shift != MLOG_DECODE_ERROR);
              rlen-= ll;
              l+= ll;
              ll= mlog_decode_varint_length(*l);
            }
            if (UNIV_UNLIKELY(ll > 3 || ll >= rlen))
              goto record_corrupted;
            size_t enc_hdr_l= mlog_decode_varint(l);
            ut_ad(enc_hdr_l != MLOG_DECODE_ERROR);
            rlen-= ll;
            l+= ll;
            ll= mlog_decode_varint_length(*l);
            if (UNIV_UNLIKELY(ll > 2 || ll >= rlen))
              goto record_corrupted;
            size_t hdr_c= mlog_decode_varint(l);
            ut_ad(hdr_c != MLOG_DECODE_ERROR);
            rlen-= ll;
            l+= ll;
            ll= mlog_decode_varint_length(*l);
            if (UNIV_UNLIKELY(ll > 3 || ll > rlen))
              goto record_corrupted;
            size_t data_c= mlog_decode_varint(l);
            ut_ad(data_c != MLOG_DECODE_ERROR);
            rlen-= ll;
            l+= ll;
            if (page_apply_insert_dynamic(block, subtype & 1, prev_rec,
                                          shift, enc_hdr_l, hdr_c, data_c,
                                          l, rlen) && !srv_force_recovery)
              goto page_corrupted;
          }
          else
          {
            if (UNIV_UNLIKELY(ll > 2 || ll >= rlen))
              goto record_corrupted;
            size_t header= mlog_decode_varint(l);
            ut_ad(header != MLOG_DECODE_ERROR);
            rlen-= ll;
            l+= ll;
            ll= mlog_decode_varint_length(*l);
            if (UNIV_UNLIKELY(ll > 2 || ll >= rlen))
              goto record_corrupted;
            size_t hdr_c= mlog_decode_varint(l);
            ut_ad(hdr_c != MLOG_DECODE_ERROR);
            rlen-= ll;
            l+= ll;
            ll= mlog_decode_varint_length(*l);
            if (UNIV_UNLIKELY(ll > 2 || ll > rlen))
              goto record_corrupted;
            size_t data_c= mlog_decode_varint(l);
            rlen-= ll;
            l+= ll;
            if (page_apply_insert_redundant(block, subtype & 1, prev_rec,
                                            header, hdr_c, data_c,
                                            l, rlen) && !srv_force_recovery)
              goto page_corrupted;
          }
          break;
        case DELETE_ROW_FORMAT_REDUNDANT:
          if (UNIV_UNLIKELY(rlen < 2 || rlen > 4))
            goto record_corrupted;
          rlen--;
          ll= mlog_decode_varint_length(*++l);
          if (UNIV_UNLIKELY(ll != rlen))
            goto record_corrupted;
          if (page_apply_delete_redundant(block, mlog_decode_varint(l)) &&
              !srv_force_recovery)
            goto page_corrupted;
          break;
        case DELETE_ROW_FORMAT_DYNAMIC:
          if (UNIV_UNLIKELY(rlen < 2))
            goto record_corrupted;
          rlen--;
          ll= mlog_decode_varint_length(*++l);
          if (UNIV_UNLIKELY(ll > 3 || ll >= rlen))
            goto record_corrupted;
          prev_rec= mlog_decode_varint(l);
          ut_ad(prev_rec != MLOG_DECODE_ERROR);
          rlen-= ll;
          l+= ll;
          ll= mlog_decode_varint_length(*l);
          if (UNIV_UNLIKELY(ll > 2 || ll >= rlen))
            goto record_corrupted;
          hdr_size= mlog_decode_varint(l);
          ut_ad(hdr_size != MLOG_DECODE_ERROR);
          rlen-= ll;
          l+= ll;
          ll= mlog_decode_varint_length(*l);
          if (UNIV_UNLIKELY(ll > 3 || ll != rlen))
            goto record_corrupted;
          if (page_apply_delete_dynamic(block, prev_rec, hdr_size,
                                        mlog_decode_varint(l)) &&
              !srv_force_recovery)
            goto page_corrupted;
          break;
        }
        last_offset= FIL_PAGE_TYPE;
        goto next_after_applying;
      case WRITE:
      case MEMSET:
      case MEMMOVE:
        if (UNIV_UNLIKELY(last_offset == 1))
          goto record_corrupted;
        const size_t olen= mlog_decode_varint_length(*l);
        if (UNIV_UNLIKELY(olen >= rlen) || UNIV_UNLIKELY(olen > 3))
          goto record_corrupted;
        const uint32_t offset= mlog_decode_varint(l);
        ut_ad(offset != MLOG_DECODE_ERROR);
        static_assert(FIL_PAGE_OFFSET == 4, "compatibility");
        if (UNIV_UNLIKELY(offset >= size))
          goto record_corrupted;
        if (UNIV_UNLIKELY(offset + last_offset < 8 ||
                          offset + last_offset >= size))
          goto record_corrupted;
        last_offset= static_cast<uint16_t>(last_offset + offset);
        l+= olen;
        rlen-= olen;
        size_t llen= rlen;
        if ((b & 0x70) == WRITE)
        {
          if (UNIV_UNLIKELY(rlen + last_offset > size))
            goto record_corrupted;
          memcpy(frame + last_offset, l, llen);
          if (UNIV_LIKELY(block.page.id().page_no()));
          else if (llen == 11 + MY_AES_BLOCK_SIZE &&
                   last_offset == FSP_HEADER_OFFSET + MAGIC_SZ +
                   fsp_header_get_encryption_offset(block.zip_size()))
            applied= APPLIED_TO_ENCRYPTION;
          else if (last_offset < FSP_HEADER_OFFSET + FSP_FREE + FLST_LEN + 4 &&
                   last_offset + llen >= FSP_HEADER_OFFSET + FSP_SIZE)
            applied= APPLIED_TO_FSP_HEADER;
        next_after_applying_write:
          ut_ad(llen + last_offset <= size);
          last_offset= static_cast<uint16_t>(last_offset + llen);
          goto next_after_applying;
        }
        llen= mlog_decode_varint_length(*l);
        if (UNIV_UNLIKELY(llen > rlen || llen > 3))
          goto record_corrupted;
        const uint32_t len= mlog_decode_varint(l);
        ut_ad(len != MLOG_DECODE_ERROR);
        if (UNIV_UNLIKELY(len + last_offset > size))
          goto record_corrupted;
        l+= llen;
        rlen-= llen;
        llen= len;
        if ((b & 0x70) == MEMSET)
        {
          ut_ad(rlen <= llen);
          if (UNIV_UNLIKELY(rlen != 1))
          {
            size_t s;
            for (s= 0; s < llen; s+= rlen)
              memcpy(frame + last_offset + s, l, rlen);
            memcpy(frame + last_offset + s, l, llen - s);
          }
          else
            memset(frame + last_offset, *l, llen);
          goto next_after_applying_write;
        }
        const size_t slen= mlog_decode_varint_length(*l);
        if (UNIV_UNLIKELY(slen != rlen || slen > 3))
          goto record_corrupted;
        uint32_t s= mlog_decode_varint(l);
        ut_ad(slen != MLOG_DECODE_ERROR);
        if (s & 1)
          s= last_offset - (s >> 1) - 1;
        else
          s= last_offset + (s >> 1) + 1;
        if (UNIV_LIKELY(s >= 8 && s + llen <= size))
        {
          memmove(frame + last_offset, frame + s, llen);
          goto next_after_applying_write;
        }
      }
      goto record_corrupted;
    }
  }
};


inline size_t log_phys_t::alloc_size(size_t len)
{
  return len + (1 + 2 + sizeof(log_phys_t));
}


/** Tablespace item during recovery */
struct file_name_t {
	/** Tablespace file name (FILE_MODIFY) */
	std::string	name;
	/** Tablespace object (NULL if not valid or not found) */
	fil_space_t*	space = nullptr;

	/** Tablespace status. */
	enum fil_status {
		/** Normal tablespace */
		NORMAL,
		/** Deleted tablespace */
		DELETED,
		/** Missing tablespace */
		MISSING
	};

	/** Status of the tablespace */
	fil_status	status;

	/** FSP_SIZE of tablespace */
	uint32_t	size = 0;

	/** Freed pages of tablespace */
	range_set	freed_ranges;

	/** Dummy flags before they have been read from the .ibd file */
	static constexpr uint32_t initial_flags = FSP_FLAGS_FCRC32_MASK_MARKER;
	/** FSP_SPACE_FLAGS of tablespace */
	uint32_t	flags = initial_flags;

	/** Constructor */
	file_name_t(std::string name_, bool deleted)
		: name(std::move(name_)), status(deleted ? DELETED: NORMAL) {}

  /** Add the freed pages */
  void add_freed_page(uint32_t page_no) { freed_ranges.add_value(page_no); }

  /** Remove the freed pages */
  void remove_freed_page(uint32_t page_no)
  {
    if (freed_ranges.empty()) return;
    freed_ranges.remove_value(page_no);
  }
};

/** Map of dirty tablespaces during recovery */
typedef std::map<
	ulint,
	file_name_t,
	std::less<ulint>,
	ut_allocator<std::pair<const ulint, file_name_t> > >	recv_spaces_t;

static recv_spaces_t	recv_spaces;

/** The last parsed FILE_RENAME records */
static std::map<uint32_t,std::string> renamed_spaces;

/** Files for which fil_ibd_load() returned FIL_LOAD_DEFER */
static struct
{
  /** Maintains the last opened defer file name along with lsn */
  struct item
  {
    /** Log sequence number of latest add() called by fil_name_process() */
    lsn_t lsn;
    /** File name from the FILE_ record */
    std::string file_name;
    /** whether a FILE_DELETE record was encountered */
    mutable bool deleted;
  };

  using map= std::map<const uint32_t, item, std::less<const uint32_t>,
                      ut_allocator<std::pair<const uint32_t, item> > >;

  /** Map of defer tablespaces */
  map defers;

  /** Add the deferred space only if it is latest one
  @param space  space identifier
  @param f_name file name
  @param lsn    log sequence number of the FILE_ record */
  void add(uint32_t space, const std::string &f_name, lsn_t lsn)
  {
    mysql_mutex_assert_owner(&recv_sys.mutex);
    const char *filename= f_name.c_str();

    if (srv_operation == SRV_OPERATION_RESTORE)
    {
      /* Replace absolute DATA DIRECTORY file paths with
      short names relative to the backup directory. */
      const char *name= strrchr(filename, '/');
#ifdef _WIN32
      if (const char *last= strrchr(filename, '\\'))
        if (last > name)
          name= last;
#endif
      if (name)
      {
        while (--name > filename &&
#ifdef _WIN32
               *name != '\\' &&
#endif
               *name != '/');
        if (name > filename)
          filename= name + 1;
       }
    }

    char *fil_path= fil_make_filepath(nullptr, {filename, strlen(filename)},
                                      IBD, false);
    const item defer{lsn, fil_path, false};
    ut_free(fil_path);

    /* The file name must be unique. Keep the one with the latest LSN. */
    auto d= defers.begin();

    while (d != defers.end())
    {
      if (d->second.file_name != defer.file_name)
        ++d;
      else if (d->first == space)
      {
        /* Neither the file name nor the tablespace ID changed.
        Update the LSN if needed. */
        if (d->second.lsn < lsn)
          d->second.lsn= lsn;
        return;
      }
      else if (d->second.lsn < lsn)
      {
        /* Reset the old tablespace name in recovered spaces list */
        recv_spaces_t::iterator it{recv_spaces.find(d->first)};
        if (it != recv_spaces.end() &&
            it->second.name == d->second.file_name)
          it->second.name = "";
        defers.erase(d++);
      }
      else
      {
        ut_ad(d->second.lsn != lsn);
        return; /* A later tablespace already has this name. */
      }
    }

    auto p= defers.emplace(space, defer);
    if (!p.second && p.first->second.lsn <= lsn)
    {
      p.first->second.lsn= lsn;
      p.first->second.file_name= defer.file_name;
    }
    /* Add the newly added defered space and change the file name */
    recv_spaces_t::iterator it{recv_spaces.find(space)};
    if (it != recv_spaces.end())
      it->second.name = defer.file_name;
  }

  void remove(uint32_t space)
  {
    mysql_mutex_assert_owner(&recv_sys.mutex);
    defers.erase(space);
  }

  /** Look up a tablespace that was found corrupted during recovery.
  @param id   tablespace id
  @return tablespace whose creation was deferred
  @retval nullptr if no such tablespace was found */
  item *find(uint32_t id)
  {
    mysql_mutex_assert_owner(&recv_sys.mutex);
    auto it= defers.find(id);
    if (it != defers.end())
      return &it->second;
    return nullptr;
  }

  void clear()
  {
    mysql_mutex_assert_owner(&recv_sys.mutex);
    defers.clear();
  }

  /** Initialize all deferred tablespaces.
  @return whether any deferred initialization failed */
  bool reinit_all()
  {
retry:
    bool fail= false;
    buf_block_t *free_block= buf_LRU_get_free_block(false);
    mysql_mutex_lock(&recv_sys.mutex);

    for (auto d= defers.begin(); d != defers.end(); )
    {
      const uint32_t space_id{d->first};
      recv_sys_t::map::iterator p{recv_sys.pages.lower_bound({space_id,0})};

      if (d->second.deleted ||
          p == recv_sys.pages.end() || p->first.space() != space_id)
      {
        /* We found a FILE_DELETE record for the tablespace, or
        there were no buffered records. Either way, we must create a
        dummy tablespace with the latest known name,
        for dict_drop_index_tree(). */
        while (p != recv_sys.pages.end() && p->first.space() == space_id)
        {
          recv_sys_t::map::iterator r= p++;
          r->second.log.clear();
          recv_sys.pages.erase(r);
        }
        recv_spaces_t::iterator it{recv_spaces.find(space_id)};
        if (it != recv_spaces.end())
        {
          const std::string *name= &d->second.file_name;
          if (d->second.deleted)
          {
            const auto r= renamed_spaces.find(space_id);
            if (r != renamed_spaces.end())
              name= &r->second;
            bool exists;
            os_file_type_t ftype;
            if (!os_file_status(name->c_str(), &exists, &ftype) || !exists)
              goto processed;
          }
          create(it, *name, static_cast<uint32_t>
                 (1U << FSP_FLAGS_FCRC32_POS_MARKER |
                  FSP_FLAGS_FCRC32_PAGE_SSIZE()), nullptr, 0);
        }
      }
      else
        fail= recv_sys.recover_deferred(p, d->second.file_name, free_block);
processed:
      defers.erase(d++);
      if (fail)
        break;
      if (free_block)
        continue;
      mysql_mutex_unlock(&recv_sys.mutex);
      goto retry;
    }

    clear();
    mysql_mutex_unlock(&recv_sys.mutex);
    if (free_block)
      buf_pool.free_block(free_block);
    return fail;
  }

  /** Create tablespace metadata for a data file that was initially
  found corrupted during recovery.
  @param it         tablespace iterator
  @param name       latest file name
  @param flags      FSP_SPACE_FLAGS
  @param crypt_data encryption metadata
  @param size       tablespace size in pages
  @return tablespace
  @retval nullptr   if crypt_data is invalid */
  static fil_space_t *create(const recv_spaces_t::const_iterator &it,
                             const std::string &name, uint32_t flags,
                             fil_space_crypt_t *crypt_data, uint32_t size)
  {
    if (crypt_data && !crypt_data->is_key_found())
    {
      crypt_data->~fil_space_crypt_t();
      ut_free(crypt_data);
      return nullptr;
    }
    fil_space_t *space= fil_space_t::create(it->first, flags,
                                            FIL_TYPE_TABLESPACE, crypt_data);
    ut_ad(space);
    const char *filename= name.c_str();
    if (srv_operation == SRV_OPERATION_RESTORE)
    {
      const char* tbl_name = strrchr(filename, '/');
#ifdef _WIN32
      if (const char *last = strrchr(filename, '\\'))
      {
        if (last > tbl_name)
          tbl_name = last;
      }
#endif
      if (tbl_name)
      {
        while (--tbl_name > filename &&
#ifdef _WIN32
               *tbl_name != '\\' &&
#endif
               *tbl_name != '/');
        if (tbl_name > filename)
          filename= tbl_name + 1;
      }
    }
    space->add(filename, OS_FILE_CLOSED, size, false, false);
    space->recv_size= it->second.size;
    space->size_in_header= size;
    return space;
  }

  /** Attempt to recover pages from the doublewrite buffer.
  This is invoked if we found neither a valid first page in the
  data file nor redo log records that would initialize the first
  page. */
  void deferred_dblwr()
  {
    for (auto d= defers.begin(); d != defers.end(); )
    {
      if (d->second.deleted)
      {
      next_item:
        d++;
        continue;
      }
      const page_id_t page_id{d->first, 0};
      const byte *page= recv_sys.dblwr.find_page(page_id);
      if (!page)
        goto next_item;
      const uint32_t space_id= mach_read_from_4(page + FIL_PAGE_SPACE_ID);
      const uint32_t flags= fsp_header_get_flags(page);
      const uint32_t page_no= mach_read_from_4(page + FIL_PAGE_OFFSET);
      const uint32_t size= fsp_header_get_field(page, FSP_SIZE);

      if (page_no == 0 && space_id == d->first && size >= 4 &&
          fil_space_t::is_valid_flags(flags, space_id) &&
          fil_space_t::logical_size(flags) == srv_page_size)
      {
        recv_spaces_t::iterator it {recv_spaces.find(d->first)};
        ut_ad(it != recv_spaces.end());

        fil_space_t *space= create(
          it, d->second.file_name.c_str(), flags,
          fil_space_read_crypt_data(fil_space_t::zip_size(flags), page),
          size);

        if (!space)
          goto next_item;

        space->free_limit= fsp_header_get_field(page, FSP_FREE_LIMIT);
        space->free_len= flst_get_len(FSP_HEADER_OFFSET + FSP_FREE + page);
        fil_node_t *node= UT_LIST_GET_FIRST(space->chain);
        if (!space->acquire())
	{
free_space:
          fil_space_free(it->first, false);
          goto next_item;
	}
        if (os_file_write(IORequestWrite, node->name, node->handle,
                          page, 0, fil_space_t::physical_size(flags)) !=
            DB_SUCCESS)
        {
          space->release();
          goto free_space;
        }
        space->release();
        it->second.space= space;
        defers.erase(d++);
        continue;
      }
      goto next_item;
    }
  }
}
deferred_spaces;

/** Try to recover a tablespace that was not readable earlier
@param p          iterator, initially pointing to page_id_t{space_id,0};
                  the records will be freed and the iterator advanced
@param name       tablespace file name
@param free_block spare buffer block
@return whether recovery failed */
bool recv_sys_t::recover_deferred(recv_sys_t::map::iterator &p,
                                  const std::string &name,
                                  buf_block_t *&free_block)
{
  mysql_mutex_assert_owner(&mutex);

  const page_id_t first{p->first};
  ut_ad(first.space());

  recv_spaces_t::iterator it{recv_spaces.find(first.space())};
  ut_ad(it != recv_spaces.end());

  if (!first.page_no() && p->second.state == page_recv_t::RECV_WILL_NOT_READ)
  {
    mtr_t mtr;
    buf_block_t *block= recover_low(first, p, mtr, free_block);
    ut_ad(block == free_block || block == reinterpret_cast<buf_block_t*>(-1));
    free_block= nullptr;
    if (UNIV_UNLIKELY(!block || block == reinterpret_cast<buf_block_t*>(-1)))
      goto fail;
    const byte *page= UNIV_LIKELY_NULL(block->page.zip.data)
      ? block->page.zip.data
      : block->page.frame;
    const uint32_t space_id= mach_read_from_4(page + FIL_PAGE_SPACE_ID);
    const uint32_t flags= fsp_header_get_flags(page);
    const uint32_t page_no= mach_read_from_4(page + FIL_PAGE_OFFSET);
    const uint32_t size= fsp_header_get_field(page, FSP_SIZE);

    ut_ad(it != recv_spaces.end());

    if (page_id_t{space_id, page_no} == first && size >= 4 &&
        it != recv_spaces.end() &&
        fil_space_t::is_valid_flags(flags, space_id) &&
        fil_space_t::logical_size(flags) == srv_page_size)
    {
      fil_space_t *space= deferred_spaces.create(it, name, flags,
                                                 fil_space_read_crypt_data
                                                 (fil_space_t::zip_size(flags),
                                                  page), size);
      if (!space)
        goto release_and_fail;
      space->free_limit= fsp_header_get_field(page, FSP_FREE_LIMIT);
      space->free_len= flst_get_len(FSP_HEADER_OFFSET + FSP_FREE + page);
      fil_node_t *node= UT_LIST_GET_FIRST(space->chain);
      node->deferred= true;
      if (!space->acquire())
        goto release_and_fail;
      fil_names_dirty(space);
      const bool is_compressed= fil_space_t::is_compressed(flags);
#ifdef _WIN32
      const bool is_sparse= is_compressed;
      if (is_compressed)
        os_file_set_sparse_win32(node->handle);
#else
      const bool is_sparse= is_compressed &&
        DB_SUCCESS == os_file_punch_hole(node->handle, 0, 4096) &&
        !my_test_if_thinly_provisioned(node->handle);
#endif
      /* Mimic fil_node_t::read_page0() in case the file exists and
      has already been extended to a larger size. */
      ut_ad(node->size == size);
      const os_offset_t file_size= os_file_get_size(node->handle);
      if (file_size != os_offset_t(-1))
      {
        const uint32_t n_pages=
          uint32_t(file_size / fil_space_t::physical_size(flags));
        if (n_pages > size)
        {
          space->size= node->size= n_pages;
          space->set_committed_size();
        }
      }
      if (!os_file_set_size(node->name, node->handle,
                            (size * fil_space_t::physical_size(flags)) &
                            ~4095ULL, is_sparse))
      {
        space->release();
        goto release_and_fail;
      }
      node->deferred= false;
      space->release();
      it->second.space= space;
      block->page.lock.x_unlock();
      return false;
    }

  release_and_fail:
    block->page.lock.x_unlock();
  }

fail:
  ib::error() << "Cannot apply log to " << first
              << " of corrupted file '" << name << "'";
  return true;
}

/** Report an operation to create, delete, or rename a file during backup.
@param[in]	space_id	tablespace identifier
@param[in]	type		redo log type
@param[in]	name		file name (not NUL-terminated)
@param[in]	len		length of name, in bytes
@param[in]	new_name	new file name (NULL if not rename)
@param[in]	new_len		length of new_name, in bytes (0 if NULL) */
void (*log_file_op)(ulint space_id, int type,
		    const byte* name, ulint len,
		    const byte* new_name, ulint new_len);

void (*first_page_init)(ulint space_id);

/** Information about initializing page contents during redo log processing.
FIXME: Rely on recv_sys.pages! */
class mlog_init_t
{
public:
	/** A page initialization operation that was parsed from
	the redo log */
	struct init {
		/** log sequence number of the page initialization */
		lsn_t lsn;
		/** Whether btr_page_create() avoided a read of the page.

		At the end of the last recovery batch, mark_ibuf_exist()
		will mark pages for which this flag is set. */
		bool created;
	};

private:
	typedef std::map<const page_id_t, init,
			 std::less<const page_id_t>,
			 ut_allocator<std::pair<const page_id_t, init> > >
		map;
	/** Map of page initialization operations.
	FIXME: Merge this to recv_sys.pages! */
	map inits;
public:
	/** Record that a page will be initialized by the redo log.
	@param[in]	page_id		page identifier
	@param[in]	lsn		log sequence number
	@return whether the state was changed */
	bool add(const page_id_t page_id, lsn_t lsn)
	{
		mysql_mutex_assert_owner(&recv_sys.mutex);
		const init init = { lsn, false };
		std::pair<map::iterator, bool> p = inits.insert(
			map::value_type(page_id, init));
		ut_ad(!p.first->second.created);
		if (p.second) return true;
		if (p.first->second.lsn >= init.lsn) return false;
		p.first->second = init;
		return true;
	}

	/** Get the last stored lsn of the page id and its respective
	init/load operation.
	@param[in]	page_id	page id
	@param[in,out]	init	initialize log or load log
	@return the latest page initialization;
	not valid after releasing recv_sys.mutex. */
	init& last(page_id_t page_id)
	{
		mysql_mutex_assert_owner(&recv_sys.mutex);
		return inits.find(page_id)->second;
	}

	/** Determine if a page will be initialized or freed after a time.
	@param page_id      page identifier
	@param lsn          log sequence number
	@return whether page_id will be freed or initialized after lsn */
	bool will_avoid_read(page_id_t page_id, lsn_t lsn) const
	{
		mysql_mutex_assert_owner(&recv_sys.mutex);
		auto i= inits.find(page_id);
		return i != inits.end() && i->second.lsn > lsn;
	}

	/** At the end of each recovery batch, reset the 'created' flags. */
	void reset()
	{
		mysql_mutex_assert_owner(&recv_sys.mutex);
		ut_ad(recv_no_ibuf_operations);
		for (map::value_type& i : inits) {
			i.second.created = false;
		}
	}

	/** On the last recovery batch, mark whether there exist
	buffered changes for the pages that were initialized
	by buf_page_create() and still reside in the buffer pool.
	@param[in,out]	mtr	dummy mini-transaction */
	void mark_ibuf_exist(mtr_t& mtr)
	{
		mysql_mutex_assert_owner(&recv_sys.mutex);
		mtr.start();

		for (const map::value_type& i : inits) {
			if (!i.second.created) {
				continue;
			}
			if (buf_block_t* block = buf_page_get_low(
				    i.first, 0, RW_X_LATCH, nullptr,
				    BUF_GET_IF_IN_POOL,
				    &mtr, nullptr, false)) {
				if (UNIV_LIKELY_NULL(block->page.zip.data)) {
					switch (fil_page_get_type(
							block->page.zip.data)) {
					case FIL_PAGE_INDEX:
					case FIL_PAGE_RTREE:
						if (page_zip_decompress(
							    &block->page.zip,
							    block->page.frame,
							    true)) {
							break;
						}
						ib::error() << "corrupted "
							    << block->page.id();
					}
				}
				if (recv_no_ibuf_operations) {
					mtr.commit();
					mtr.start();
					continue;
				}
				mysql_mutex_unlock(&recv_sys.mutex);
				if (ibuf_page_exists(block->page.id(),
						     block->zip_size())) {
					block->page.set_ibuf_exist();
				}
				mtr.commit();
				mtr.start();
				mysql_mutex_lock(&recv_sys.mutex);
			}
		}

		mtr.commit();
		clear();
	}

	/** Clear the data structure */
	void clear() { inits.clear(); }
};

static mlog_init_t mlog_init;

/** Process a record that indicates that a tablespace is
being shrunk in size.
@param page_id	first page identifier that is not in the file
@param lsn	log sequence number of the shrink operation */
inline void recv_sys_t::trim(const page_id_t page_id, lsn_t lsn)
{
	DBUG_ENTER("recv_sys_t::trim");
	DBUG_LOG("ib_log",
		 "discarding log beyond end of tablespace "
		 << page_id << " before LSN " << lsn);
	mysql_mutex_assert_owner(&mutex);
	for (recv_sys_t::map::iterator p = pages.lower_bound(page_id);
	     p != pages.end() && p->first.space() == page_id.space();) {
		recv_sys_t::map::iterator r = p++;
		if (r->second.trim(lsn)) {
			pages.erase(r);
		}
	}
	DBUG_VOID_RETURN;
}

void recv_sys_t::open_log_files_if_needed()
{
  if (!recv_sys.files.empty())
    return;

  for (auto &&path : get_existing_log_files_paths())
  {
    recv_sys.files.emplace_back(std::move(path));
    ut_a(recv_sys.files.back().open(true) == DB_SUCCESS);
  }
}

void recv_sys_t::read(os_offset_t total_offset, span<byte> buf)
{
  open_log_files_if_needed();

  size_t file_idx= static_cast<size_t>(total_offset / log_sys.log.file_size);
  os_offset_t offset= total_offset % log_sys.log.file_size;
  dberr_t err= recv_sys.files[file_idx].read(offset, buf);
  ut_a(err == DB_SUCCESS);
}

inline size_t recv_sys_t::files_size()
{
  open_log_files_if_needed();
  return files.size();
}

/** Process a file name from a FILE_* record.
@param[in]	name		file name
@param[in]	len		length of the file name
@param[in]	space_id	the tablespace ID
@param[in]	ftype		FILE_MODIFY, FILE_DELETE, or FILE_RENAME
@param[in]	lsn		lsn of the redo log
@param[in]	store		whether the redo log has to be stored */
static void fil_name_process(const char *name, ulint len, uint32_t space_id,
                             mfile_type_t ftype, lsn_t lsn, store_t store)
{
	if (srv_operation == SRV_OPERATION_BACKUP
	    || srv_operation == SRV_OPERATION_BACKUP_NO_DEFER) {
		return;
	}

	ut_ad(srv_operation == SRV_OPERATION_NORMAL
	      || srv_operation == SRV_OPERATION_RESTORE
	      || srv_operation == SRV_OPERATION_RESTORE_EXPORT);

	/* We will also insert space=NULL into the map, so that
	further checks can ensure that a FILE_MODIFY record was
	scanned before applying any page records for the space_id. */

	const bool deleted{ftype == FILE_DELETE};
	const file_name_t fname(std::string(name, len), deleted);
	std::pair<recv_spaces_t::iterator,bool> p = recv_spaces.emplace(
		space_id, fname);
	ut_ad(p.first->first == space_id);

	file_name_t&	f = p.first->second;

	if (auto d = deferred_spaces.find(space_id)) {
		if (deleted) {
			d->deleted = true;
			goto got_deleted;
		}
		goto reload;
	}

	if (deleted) {
got_deleted:
		/* Got FILE_DELETE */
		if (!p.second && f.status != file_name_t::DELETED) {
			f.status = file_name_t::DELETED;
			if (f.space != NULL) {
				fil_space_free(space_id, false);
				f.space = NULL;
			}
		}

		ut_ad(f.space == NULL);
	} else if (p.second // the first FILE_MODIFY or FILE_RENAME
		   || f.name != fname.name) {
reload:
		fil_space_t*	space;

		/* Check if the tablespace file exists and contains
		the space_id. If not, ignore the file after displaying
		a note. Abort if there are multiple files with the
		same space_id. */
		switch (fil_ibd_load(space_id, fname.name.c_str(), space)) {
		case FIL_LOAD_OK:
			ut_ad(space != NULL);

			deferred_spaces.remove(space_id);
			if (!f.space) {
				if (f.size
				    || f.flags != f.initial_flags) {
					fil_space_set_recv_size_and_flags(
						space->id, f.size, f.flags);
				}

				f.space = space;
				goto same_space;
			} else if (f.space == space) {
same_space:
				f.name = fname.name;
				f.status = file_name_t::NORMAL;
			} else {
				ib::error() << "Tablespace " << space_id
					<< " has been found in two places: '"
					<< f.name << "' and '" << name << "'."
					" You must delete one of them.";
				recv_sys.set_corrupt_fs();
			}
			break;

		case FIL_LOAD_ID_CHANGED:
			ut_ad(space == NULL);
			break;

		case FIL_LOAD_NOT_FOUND:
			/* No matching tablespace was found; maybe it
			was renamed, and we will find a subsequent
			FILE_* record. */
			ut_ad(space == NULL);

			if (srv_force_recovery) {
				/* Without innodb_force_recovery,
				missing tablespaces will only be
				reported in
				recv_init_crash_recovery_spaces().
				Enable some more diagnostics when
				forcing recovery. */

				ib::info()
					<< "At LSN: " << recv_sys.recovered_lsn
					<< ": unable to open file " << name
					<< " for tablespace " << space_id;
			}
			break;

		case FIL_LOAD_DEFER:
			/* Skip the deferred spaces
			when lsn is already processed */
			if (store != store_t::STORE_IF_EXISTS) {
				deferred_spaces.add(
					space_id, fname.name.c_str(), lsn);
			}
			break;
		case FIL_LOAD_INVALID:
			ut_ad(space == NULL);
			if (srv_force_recovery == 0) {
<<<<<<< HEAD
				ib::warn() << "We do not continue the crash"
					" recovery, because the table may"
					" become corrupt if we cannot apply"
					" the log records in the InnoDB log to"
					" it. To fix the problem and start"
					" mysqld:";
				ib::info() << "1) If there is a permission"
					" problem in the file and mysqld"
					" cannot open the file, you should"
					" modify the permissions.";
				ib::info() << "2) If the tablespace is not"
					" needed, or you can restore an older"
					" version from a backup, then you can"
					" remove the .ibd file, and use"
					" --innodb_force_recovery=1 to force"
					" startup without this file.";
				ib::info() << "3) If the file system or the"
					" disk is broken, and you cannot"
					" remove the .ibd file, you can set"
					" --innodb_force_recovery.";
				recv_sys.set_corrupt_fs();
=======
				sql_print_error("InnoDB: Recovery cannot access"
						" file %s (tablespace "
						ULINTPF ")", name, space_id);
				sql_print_information("InnoDB: You may set "
						      "innodb_force_recovery=1"
						      " to ignore this and"
						      " possibly get a"
						      " corrupted database.");
				recv_sys.found_corrupt_fs = true;
>>>>>>> 165564d3
				break;
			}

			sql_print_warning("InnoDB: Ignoring changes to"
					  " file %s (tablespace " ULINTPF ")"
					  " due to innodb_force_recovery",
					  name, space_id);
		}
	}
}

/** Clean up after recv_sys_t::create() */
void recv_sys_t::close()
{
  ut_ad(this == &recv_sys);

  if (is_initialised())
  {
    dblwr.pages.clear();
    ut_d(mysql_mutex_lock(&mutex));
    clear();
    deferred_spaces.clear();
    ut_d(mysql_mutex_unlock(&mutex));

    if (buf)
    {
      ut_free_dodump(buf, RECV_PARSING_BUF_SIZE);
      buf= nullptr;
    }

    last_stored_lsn= 0;
    mysql_mutex_destroy(&mutex);
    pthread_cond_destroy(&cond);
  }

  recv_spaces.clear();
  renamed_spaces.clear();
  mlog_init.clear();
  close_files();
}

/** Initialize the redo log recovery subsystem. */
void recv_sys_t::create()
{
	ut_ad(this == &recv_sys);
	ut_ad(!is_initialised());
	mysql_mutex_init(recv_sys_mutex_key, &mutex, nullptr);
	pthread_cond_init(&cond, nullptr);

	apply_log_recs = false;
	apply_batch_on = false;

	buf = static_cast<byte*>(ut_malloc_dontdump(RECV_PARSING_BUF_SIZE,
						    PSI_INSTRUMENT_ME));
	len = 0;
	parse_start_lsn = 0;
	scanned_lsn = 0;
	scanned_checkpoint_no = 0;
	recovered_offset = 0;
	recovered_lsn = 0;
	found_corrupt_log = false;
	found_corrupt_fs = false;
	mlog_checkpoint_lsn = 0;

	progress_time = time(NULL);
	recv_max_page_lsn = 0;

	memset(truncated_undo_spaces, 0, sizeof truncated_undo_spaces);
	last_stored_lsn = 1;
	UT_LIST_INIT(blocks, &buf_block_t::unzip_LRU);
}

/** Clear a fully processed set of stored redo log records. */
inline void recv_sys_t::clear()
{
  mysql_mutex_assert_owner(&mutex);
  apply_log_recs= false;
  apply_batch_on= false;
  ut_ad(!after_apply || found_corrupt_fs || !UT_LIST_GET_LAST(blocks));
  pages.clear();

  for (buf_block_t *block= UT_LIST_GET_LAST(blocks); block; )
  {
    buf_block_t *prev_block= UT_LIST_GET_PREV(unzip_LRU, block);
    ut_ad(block->page.state() == buf_page_t::MEMORY);
    UT_LIST_REMOVE(blocks, block);
    MEM_MAKE_ADDRESSABLE(block->page.frame, srv_page_size);
    buf_block_free(block);
    block= prev_block;
  }

  pthread_cond_broadcast(&cond);
}

/** Free most recovery data structures. */
void recv_sys_t::debug_free()
{
  ut_ad(this == &recv_sys);
  ut_ad(is_initialised());
  mysql_mutex_lock(&mutex);

  recovery_on= false;
  pages.clear();
  ut_free_dodump(buf, RECV_PARSING_BUF_SIZE);

  buf= nullptr;

  mysql_mutex_unlock(&mutex);
}

inline void *recv_sys_t::alloc(size_t len)
{
  mysql_mutex_assert_owner(&mutex);
  ut_ad(len);
  ut_ad(len <= srv_page_size);

  buf_block_t *block= UT_LIST_GET_FIRST(blocks);
  if (UNIV_UNLIKELY(!block))
  {
create_block:
    block= buf_block_alloc();
    block->page.access_time= 1U << 16 |
      ut_calc_align<uint16_t>(static_cast<uint16_t>(len), ALIGNMENT);
    static_assert(ut_is_2pow(ALIGNMENT), "ALIGNMENT must be a power of 2");
    UT_LIST_ADD_FIRST(blocks, block);
    MEM_MAKE_ADDRESSABLE(block->page.frame, len);
    MEM_NOACCESS(block->page.frame + len, srv_page_size - len);
    return my_assume_aligned<ALIGNMENT>(block->page.frame);
  }

  size_t free_offset= static_cast<uint16_t>(block->page.access_time);
  ut_ad(!ut_2pow_remainder(free_offset, ALIGNMENT));
  if (UNIV_UNLIKELY(!free_offset))
  {
    ut_ad(srv_page_size == 65536);
    goto create_block;
  }
  ut_ad(free_offset <= srv_page_size);
  free_offset+= len;

  if (free_offset > srv_page_size)
    goto create_block;

  block->page.access_time= ((block->page.access_time >> 16) + 1) << 16 |
    ut_calc_align<uint16_t>(static_cast<uint16_t>(free_offset), ALIGNMENT);
  MEM_MAKE_ADDRESSABLE(block->page.frame + free_offset - len, len);
  return my_assume_aligned<ALIGNMENT>(block->page.frame + free_offset - len);
}


/** Free a redo log snippet.
@param data buffer returned by alloc() */
inline void recv_sys_t::free(const void *data)
{
  ut_ad(!ut_align_offset(data, ALIGNMENT));
  data= page_align(data);
  mysql_mutex_assert_owner(&mutex);

  /* MDEV-14481 FIXME: To prevent race condition with buf_pool.resize(),
  we must acquire and hold the buffer pool mutex here. */
  ut_ad(!buf_pool.resize_in_progress());

  auto *chunk= buf_pool.chunks;
  for (auto i= buf_pool.n_chunks; i--; chunk++)
  {
    if (data < chunk->blocks->page.frame)
      continue;
    const size_t offs= (reinterpret_cast<const byte*>(data) -
                        chunk->blocks->page.frame) >> srv_page_size_shift;
    if (offs >= chunk->size)
      continue;
    buf_block_t *block= &chunk->blocks[offs];
    ut_ad(block->page.frame == data);
    ut_ad(block->page.state() == buf_page_t::MEMORY);
    ut_ad(static_cast<uint16_t>(block->page.access_time - 1) <
          srv_page_size);
    ut_ad(block->page.access_time >= 1U << 16);
    if (!((block->page.access_time -= 1U << 16) >> 16))
    {
      UT_LIST_REMOVE(blocks, block);
      MEM_MAKE_ADDRESSABLE(block->page.frame, srv_page_size);
      buf_block_free(block);
    }
    return;
  }
  ut_ad(0);
}


/** Read a log segment to log_sys.buf.
@param[in,out]	start_lsn	in: read area start,
out: the last read valid lsn
@param[in]	end_lsn		read area end
@return	whether no invalid blocks (e.g checksum mismatch) were found */
bool log_t::file::read_log_seg(lsn_t* start_lsn, lsn_t end_lsn)
{
	ulint	len;
	bool success = true;
	mysql_mutex_assert_owner(&log_sys.mutex);
	ut_ad(!(*start_lsn % OS_FILE_LOG_BLOCK_SIZE));
	ut_ad(!(end_lsn % OS_FILE_LOG_BLOCK_SIZE));
	byte* buf = log_sys.buf;
loop:
	lsn_t source_offset = calc_lsn_offset_old(*start_lsn);

	ut_a(end_lsn - *start_lsn <= ULINT_MAX);
	len = (ulint) (end_lsn - *start_lsn);

	ut_ad(len != 0);

	const bool at_eof = (source_offset % file_size) + len > file_size;
	if (at_eof) {
		/* If the above condition is true then len (which is ulint)
		is > the expression below, so the typecast is ok */
		len = ulint(file_size - (source_offset % file_size));
	}

	log_sys.n_log_ios++;

	ut_a((source_offset >> srv_page_size_shift) <= ULINT_MAX);

	recv_sys.read(source_offset, {buf, len});

	for (ulint l = 0; l < len; l += OS_FILE_LOG_BLOCK_SIZE,
		     buf += OS_FILE_LOG_BLOCK_SIZE,
		     (*start_lsn) += OS_FILE_LOG_BLOCK_SIZE) {
		const ulint block_number = log_block_get_hdr_no(buf);

		if (block_number != log_block_convert_lsn_to_no(*start_lsn)) {
			/* Garbage or an incompletely written log block.
			We will not report any error, because this can
			happen when InnoDB was killed while it was
			writing redo log. We simply treat this as an
			abrupt end of the redo log. */
fail:
			end_lsn = *start_lsn;
			success = false;
			break;
		}

		ulint crc = log_block_calc_checksum_crc32(buf);
		ulint cksum = log_block_get_checksum(buf);

		DBUG_EXECUTE_IF("log_intermittent_checksum_mismatch", {
				static int block_counter;
				if (block_counter++ == 0) {
					cksum = crc + 1;
				}
			});

		DBUG_EXECUTE_IF("log_checksum_mismatch", { cksum = crc + 1; });

		if (UNIV_UNLIKELY(crc != cksum)) {
			ib::error_or_warn(srv_operation!=SRV_OPERATION_BACKUP)
				<< "Invalid log block checksum. block: "
				<< block_number
				<< " checkpoint no: "
				<< log_block_get_checkpoint_no(buf)
				<< " expected: " << crc
				<< " found: " << cksum;
			goto fail;
		}

		if (is_encrypted()
		    && !log_crypt(buf, *start_lsn,
				  OS_FILE_LOG_BLOCK_SIZE,
				  LOG_DECRYPT)) {
			goto fail;
		}

		ulint dl = log_block_get_data_len(buf);
		if (dl < LOG_BLOCK_HDR_SIZE
		    || (dl != OS_FILE_LOG_BLOCK_SIZE
			&& dl > log_sys.trailer_offset())) {
			recv_sys.set_corrupt_log();
			goto fail;
		}
	}

	if (recv_sys.report(time(NULL))) {
		ib::info() << "Read redo log up to LSN=" << *start_lsn;
		service_manager_extend_timeout(INNODB_EXTEND_TIMEOUT_INTERVAL,
			"Read redo log up to LSN=" LSN_PF,
			*start_lsn);
	}

	if (*start_lsn != end_lsn) {
		goto loop;
	}

	return(success);
}



/********************************************************//**
Copies a log segment from the most up-to-date log group to the other log
groups, so that they all contain the latest log data. Also writes the info
about the latest checkpoint to the groups, and inits the fields in the group
memory structs to up-to-date values. */
static
void
recv_synchronize_groups()
{
	const lsn_t recovered_lsn = recv_sys.recovered_lsn;

	/* Read the last recovered log block to the recovery system buffer:
	the block is always incomplete */

	lsn_t start_lsn = ut_uint64_align_down(recovered_lsn,
					       OS_FILE_LOG_BLOCK_SIZE);
	log_sys.log.read_log_seg(&start_lsn,
				 start_lsn + OS_FILE_LOG_BLOCK_SIZE);
	log_sys.log.set_fields(recovered_lsn);

	/* Copy the checkpoint info to the log; remember that we have
	incremented checkpoint_no by one, and the info will not be written
	over the max checkpoint info, thus making the preservation of max
	checkpoint info on disk certain */

	if (!srv_read_only_mode) {
		log_write_checkpoint_info(0);
		mysql_mutex_lock(&log_sys.mutex);
	}
}

/** Check the consistency of a log header block.
@param[in]	log header block
@return true if ok */
static
bool
recv_check_log_header_checksum(
	const byte*	buf)
{
	return(log_block_get_checksum(buf)
	       == log_block_calc_checksum_crc32(buf));
}

static bool redo_file_sizes_are_correct()
{
  auto paths= get_existing_log_files_paths();
  auto get_size= [](const std::string &path) {
    return os_file_get_size(path.c_str()).m_total_size;
  };
  os_offset_t size= get_size(paths[0]);

  auto it=
      std::find_if(paths.begin(), paths.end(), [&](const std::string &path) {
        return get_size(path) != size;
      });

  if (it == paths.end())
    return true;

  ib::error() << "Log file " << *it << " is of different size "
              << get_size(*it) << " bytes than other log files " << size
              << " bytes!";
  return false;
}

/** Calculate the checksum for a log block using the pre-10.2.2 algorithm. */
inline uint32_t log_block_calc_checksum_format_0(const byte *b)
{
  uint32_t sum= 1;
  const byte *const end= &b[512 - 4];

  for (uint32_t sh= 0; b < end; )
  {
    sum&= 0x7FFFFFFFUL;
    sum+= uint32_t{*b} << sh++;
    sum+= *b++;
    if (sh > 24)
      sh= 0;
  }

  return sum;
}

/** Determine if a redo log from before MariaDB 10.2.2 is clean.
@return error code
@retval DB_SUCCESS      if the redo log is clean
@retval DB_CORRUPTION   if the redo log is corrupted
@retval DB_ERROR        if the redo log is not empty */
ATTRIBUTE_COLD static dberr_t recv_log_recover_pre_10_2()
{
  uint64_t max_no= 0;
  byte *buf= log_sys.buf;

  ut_ad(log_sys.log.format == 0);

  if (!redo_file_sizes_are_correct())
    return DB_CORRUPTION;

  /** Offset of the first checkpoint checksum */
  constexpr uint CHECKSUM_1= 288;
  /** Offset of the second checkpoint checksum */
  constexpr uint CHECKSUM_2= CHECKSUM_1 + 4;
  /** the checkpoint LSN field */
  constexpr uint CHECKPOINT_LSN= 8;
  /** Most significant bits of the checkpoint offset */
  constexpr uint OFFS_HI= CHECKSUM_2 + 12;
  /** Least significant bits of the checkpoint offset */
  constexpr uint OFFS_LO= 16;

  lsn_t lsn= 0;

  for (ulint field= LOG_CHECKPOINT_1; field <= LOG_CHECKPOINT_2;
       field += LOG_CHECKPOINT_2 - LOG_CHECKPOINT_1)
  {
    log_sys.log.read(field, {buf, OS_FILE_LOG_BLOCK_SIZE});

    if (static_cast<uint32_t>(ut_fold_binary(buf, CHECKSUM_1)) !=
        mach_read_from_4(buf + CHECKSUM_1) ||
        static_cast<uint32_t>(ut_fold_binary(buf + CHECKPOINT_LSN,
                                             CHECKSUM_2 - CHECKPOINT_LSN)) !=
        mach_read_from_4(buf + CHECKSUM_2))
     {
       DBUG_LOG("ib_log", "invalid pre-10.2.2 checkpoint " << field);
       continue;
     }

    if (!log_crypt_101_read_checkpoint(buf))
    {
      sql_print_error("InnoDB: Decrypting checkpoint failed");
      continue;
    }

    const uint64_t checkpoint_no= mach_read_from_8(buf);

    DBUG_PRINT("ib_log", ("checkpoint " UINT64PF " at " LSN_PF " found",
                          checkpoint_no,
                          mach_read_from_8(buf + CHECKPOINT_LSN)));

    if (checkpoint_no >= max_no)
    {
      max_no= checkpoint_no;
      lsn= mach_read_from_8(buf + CHECKPOINT_LSN);
      log_sys.log.set_lsn(lsn);
      log_sys.log.set_lsn_offset(lsn_t{mach_read_from_4(buf + OFFS_HI)} << 32 |
                                 mach_read_from_4(buf + OFFS_LO));
    }
  }

  if (!lsn)
  {
    sql_print_error("InnoDB: Upgrade after a crash is not supported."
                    " This redo log was created before MariaDB 10.2.2,"
                    " and we did not find a valid checkpoint."
                    " Please follow the instructions at"
                    " https://mariadb.com/kb/en/library/upgrading/");
    return DB_ERROR;
  }

  log_sys.set_lsn(lsn);
  log_sys.set_flushed_lsn(lsn);
  const lsn_t source_offset= log_sys.log.calc_lsn_offset_old(lsn);

  static constexpr char NO_UPGRADE_RECOVERY_MSG[]=
    "InnoDB: Upgrade after a crash is not supported."
    " This redo log was created before MariaDB 10.2.2";

  recv_sys.read(source_offset & ~511, {buf, 512});

  if (log_block_calc_checksum_format_0(buf) != log_block_get_checksum(buf) &&
      !log_crypt_101_read_block(buf, lsn))
  {
    sql_print_error("%s, and it appears corrupted.", NO_UPGRADE_RECOVERY_MSG);
    return DB_CORRUPTION;
  }

  if (mach_read_from_2(buf + 4) == (source_offset & 511))
  {
    /* Mark the redo log for upgrading. */
    srv_log_file_size= 0;
    recv_sys.parse_start_lsn= recv_sys.recovered_lsn= recv_sys.scanned_lsn=
      recv_sys.mlog_checkpoint_lsn = lsn;
    log_sys.last_checkpoint_lsn= log_sys.next_checkpoint_lsn=
      log_sys.write_lsn= log_sys.current_flush_lsn= lsn;
    log_sys.next_checkpoint_no= 0;
    return DB_SUCCESS;
  }

  if (buf[20 + 32 * 9] == 2)
    sql_print_error("InnoDB: Cannot decrypt log for upgrading."
                    " The encrypted log was created before MariaDB 10.2.2.");
  else
    sql_print_error("%s. You must start up and shut down"
                    " MariaDB 10.1 or MySQL 5.6 or earlier"
                    " on the data directory.",
                    NO_UPGRADE_RECOVERY_MSG);

  return DB_ERROR;
}

/** Calculate the offset of a log sequence number
in an old redo log file (during upgrade check).
@param[in]	lsn	log sequence number
@return byte offset within the log */
inline lsn_t log_t::file::calc_lsn_offset_old(lsn_t lsn) const
{
  const lsn_t size= capacity() * recv_sys.files_size();
  lsn_t l= lsn - this->lsn;
  if (longlong(l) < 0)
  {
    l= lsn_t(-longlong(l)) % size;
    l= size - l;
  }

  l+= lsn_offset - LOG_FILE_HDR_SIZE * (1 + lsn_offset / file_size);
  l%= size;
  return l + LOG_FILE_HDR_SIZE * (1 + l / (file_size - LOG_FILE_HDR_SIZE));
}

/** Determine if a redo log from MariaDB 10.2.2+, 10.3, or 10.4 is clean.
@return	error code
@retval	DB_SUCCESS	if the redo log is clean
@retval	DB_CORRUPTION	if the redo log is corrupted
@retval	DB_ERROR	if the redo log is not empty */
static dberr_t recv_log_recover_10_4()
{
	const lsn_t	lsn = log_sys.log.get_lsn();
	const lsn_t	source_offset =	log_sys.log.calc_lsn_offset_old(lsn);
	byte*		buf = log_sys.buf;

	if (!redo_file_sizes_are_correct()) {
		return DB_CORRUPTION;
	}

	recv_sys.read(source_offset & ~(OS_FILE_LOG_BLOCK_SIZE - 1),
		      {buf, OS_FILE_LOG_BLOCK_SIZE});

	ulint crc = log_block_calc_checksum_crc32(buf);
	ulint cksum = log_block_get_checksum(buf);

	if (UNIV_UNLIKELY(crc != cksum)) {
		ib::error() << "Invalid log block checksum."
			    << " block: "
			    << log_block_get_hdr_no(buf)
			    << " checkpoint no: "
			    << log_block_get_checkpoint_no(buf)
			    << " expected: " << crc
			    << " found: " << cksum;
		return DB_CORRUPTION;
	}

	if (log_sys.log.is_encrypted()
	    && !log_crypt(buf, lsn & ~511, 512, LOG_DECRYPT)) {
		return DB_ERROR;
	}

	/* On a clean shutdown, the redo log will be logically empty
	after the checkpoint lsn. */

	if (log_block_get_data_len(buf)
	    != (source_offset & (OS_FILE_LOG_BLOCK_SIZE - 1))) {
		return DB_ERROR;
	}

	/* Mark the redo log for upgrading. */
	srv_log_file_size = 0;
	recv_sys.parse_start_lsn = recv_sys.recovered_lsn
		= recv_sys.scanned_lsn
		= recv_sys.mlog_checkpoint_lsn = lsn;
	log_sys.set_lsn(lsn);
	log_sys.set_flushed_lsn(lsn);
	log_sys.last_checkpoint_lsn = log_sys.next_checkpoint_lsn
		= log_sys.write_lsn = log_sys.current_flush_lsn = lsn;
	log_sys.next_checkpoint_no = 0;
	return DB_SUCCESS;
}

/** Find the latest checkpoint in the log header.
@param[out]	max_field	LOG_CHECKPOINT_1 or LOG_CHECKPOINT_2
@return error code or DB_SUCCESS */
dberr_t
recv_find_max_checkpoint(ulint* max_field)
{
	ib_uint64_t	max_no;
	ib_uint64_t	checkpoint_no;
	ulint		field;
	byte*		buf;

	max_no = 0;
	*max_field = 0;

	buf = log_sys.checkpoint_buf;

	log_sys.log.read(0, {buf, OS_FILE_LOG_BLOCK_SIZE});
	/* Check the header page checksum. There was no
	checksum in the first redo log format (version 0). */
	log_sys.log.format = mach_read_from_4(buf + LOG_HEADER_FORMAT);
	log_sys.log.subformat = log_sys.log.format != log_t::FORMAT_3_23
		? mach_read_from_4(buf + LOG_HEADER_SUBFORMAT)
		: 0;
	if (log_sys.log.format != log_t::FORMAT_3_23
	    && !recv_check_log_header_checksum(buf)) {
		sql_print_error("InnoDB: Invalid redo log header checksum.");
		return DB_CORRUPTION;
	}

	char creator[LOG_HEADER_CREATOR_END - LOG_HEADER_CREATOR + 1];

	memcpy(creator, buf + LOG_HEADER_CREATOR, sizeof creator);
	/* Ensure that the string is NUL-terminated. */
	creator[LOG_HEADER_CREATOR_END - LOG_HEADER_CREATOR] = 0;

	switch (log_sys.log.format) {
	case log_t::FORMAT_3_23:
		return recv_log_recover_pre_10_2();
	case log_t::FORMAT_10_2:
	case log_t::FORMAT_10_2 | log_t::FORMAT_ENCRYPTED:
	case log_t::FORMAT_10_3:
	case log_t::FORMAT_10_3 | log_t::FORMAT_ENCRYPTED:
	case log_t::FORMAT_10_4:
	case log_t::FORMAT_10_4 | log_t::FORMAT_ENCRYPTED:
	case log_t::FORMAT_10_5:
	case log_t::FORMAT_10_5 | log_t::FORMAT_ENCRYPTED:
		break;
	default:
		sql_print_error("InnoDB: Unsupported redo log format."
				" The redo log was created with %s.", creator);
		return DB_ERROR;
	}

	for (field = LOG_CHECKPOINT_1; field <= LOG_CHECKPOINT_2;
	     field += LOG_CHECKPOINT_2 - LOG_CHECKPOINT_1) {
		log_sys.log.read(field, {buf, OS_FILE_LOG_BLOCK_SIZE});

		const ulint crc32 = log_block_calc_checksum_crc32(buf);
		const ulint cksum = log_block_get_checksum(buf);

		if (crc32 != cksum) {
			DBUG_PRINT("ib_log",
				   ("invalid checkpoint,"
				    " at " ULINTPF
				    ", checksum " ULINTPFx
				    " expected " ULINTPFx,
				    field, cksum, crc32));
			continue;
		}

		if (log_sys.is_encrypted()
		    && !log_crypt_read_checkpoint_buf(buf)) {
			sql_print_error("InnoDB: Reading checkpoint"
					" encryption info failed.");
			continue;
		}

		checkpoint_no = mach_read_from_8(
			buf + LOG_CHECKPOINT_NO);

		DBUG_PRINT("ib_log",
			   ("checkpoint " UINT64PF " at " LSN_PF " found",
			    checkpoint_no, mach_read_from_8(
				    buf + LOG_CHECKPOINT_LSN)));

		if (checkpoint_no >= max_no) {
			*max_field = field;
			max_no = checkpoint_no;
			log_sys.log.set_lsn(mach_read_from_8(
				buf + LOG_CHECKPOINT_LSN));
			log_sys.log.set_lsn_offset(mach_read_from_8(
				buf + LOG_CHECKPOINT_OFFSET));
			log_sys.next_checkpoint_no = checkpoint_no;
		}
	}

	if (*max_field == 0) {
		/* Before 10.2.2, we could get here during database
		initialization if we created an LOG_FILE_NAME file that
		was filled with zeroes, and were killed. After
		10.2.2, we would reject such a file already earlier,
		when checking the file header. */
		sql_print_error("InnoDB: No valid checkpoint found"
				" (corrupted redo log)."
				" You can try --innodb-force-recovery=6"
				" as a last resort.");
		return DB_ERROR;
	}

	switch (log_sys.log.format) {
	case log_t::FORMAT_10_5:
	case log_t::FORMAT_10_5 | log_t::FORMAT_ENCRYPTED:
		break;
	default:
		if (dberr_t err = recv_log_recover_10_4()) {
			sql_print_error("InnoDB: Upgrade after a crash "
					"is not supported."
					" The redo log was created with %s%s.",
					creator,
					err == DB_ERROR
					? ". You must start up and shut down"
					" MariaDB 10.4 or earlier"
					" on the data directory"
					: ", and it appears corrupted");
			return err;
		}
	}

	return(DB_SUCCESS);
}

/*******************************************************//**
Calculates the new value for lsn when more data is added to the log. */
static
lsn_t
recv_calc_lsn_on_data_add(
/*======================*/
	lsn_t		lsn,	/*!< in: old lsn */
	ib_uint64_t	len)	/*!< in: this many bytes of data is
				added, log block headers not included */
{
	unsigned frag_len = static_cast<unsigned>(lsn % OS_FILE_LOG_BLOCK_SIZE)
		- LOG_BLOCK_HDR_SIZE;
	unsigned payload_size = log_sys.payload_size();
	ut_ad(frag_len < payload_size);
	lsn_t lsn_len = len;
	lsn_len += (lsn_len + frag_len) / payload_size
		* (OS_FILE_LOG_BLOCK_SIZE - payload_size);

	return(lsn + lsn_len);
}

/** Trim old log records for a page.
@param start_lsn oldest log sequence number to preserve
@return whether all the log for the page was trimmed */
inline bool page_recv_t::trim(lsn_t start_lsn)
{
  while (log.head)
  {
    if (log.head->lsn >= start_lsn) return false;
    last_offset= 1; /* the next record must not be same_page */
    log_rec_t *next= log.head->next;
    recv_sys.free(log.head);
    log.head= next;
  }
  log.tail= nullptr;
  return true;
}


inline void page_recv_t::recs_t::clear()
{
  mysql_mutex_assert_owner(&recv_sys.mutex);
  for (const log_rec_t *l= head; l; )
  {
    const log_rec_t *next= l->next;
    recv_sys.free(l);
    l= next;
  }
  head= tail= nullptr;
}


/** Ignore any earlier redo log records for this page. */
inline void page_recv_t::will_not_read()
{
  ut_ad(state == RECV_NOT_PROCESSED || state == RECV_WILL_NOT_READ);
  state= RECV_WILL_NOT_READ;
  log.clear();
}


/** Register a redo log snippet for a page.
@param it       page iterator
@param start_lsn start LSN of the mini-transaction
@param lsn      @see mtr_t::commit_lsn()
@param recs     redo log snippet @see log_t::FORMAT_10_5
@param len      length of l, in bytes */
inline void recv_sys_t::add(map::iterator it, lsn_t start_lsn, lsn_t lsn,
                            const byte *l, size_t len)
{
  mysql_mutex_assert_owner(&mutex);
  page_id_t page_id = it->first;
  page_recv_t &recs= it->second;

  switch (*l & 0x70) {
  case FREE_PAGE: case INIT_PAGE:
    recs.will_not_read();
    mlog_init.add(page_id, start_lsn); /* FIXME: remove this! */
    /* fall through */
  default:
    log_phys_t *tail= static_cast<log_phys_t*>(recs.log.last());
    if (!tail)
      break;
    if (tail->start_lsn != start_lsn)
      break;
    ut_ad(tail->lsn == lsn);
    buf_block_t *block= UT_LIST_GET_LAST(blocks);
    ut_ad(block);
    const size_t used= static_cast<uint16_t>(block->page.access_time - 1) + 1;
    ut_ad(used >= ALIGNMENT);
    const byte *end= const_cast<const log_phys_t*>(tail)->end();
    if (!((reinterpret_cast<size_t>(end + len) ^
           reinterpret_cast<size_t>(end)) & ~(ALIGNMENT - 1)))
    {
      /* Use already allocated 'padding' bytes */
append:
      MEM_MAKE_ADDRESSABLE(end + 1, len);
      /* Append to the preceding record for the page */
      tail->append(l, len);
      return;
    }
    if (end <= &block->page.frame[used - ALIGNMENT] ||
        &block->page.frame[used] >= end)
      break; /* Not the last allocated record in the page */
    const size_t new_used= static_cast<size_t>
      (end - block->page.frame + len + 1);
    ut_ad(new_used > used);
    if (new_used > srv_page_size)
      break;
    block->page.access_time= (block->page.access_time & ~0U << 16) |
      ut_calc_align<uint16_t>(static_cast<uint16_t>(new_used), ALIGNMENT);
    goto append;
  }
  recs.log.append(new (alloc(log_phys_t::alloc_size(len)))
                  log_phys_t(start_lsn, lsn, l, len));
}

/** Store/remove the freed pages in fil_name_t of recv_spaces.
@param[in]	page_id		freed or init page_id
@param[in]	freed		TRUE if page is freed */
static void store_freed_or_init_rec(page_id_t page_id, bool freed)
{
  uint32_t space_id= page_id.space();
  uint32_t page_no= page_id.page_no();
  if (!freed && page_no == 0 && first_page_init)
    first_page_init(space_id);
  if (is_predefined_tablespace(space_id))
  {
    if (!srv_immediate_scrub_data_uncompressed)
      return;
    fil_space_t *space;
    if (space_id == TRX_SYS_SPACE)
      space= fil_system.sys_space;
    else
      space= fil_space_get(space_id);

    space->free_page(page_no, freed);
    return;
  }

  recv_spaces_t::iterator i= recv_spaces.lower_bound(space_id);
  if (i != recv_spaces.end() && i->first == space_id)
  {
    if (freed)
      i->second.add_freed_page(page_no);
    else
      i->second.remove_freed_page(page_no);
  }
}

/** Parse and register one mini-transaction in log_t::FORMAT_10_5.
@param checkpoint_lsn  the log sequence number of the latest checkpoint
@param store           whether to store the records
@param apply           whether to apply file-level log records
@return whether FILE_CHECKPOINT record was seen the first time,
or corruption was noticed */
bool recv_sys_t::parse(lsn_t checkpoint_lsn, store_t *store, bool apply)
{
  mysql_mutex_assert_owner(&log_sys.mutex);
  mysql_mutex_assert_owner(&mutex);
  ut_ad(parse_start_lsn);
  ut_ad(log_sys.is_physical());

  bool last_phase= (*store == STORE_IF_EXISTS);
  const byte *const end= buf + len;
loop:
  const byte *const log= buf + recovered_offset;
  const lsn_t start_lsn= recovered_lsn;
  map::iterator cached_pages_it = pages.end();

  /* Check that the entire mini-transaction is included within the buffer */
  const byte *l;
  uint32_t rlen;
  for (l= log; l < end; l+= rlen)
  {
    if (!*l)
      goto eom_found;
    if (UNIV_LIKELY((*l & 0x70) != RESERVED));
    else if (srv_force_recovery)
      ib::warn() << "Ignoring unknown log record at LSN " << recovered_lsn;
    else
    {
malformed:
      ib::error() << "Malformed log record;"
                     " set innodb_force_recovery=1 to ignore.";
corrupted:
      const size_t trailing_bytes= std::min<size_t>(100, size_t(end - l));
      ib::info() << "Dump from the start of the mini-transaction (LSN="
                 << start_lsn << ") to "
                 << trailing_bytes << " bytes after the record:";
      ut_print_buf(stderr, log, l - log + trailing_bytes);
      putc('\n', stderr);
      found_corrupt_log= true;
      return true;
    }
    rlen= *l++ & 0xf;
    if (l + (rlen ? rlen : 16) >= end)
      break;
    if (!rlen)
    {
      rlen= mlog_decode_varint_length(*l);
      if (l + rlen >= end)
        break;
      const uint32_t addlen= mlog_decode_varint(l);
      if (UNIV_UNLIKELY(addlen == MLOG_DECODE_ERROR))
      {
        ib::error() << "Corrupted record length";
        goto corrupted;
      }
      rlen= addlen + 15;
    }
  }

  /* Not the entire mini-transaction was present. */
  return false;

eom_found:
  ut_ad(!*l);
  ut_d(const byte *const el= l + 1);

  const lsn_t end_lsn= recv_calc_lsn_on_data_add(start_lsn, l + 1 - log);
  if (UNIV_UNLIKELY(end_lsn > scanned_lsn))
    /* The log record filled a log block, and we require that also the
    next log block should have been scanned in */
    return false;

  ut_d(std::set<page_id_t> freed);
#if 0 && defined UNIV_DEBUG /* MDEV-21727 FIXME: enable this */
  /* Pages that have been modified in this mini-transaction.
  If a mini-transaction writes INIT_PAGE for a page, it should not have
  written any log records for the page. Unfortunately, this does not
  hold for ROW_FORMAT=COMPRESSED pages, because page_zip_compress()
  can be invoked in a pessimistic operation, even after log has
  been written for other pages. */
  ut_d(std::set<page_id_t> modified);
#endif

  uint32_t space_id= 0, page_no= 0, last_offset= 0;
  bool got_page_op= false;
  for (l= log; l < end; l+= rlen)
  {
    const byte *const recs= l;
    const byte b= *l++;

    if (!b)
      break;
    ut_ad(UNIV_LIKELY(b & 0x70) != RESERVED || srv_force_recovery);
    rlen= b & 0xf;
    ut_ad(l + rlen < end);
    ut_ad(rlen || l + 16 < end);
    if (!rlen)
    {
      const uint32_t lenlen= mlog_decode_varint_length(*l);
      ut_ad(l + lenlen < end);
      const uint32_t addlen= mlog_decode_varint(l);
      ut_ad(addlen != MLOG_DECODE_ERROR);
      rlen= addlen + 15 - lenlen;
      l+= lenlen;
    }
    ut_ad(l + rlen < end);
    uint32_t idlen;
    if ((b & 0x80) && got_page_op)
    {
      /* This record is for the same page as the previous one. */
      if (UNIV_UNLIKELY((b & 0x70) <= INIT_PAGE))
      {
record_corrupted:
        /* FREE_PAGE,INIT_PAGE cannot be with same_page flag */
        if (!srv_force_recovery)
          goto malformed;
        ib::warn() << "Ignoring malformed log record at LSN " << recovered_lsn;
        last_offset= 1; /* the next record must not be same_page  */
        continue;
      }
      goto same_page;
    }
    last_offset= 0;
    idlen= mlog_decode_varint_length(*l);
    if (UNIV_UNLIKELY(idlen > 5 || idlen >= rlen))
    {
page_id_corrupted:
      if (!srv_force_recovery)
      {
        ib::error() << "Corrupted page identifier at " << recovered_lsn
                    << "; set innodb_force_recovery=1 to ignore the record.";
        goto corrupted;
      }
      ib::warn() << "Ignoring corrupted page identifier at LSN "
                 << recovered_lsn;
      continue;
    }
    space_id= mlog_decode_varint(l);
    if (UNIV_UNLIKELY(space_id == MLOG_DECODE_ERROR))
      goto page_id_corrupted;
    l+= idlen;
    rlen-= idlen;
    idlen= mlog_decode_varint_length(*l);
    if (UNIV_UNLIKELY(idlen > 5 || idlen > rlen))
      goto page_id_corrupted;
    page_no= mlog_decode_varint(l);
    if (UNIV_UNLIKELY(page_no == MLOG_DECODE_ERROR))
      goto page_id_corrupted;
    l+= idlen;
    rlen-= idlen;
    got_page_op = !(b & 0x80);
    if (got_page_op && apply && !is_predefined_tablespace(space_id))
    {
      recv_spaces_t::iterator i= recv_spaces.lower_bound(space_id);
      if (i != recv_spaces.end() && i->first == space_id);
      else if (recovered_lsn < mlog_checkpoint_lsn)
        /* We have not seen all records between the checkpoint and
        FILE_CHECKPOINT. There should be a FILE_DELETE for this
        tablespace later. */
        recv_spaces.emplace_hint(i, space_id, file_name_t("", false));
      else
      {
        const page_id_t id(space_id, page_no);
        if (!srv_force_recovery)
        {
          ib::error() << "Missing FILE_DELETE or FILE_MODIFY for " << id
                      << " at " << recovered_lsn
                      << "; set innodb_force_recovery=1 to ignore the record.";
          goto corrupted;
        }
        ib::warn() << "Ignoring record for " << id << " at " << recovered_lsn;
        continue;
      }
    }
same_page:
    DBUG_PRINT("ib_log",
               ("scan " LSN_PF ": rec %x len %zu page %u:%u",
                recovered_lsn, b, static_cast<size_t>(l + rlen - recs),
                space_id, page_no));

    if (got_page_op)
    {
      const page_id_t id(space_id, page_no);
      ut_d(if ((b & 0x70) == INIT_PAGE || (b & 0x70) == OPTION)
             freed.erase(id));
      ut_ad(freed.find(id) == freed.end());
      switch (b & 0x70) {
      case FREE_PAGE:
        ut_ad(freed.emplace(id).second);
        last_offset= 1; /* the next record must not be same_page  */
        goto free_or_init_page;
      case INIT_PAGE:
        last_offset= FIL_PAGE_TYPE;
      free_or_init_page:
        store_freed_or_init_rec(id, (b & 0x70) == FREE_PAGE);
        if (UNIV_UNLIKELY(rlen != 0))
          goto record_corrupted;
        break;
      case EXTENDED:
        if (UNIV_UNLIKELY(!rlen))
          goto record_corrupted;
        if (rlen == 1 && *l == TRIM_PAGES)
        {
#if 0 /* For now, we can only truncate an undo log tablespace */
          if (UNIV_UNLIKELY(!space_id || !page_no))
            goto record_corrupted;
#else
          if (!srv_is_undo_tablespace(space_id) ||
              page_no != SRV_UNDO_TABLESPACE_SIZE_IN_PAGES)
            goto record_corrupted;
          static_assert(UT_ARR_SIZE(truncated_undo_spaces) ==
                        TRX_SYS_MAX_UNDO_SPACES, "compatibility");
          truncated_undo_spaces[space_id - srv_undo_space_id_start]=
            { recovered_lsn, page_no };
#endif
          last_offset= 1; /* the next record must not be same_page  */
          continue;
        }
        last_offset= FIL_PAGE_TYPE;
        break;
      case OPTION:
        if (rlen == 5 && *l == OPT_PAGE_CHECKSUM)
          break;
        /* fall through */
      case RESERVED:
        continue;
      case WRITE:
      case MEMMOVE:
      case MEMSET:
        if (UNIV_UNLIKELY(rlen == 0 || last_offset == 1))
          goto record_corrupted;
        const uint32_t olen= mlog_decode_varint_length(*l);
        if (UNIV_UNLIKELY(olen >= rlen) || UNIV_UNLIKELY(olen > 3))
          goto record_corrupted;
        const uint32_t offset= mlog_decode_varint(l);
        ut_ad(offset != MLOG_DECODE_ERROR);
        static_assert(FIL_PAGE_OFFSET == 4, "compatibility");
        if (UNIV_UNLIKELY(offset >= srv_page_size))
          goto record_corrupted;
        last_offset+= offset;
        if (UNIV_UNLIKELY(last_offset < 8 || last_offset >= srv_page_size))
          goto record_corrupted;
        l+= olen;
        rlen-= olen;
        if ((b & 0x70) == WRITE)
        {
          if (UNIV_UNLIKELY(rlen + last_offset > srv_page_size))
            goto record_corrupted;
          if (UNIV_UNLIKELY(!page_no) && apply)
          {
            const bool has_size= last_offset <= FSP_HEADER_OFFSET + FSP_SIZE &&
              last_offset + rlen >= FSP_HEADER_OFFSET + FSP_SIZE + 4;
            const bool has_flags= last_offset <=
              FSP_HEADER_OFFSET + FSP_SPACE_FLAGS &&
              last_offset + rlen >= FSP_HEADER_OFFSET + FSP_SPACE_FLAGS + 4;
            if (has_size || has_flags)
            {
              recv_spaces_t::iterator it= recv_spaces.find(space_id);
              const uint32_t size= has_size
                ? mach_read_from_4(FSP_HEADER_OFFSET + FSP_SIZE + l -
                                   last_offset)
                : 0;
              const uint32_t flags= has_flags
                ? mach_read_from_4(FSP_HEADER_OFFSET + FSP_SPACE_FLAGS + l -
                                   last_offset)
                : file_name_t::initial_flags;
              if (it == recv_spaces.end())
                ut_ad(!mlog_checkpoint_lsn || space_id == TRX_SYS_SPACE ||
                      srv_is_undo_tablespace(space_id));
              else if (!it->second.space)
              {
                if (has_size)
                  it->second.size= size;
                if (has_flags)
                  it->second.flags= flags;
              }
              fil_space_set_recv_size_and_flags(space_id, size, flags);
            }
          }
          last_offset+= rlen;
          break;
        }
        uint32_t llen= mlog_decode_varint_length(*l);
        if (UNIV_UNLIKELY(llen > rlen || llen > 3))
          goto record_corrupted;
        const uint32_t len= mlog_decode_varint(l);
        ut_ad(len != MLOG_DECODE_ERROR);
        if (UNIV_UNLIKELY(last_offset + len > srv_page_size))
          goto record_corrupted;
        l+= llen;
        rlen-= llen;
        llen= len;
        if ((b & 0x70) == MEMSET)
        {
          if (UNIV_UNLIKELY(rlen > llen))
            goto record_corrupted;
          last_offset+= llen;
          break;
        }
        const uint32_t slen= mlog_decode_varint_length(*l);
        if (UNIV_UNLIKELY(slen != rlen || slen > 3))
          goto record_corrupted;
        uint32_t s= mlog_decode_varint(l);
        ut_ad(slen != MLOG_DECODE_ERROR);
        if (s & 1)
          s= last_offset - (s >> 1) - 1;
        else
          s= last_offset + (s >> 1) + 1;
        if (UNIV_UNLIKELY(s < 8 || s + llen > srv_page_size))
          goto record_corrupted;
        last_offset+= llen;
        break;
      }
#if 0 && defined UNIV_DEBUG
      switch (b & 0x70) {
      case RESERVED:
        ut_ad(0); /* we did "continue" earlier */
        break;
      case OPTION:
      case FREE_PAGE:
        break;
      default:
        ut_ad(modified.emplace(id).second || (b & 0x70) != INIT_PAGE);
      }
#endif
      const bool is_init= (b & 0x70) <= INIT_PAGE;
      switch (*store) {
      case STORE_IF_EXISTS:
        if (fil_space_t *space= fil_space_t::get(space_id))
        {
          const auto size= space->get_size();
          space->release();
          if (!size)
            continue;
        }
        else if (!deferred_spaces.find(space_id))
          continue;
        /* fall through */
      case STORE_YES:
        if (!mlog_init.will_avoid_read(id, start_lsn))
        {
          if (cached_pages_it == pages.end() || cached_pages_it->first != id)
            cached_pages_it= pages.emplace(id, page_recv_t()).first;
          add(cached_pages_it, start_lsn, end_lsn, recs,
              static_cast<size_t>(l + rlen - recs));
        }
        continue;
      case STORE_NO:
        if (!is_init)
          continue;
        mlog_init.add(id, start_lsn);
        map::iterator i= pages.find(id);
        if (i == pages.end())
          continue;
        i->second.log.clear();
        pages.erase(i);
      }
    }
    else if (rlen)
    {
      switch (b & 0xf0) {
      case FILE_CHECKPOINT:
        if (space_id == 0 && page_no == 0 && rlen == 8)
        {
          const lsn_t lsn= mach_read_from_8(l);

          if (UNIV_UNLIKELY(srv_print_verbose_log == 2))
            fprintf(stderr, "FILE_CHECKPOINT(" LSN_PF ") %s at " LSN_PF "\n",
                    lsn, lsn != checkpoint_lsn
                    ? "ignored"
                    : mlog_checkpoint_lsn ? "reread" : "read",
                    recovered_lsn);

          DBUG_PRINT("ib_log", ("FILE_CHECKPOINT(" LSN_PF ") %s at " LSN_PF,
                                lsn, lsn != checkpoint_lsn
                                ? "ignored"
                                : mlog_checkpoint_lsn ? "reread" : "read",
                                recovered_lsn));

          if (lsn == checkpoint_lsn)
          {
            /* There can be multiple FILE_CHECKPOINT for the same LSN. */
            if (mlog_checkpoint_lsn)
              continue;
            mlog_checkpoint_lsn= recovered_lsn;
            l+= 8;
            recovered_offset= l - buf;
            return true;
          }
          continue;
        }
        /* fall through */
      default:
        if (!srv_force_recovery)
          goto malformed;
        ib::warn() << "Ignoring malformed log record at LSN " << recovered_lsn;
        continue;
      case FILE_DELETE:
      case FILE_MODIFY:
      case FILE_RENAME:
        if (UNIV_UNLIKELY(page_no != 0))
        {
        file_rec_error:
          if (!srv_force_recovery)
          {
            ib::error() << "Corrupted file-level record;"
                           " set innodb_force_recovery=1 to ignore.";
            goto corrupted;
          }

          ib::warn() << "Ignoring corrupted file-level record at LSN "
                     << recovered_lsn;
          continue;
        }
        /* fall through */
      case FILE_CREATE:
        if (UNIV_UNLIKELY(!space_id || page_no))
          goto file_rec_error;
        /* There is no terminating NUL character. Names must end in .ibd.
        For FILE_RENAME, there is a NUL between the two file names. */
        const char * const fn= reinterpret_cast<const char*>(l);
        const char *fn2= static_cast<const char*>(memchr(fn, 0, rlen));

        if (UNIV_UNLIKELY((fn2 == nullptr) == ((b & 0xf0) == FILE_RENAME)))
          goto file_rec_error;

        const char * const fnend= fn2 ? fn2 : fn + rlen;
        const char * const fn2end= fn2 ? fn + rlen : nullptr;

        if (fn2)
        {
          fn2++;
          if (memchr(fn2, 0, fn2end - fn2))
            goto file_rec_error;
          if (fn2end - fn2 < 4 || memcmp(fn2end - 4, DOT_IBD, 4))
            goto file_rec_error;
        }

        if (is_predefined_tablespace(space_id))
          goto file_rec_error;
        if (fnend - fn < 4 || memcmp(fnend - 4, DOT_IBD, 4))
          goto file_rec_error;

        fil_name_process(fn, fnend - fn, space_id,
                         (b & 0xf0) == FILE_DELETE ? FILE_DELETE : FILE_MODIFY,
                         start_lsn, *store);

        if ((b & 0xf0) < FILE_CHECKPOINT && log_file_op)
          log_file_op(space_id, b & 0xf0,
                      l, static_cast<ulint>(fnend - fn),
                      reinterpret_cast<const byte*>(fn2),
                      fn2 ? static_cast<ulint>(fn2end - fn2) : 0);

        if (fn2)
        {
          fil_name_process(fn2, fn2end - fn2, space_id,
                           FILE_RENAME, start_lsn, *store);
          if (apply)
          {
            const size_t len= fn2end - fn2;
            auto r= renamed_spaces.emplace(space_id, std::string{fn2, len});
            if (!r.second)
              r.first->second= std::string{fn2, len};
          }
        }

        if (is_corrupt_fs())
          return true;
      }
    }
    else
      goto malformed;
  }

  ut_ad(l == el);
  recovered_offset= l - buf;
  recovered_lsn= end_lsn;
  if (is_memory_exhausted(store) && last_phase)
    return false;
  goto loop;
}

/** Apply the hashed log records to the page, if the page lsn is less than the
lsn of a log record.
@param[in,out]	block		buffer pool page
@param[in,out]	mtr		mini-transaction
@param[in,out]	p		recovery address
@param[in,out]	space		tablespace, or NULL if not looked up yet
@param[in,out]	init		page initialization operation, or NULL
@return the recovered page
@retval nullptr on failure */
static buf_block_t *recv_recover_page(buf_block_t *block, mtr_t &mtr,
                                      const recv_sys_t::map::iterator &p,
                                      fil_space_t *space= nullptr,
                                      mlog_init_t::init *init= nullptr)
{
	mysql_mutex_assert_owner(&recv_sys.mutex);
	ut_ad(recv_sys.apply_log_recs);
	ut_ad(recv_needed_recovery);
	ut_ad(!init || init->created);
	ut_ad(!init || init->lsn);
	ut_ad(block->page.id() == p->first);
	ut_ad(!p->second.is_being_processed());
	ut_ad(!space || space->id == block->page.id().space());
	ut_ad(log_sys.is_physical());

	if (UNIV_UNLIKELY(srv_print_verbose_log == 2)) {
		ib::info() << "Applying log to page " << block->page.id();
	}

	DBUG_PRINT("ib_log", ("Applying log to page %u:%u",
			      block->page.id().space(),
			      block->page.id().page_no()));

	p->second.state = page_recv_t::RECV_BEING_PROCESSED;

	mysql_mutex_unlock(&recv_sys.mutex);

	byte *frame = UNIV_LIKELY_NULL(block->page.zip.data)
		? block->page.zip.data
		: block->page.frame;
	const lsn_t page_lsn = init
		? 0
		: mach_read_from_8(frame + FIL_PAGE_LSN);
	bool free_page = false;
	lsn_t start_lsn = 0, end_lsn = 0;
	ut_d(lsn_t recv_start_lsn = 0);
	const lsn_t init_lsn = init ? init->lsn : 0;

	bool skipped_after_init = false;

	for (const log_rec_t* recv : p->second.log) {
		const log_phys_t* l = static_cast<const log_phys_t*>(recv);
		ut_ad(l->lsn);
		ut_ad(end_lsn <= l->lsn);
		ut_ad(l->lsn <= log_sys.log.scanned_lsn);

		ut_ad(l->start_lsn);
		ut_ad(recv_start_lsn <= l->start_lsn);
		ut_d(recv_start_lsn = l->start_lsn);

		if (l->start_lsn < page_lsn) {
			/* This record has already been applied. */
			DBUG_PRINT("ib_log", ("apply skip %u:%u LSN " LSN_PF
					      " < " LSN_PF,
					      block->page.id().space(),
					      block->page.id().page_no(),
					      l->start_lsn, page_lsn));
			skipped_after_init = true;
			end_lsn = l->lsn;
			continue;
		}

		if (l->start_lsn < init_lsn) {
			DBUG_PRINT("ib_log", ("init skip %u:%u LSN " LSN_PF
					      " < " LSN_PF,
					      block->page.id().space(),
					      block->page.id().page_no(),
					      l->start_lsn, init_lsn));
			skipped_after_init = false;
			end_lsn = l->lsn;
			continue;
		}

		/* There is no need to check LSN for just initialized pages. */
		if (skipped_after_init) {
			skipped_after_init = false;
			ut_ad(end_lsn == page_lsn);
			if (end_lsn != page_lsn)
				ib::warn()
					<< "The last skipped log record LSN "
					<< end_lsn
					<< " is not equal to page LSN "
					<< page_lsn;
		}

		end_lsn = l->lsn;

		if (UNIV_UNLIKELY(srv_print_verbose_log == 2)) {
			ib::info() << "apply " << l->start_lsn
				   << ": " << block->page.id();
		}

		DBUG_PRINT("ib_log", ("apply " LSN_PF ": %u:%u",
				      l->start_lsn,
				      block->page.id().space(),
				      block->page.id().page_no()));

		log_phys_t::apply_status a= l->apply(*block,
						     p->second.last_offset);

		switch (a) {
		case log_phys_t::APPLIED_NO:
			ut_ad(!mtr.has_modifications());
			free_page = true;
			start_lsn = 0;
			continue;
		case log_phys_t::APPLIED_YES:
		case log_phys_t::APPLIED_CORRUPTED:
			goto set_start_lsn;
		case log_phys_t::APPLIED_TO_FSP_HEADER:
		case log_phys_t::APPLIED_TO_ENCRYPTION:
			break;
		}

		if (fil_space_t* s = space
		    ? space
		    : fil_space_t::get(block->page.id().space())) {
			switch (a) {
			case log_phys_t::APPLIED_TO_FSP_HEADER:
				s->flags = mach_read_from_4(
					FSP_HEADER_OFFSET
					+ FSP_SPACE_FLAGS + frame);
				s->size_in_header = mach_read_from_4(
					FSP_HEADER_OFFSET + FSP_SIZE
					+ frame);
				s->free_limit = mach_read_from_4(
					FSP_HEADER_OFFSET
					+ FSP_FREE_LIMIT + frame);
				s->free_len = mach_read_from_4(
					FSP_HEADER_OFFSET + FSP_FREE
					+ FLST_LEN + frame);
				break;
			default:
				byte* b= frame
					+ fsp_header_get_encryption_offset(
						block->zip_size())
					+ FSP_HEADER_OFFSET;
				if (memcmp(b, CRYPT_MAGIC, MAGIC_SZ)) {
					break;
				}
				b += MAGIC_SZ;
				if (*b != CRYPT_SCHEME_UNENCRYPTED
				    && *b != CRYPT_SCHEME_1) {
					break;
				}
				if (b[1] != MY_AES_BLOCK_SIZE) {
					break;
				}
				if (b[2 + MY_AES_BLOCK_SIZE + 4 + 4]
				    > FIL_ENCRYPTION_OFF) {
					break;
				}
				fil_crypt_parse(s, b);
			}

			if (!space) {
				s->release();
			}
		}

set_start_lsn:
		if ((a == log_phys_t::APPLIED_CORRUPTED
		     || recv_sys.is_corrupt_log()) && !srv_force_recovery) {
			if (init) {
				init->created = false;
				if (space || block->page.id().page_no()) {
					block->page.lock.x_lock_recursive();
				}
			}

			mtr.discard_modifications();
			mtr.commit();

			buf_pool.corrupted_evict(&block->page,
						 block->page.state() &
						 buf_page_t::LRU_MASK);
			block = nullptr;
			goto done;
		}

		if (!start_lsn) {
			start_lsn = l->start_lsn;
		}
	}

	if (start_lsn) {
		ut_ad(end_lsn >= start_lsn);
		mach_write_to_8(FIL_PAGE_LSN + frame, end_lsn);
		if (UNIV_LIKELY(frame == block->page.frame)) {
			mach_write_to_8(srv_page_size
					- FIL_PAGE_END_LSN_OLD_CHKSUM
					+ frame, end_lsn);
		} else {
			buf_zip_decompress(block, false);
		}

		buf_block_modify_clock_inc(block);
		mysql_mutex_lock(&log_sys.flush_order_mutex);
		buf_flush_note_modification(block, start_lsn, end_lsn);
		mysql_mutex_unlock(&log_sys.flush_order_mutex);
	} else if (free_page && init) {
		/* There have been no operations that modify the page.
		Any buffered changes must not be merged. A subsequent
		buf_page_create() from a user thread should discard
		any buffered changes. */
		init->created = false;
		ut_ad(!mtr.has_modifications());
		block->page.set_freed(block->page.state());
	}

	/* Make sure that committing mtr does not change the modification
	lsn values of page */

	mtr.discard_modifications();
	mtr.commit();

done:
	time_t now = time(NULL);

	mysql_mutex_lock(&recv_sys.mutex);

	if (recv_max_page_lsn < page_lsn) {
		recv_max_page_lsn = page_lsn;
	}

	ut_ad(!block || p->second.is_being_processed());
	ut_ad(!block || !recv_sys.pages.empty());

	if (recv_sys.report(now)) {
		const ulint n = recv_sys.pages.size();
		ib::info() << "To recover: " << n << " pages from log";
		service_manager_extend_timeout(
			INNODB_EXTEND_TIMEOUT_INTERVAL, "To recover: " ULINTPF " pages from log", n);
	}

	return block;
}

/** Remove records for a corrupted page.
This function should only be called when innodb_force_recovery is set.
@param page_id  corrupted page identifier */
ATTRIBUTE_COLD void recv_sys_t::free_corrupted_page(page_id_t page_id)
{
  if (!recovery_on)
    return;

  mysql_mutex_lock(&mutex);
  map::iterator p= pages.find(page_id);
  if (p != pages.end())
  {
    p->second.log.clear();
    pages.erase(p);
    if (!srv_force_recovery)
    {
      set_corrupt_fs();
      ib::error() << "Unable to apply log to corrupted page " << page_id
                  << "; set innodb_force_recovery to ignore";
    }
    else
      ib::warn() << "Discarding log for corrupted page " << page_id;
  }

  if (pages.empty())
    pthread_cond_broadcast(&cond);
  mysql_mutex_unlock(&mutex);
}

/** Possibly finish a recovery batch. */
inline void recv_sys_t::maybe_finish_batch()
{
  mysql_mutex_assert_owner(&mutex);
  ut_ad(recovery_on);
  if (!apply_batch_on || pages.empty() || is_corrupt_log() || is_corrupt_fs())
    pthread_cond_broadcast(&cond);
}

ATTRIBUTE_COLD void recv_sys_t::set_corrupt_log()
{
  mysql_mutex_lock(&mutex);
  found_corrupt_log= true;
  pthread_cond_broadcast(&cond);
  mysql_mutex_unlock(&mutex);
}

ATTRIBUTE_COLD void recv_sys_t::set_corrupt_fs()
{
  mysql_mutex_assert_owner(&mutex);
  found_corrupt_fs= true;
  pthread_cond_broadcast(&cond);
}

/** Apply any buffered redo log to a page that was just read from a data file.
@param[in,out]	space	tablespace
@param[in,out]	bpage	buffer pool page
@return whether the page was recovered correctly */
bool recv_recover_page(fil_space_t* space, buf_page_t* bpage)
{
	mtr_t mtr;
	mtr.start();
	mtr.set_log_mode(MTR_LOG_NO_REDO);

	ut_ad(bpage->frame);
	/* Move the ownership of the x-latch on the page to
	this OS thread, so that we can acquire a second
	x-latch on it.  This is needed for the operations to
	the page to pass the debug checks. */
	bpage->lock.claim_ownership();
	bpage->lock.x_lock_recursive();
	bpage->fix_on_recovery();
	mtr.memo_push(reinterpret_cast<buf_block_t*>(bpage),
		      MTR_MEMO_PAGE_X_FIX);

	buf_block_t* success = reinterpret_cast<buf_block_t*>(bpage);

	mysql_mutex_lock(&recv_sys.mutex);
	if (recv_sys.apply_log_recs) {
		recv_sys_t::map::iterator p = recv_sys.pages.find(bpage->id());
		if (p != recv_sys.pages.end()
		    && !p->second.is_being_processed()) {
			success = recv_recover_page(success, mtr, p, space);
			if (UNIV_LIKELY(!!success)) {
				p->second.log.clear();
				recv_sys.pages.erase(p);
			}
			recv_sys.maybe_finish_batch();
			goto func_exit;
		}
	}

	mtr.commit();
func_exit:
	mysql_mutex_unlock(&recv_sys.mutex);
	ut_ad(mtr.has_committed());
	return success;
}

/** Read pages for which log needs to be applied.
@param page_id	first page identifier to read
@param i        iterator to recv_sys.pages */
TRANSACTIONAL_TARGET
static void recv_read_in_area(page_id_t page_id, recv_sys_t::map::iterator i)
{
  uint32_t page_nos[32];
  ut_ad(page_id == i->first);
  page_id.set_page_no(ut_2pow_round(page_id.page_no(), 32U));
  const page_id_t up_limit{page_id + 31};
  uint32_t* p= page_nos;

  for (; i != recv_sys.pages.end() && i->first <= up_limit; i++)
  {
    if (i->second.state == page_recv_t::RECV_NOT_PROCESSED)
    {
      i->second.state= page_recv_t::RECV_BEING_READ;
      *p++= i->first.page_no();
    }
  }

  if (p != page_nos)
  {
    mysql_mutex_unlock(&recv_sys.mutex);
    buf_read_recv_pages(page_id.space(), page_nos, ulint(p - page_nos));
    mysql_mutex_lock(&recv_sys.mutex);
  }
}

/** Attempt to initialize a page based on redo log records.
@param page_id  page identifier
@param p        iterator pointing to page_id
@param mtr      mini-transaction
@param b        pre-allocated buffer pool block
@return the recovered block
@retval nullptr if the page cannot be initialized based on log records
@retval -1      if the page cannot be recovered due to corruption */
inline buf_block_t *recv_sys_t::recover_low(const page_id_t page_id,
                                            map::iterator &p, mtr_t &mtr,
                                            buf_block_t *b)
{
  mysql_mutex_assert_owner(&mutex);
  ut_ad(p->first == page_id);
  page_recv_t &recs= p->second;
  ut_ad(recs.state == page_recv_t::RECV_WILL_NOT_READ);
  buf_block_t* block= nullptr;
  mlog_init_t::init &i= mlog_init.last(page_id);
  const lsn_t end_lsn = recs.log.last()->lsn;
  if (end_lsn < i.lsn)
    DBUG_LOG("ib_log", "skip log for page " << page_id
             << " LSN " << end_lsn << " < " << i.lsn);
  fil_space_t *space= fil_space_t::get(page_id.space());

  mtr.start();
  mtr.set_log_mode(MTR_LOG_NO_REDO);

  ulint zip_size= space ? space->zip_size() : 0;

  if (!space)
  {
    if (page_id.page_no() != 0)
    {
    nothing_recoverable:
      mtr.commit();
      return nullptr;
    }
    auto it= recv_spaces.find(page_id.space());
    ut_ad(it != recv_spaces.end());
    uint32_t flags= it->second.flags;
    zip_size= fil_space_t::zip_size(flags);
    block= buf_page_create_deferred(page_id.space(), zip_size, &mtr, b);
    ut_ad(block == b);
    block->page.lock.x_lock_recursive();
  }
  else
  {
    block= buf_page_create(space, page_id.page_no(), zip_size, &mtr, b);

    if (UNIV_UNLIKELY(block != b))
    {
      /* The page happened to exist in the buffer pool, or it
      was just being read in. Before the exclusive page latch was acquired by
      buf_page_create(), all changes to the page must have been applied. */
      ut_ad(pages.find(page_id) == pages.end());
      space->release();
      goto nothing_recoverable;
    }
  }

  ut_ad(&recs == &pages.find(page_id)->second);
  i.created= true;
  map::iterator r= p++;
  block= recv_recover_page(block, mtr, r, space, &i);
  ut_ad(mtr.has_committed());

  if (block)
  {
    recs.log.clear();
    pages.erase(r);
  }
  else
    block= reinterpret_cast<buf_block_t*>(-1);

  if (pages.empty())
    pthread_cond_signal(&cond);

  if (space)
    space->release();

  return block;
}

/** Attempt to initialize a page based on redo log records.
@param page_id  page identifier
@return recovered block
@retval nullptr if the page cannot be initialized based on log records */
buf_block_t *recv_sys_t::recover_low(const page_id_t page_id)
{
  buf_block_t *free_block= buf_LRU_get_free_block(false);
  buf_block_t *block= nullptr;

  mysql_mutex_lock(&mutex);
  map::iterator p= pages.find(page_id);

  if (p != pages.end() && p->second.state == page_recv_t::RECV_WILL_NOT_READ)
  {
    mtr_t mtr;
    block= recover_low(page_id, p, mtr, free_block);
    ut_ad(!block || block == reinterpret_cast<buf_block_t*>(-1) ||
          block == free_block);
  }

  mysql_mutex_unlock(&mutex);
  if (UNIV_UNLIKELY(!block))
    buf_pool.free_block(free_block);
  return block;
}

inline fil_space_t *fil_system_t::find(const char *path) const
{
  mysql_mutex_assert_owner(&mutex);
  for (fil_space_t &space : fil_system.space_list)
    if (space.chain.start && !strcmp(space.chain.start->name, path))
      return &space;
  return nullptr;
}

/** Thread-safe function which sorts flush_list by oldest_modification */
static void log_sort_flush_list()
{
  mysql_mutex_lock(&buf_pool.flush_list_mutex);

  const size_t size= UT_LIST_GET_LEN(buf_pool.flush_list);
  std::unique_ptr<buf_page_t *[]> list(new buf_page_t *[size]);

  size_t idx= 0;
  for (buf_page_t *p= UT_LIST_GET_FIRST(buf_pool.flush_list); p;
       p= UT_LIST_GET_NEXT(list, p))
    list.get()[idx++]= p;

  std::sort(list.get(), list.get() + size,
            [](const buf_page_t *lhs, const buf_page_t *rhs) {
              return rhs->oldest_modification() < lhs->oldest_modification();
            });

  UT_LIST_INIT(buf_pool.flush_list, &buf_page_t::list);

  for (size_t i= 0; i < size; i++)
    UT_LIST_ADD_LAST(buf_pool.flush_list, list[i]);

  mysql_mutex_unlock(&buf_pool.flush_list_mutex);
}

/** Apply buffered log to persistent data pages.
@param last_batch     whether it is possible to write more redo log */
void recv_sys_t::apply(bool last_batch)
{
  ut_ad(srv_operation == SRV_OPERATION_NORMAL ||
        srv_operation == SRV_OPERATION_RESTORE ||
        srv_operation == SRV_OPERATION_RESTORE_EXPORT);

#ifdef SAFE_MUTEX
  DBUG_ASSERT(!last_batch == mysql_mutex_is_owner(&log_sys.mutex));
#endif /* SAFE_MUTEX */
  mysql_mutex_lock(&mutex);

  timespec abstime;

  while (apply_batch_on)
  {
    if (is_corrupt_log())
    {
      mysql_mutex_unlock(&mutex);
      return;
    }
    if (last_batch)
    {
      mysql_mutex_assert_not_owner(&log_sys.mutex);
      my_cond_wait(&cond, &mutex.m_mutex);
    }
    else
    {
      mysql_mutex_unlock(&mutex);
      set_timespec_nsec(abstime, 500000000ULL); /* 0.5s */
      my_cond_timedwait(&cond, &log_sys.mutex.m_mutex, &abstime);
      mysql_mutex_lock(&mutex);
    }
  }

  recv_no_ibuf_operations = !last_batch ||
    srv_operation == SRV_OPERATION_RESTORE ||
    srv_operation == SRV_OPERATION_RESTORE_EXPORT;

  mtr_t mtr;

  if (!pages.empty())
  {
    const char *msg= last_batch
      ? "Starting final batch to recover "
      : "Starting a batch to recover ";
    const ulint n= pages.size();
    ib::info() << msg << n << " pages from redo log.";
    sd_notifyf(0, "STATUS=%s" ULINTPF " pages from redo log", msg, n);

    apply_log_recs= true;
    apply_batch_on= true;

    for (auto id= srv_undo_tablespaces_open; id--;)
    {
      const trunc& t= truncated_undo_spaces[id];
      if (t.lsn)
      {
        trim(page_id_t(id + srv_undo_space_id_start, 0), t.lsn);
        if (fil_space_t *space = fil_space_get(id + srv_undo_space_id_start))
        {
          ut_ad(UT_LIST_GET_LEN(space->chain) == 1);
          fil_node_t *file= UT_LIST_GET_FIRST(space->chain);
          ut_ad(file->is_open());
          os_file_truncate(file->name, file->handle,
                           os_offset_t{t.pages} << srv_page_size_shift, true);
        }
      }
    }

    fil_system.extend_to_recv_size();

    buf_block_t *free_block= buf_LRU_get_free_block(false);

    for (map::iterator p= pages.begin(); p != pages.end(); )
    {
      const page_id_t page_id= p->first;
      ut_ad(!p->second.log.empty());

      const uint32_t space_id= page_id.space();
      auto d= deferred_spaces.defers.find(space_id);
      if (d != deferred_spaces.defers.end())
      {
        if (d->second.deleted)
        {
          /* For deleted files we must preserve the entry in deferred_spaces */
erase_for_space:
          while (p != pages.end() && p->first.space() == space_id)
          {
            map::iterator r= p++;
            r->second.log.clear();
            pages.erase(r);
          }
        }
        else if (recover_deferred(p, d->second.file_name, free_block))
        {
          if (!srv_force_recovery)
            set_corrupt_fs();
          deferred_spaces.defers.erase(d);
          goto erase_for_space;
        }
        else
          deferred_spaces.defers.erase(d);
        if (!free_block)
          goto next_free_block;
        p= pages.lower_bound(page_id);
        continue;
      }

      switch (p->second.state) {
      case page_recv_t::RECV_BEING_READ:
      case page_recv_t::RECV_BEING_PROCESSED:
        p++;
        continue;
      case page_recv_t::RECV_WILL_NOT_READ:
        if (UNIV_LIKELY(!!recover_low(page_id, p, mtr, free_block)))
        {
next_free_block:
          mysql_mutex_unlock(&mutex);
          free_block= buf_LRU_get_free_block(false);
          mysql_mutex_lock(&mutex);
          break;
        }
        ut_ad(p == pages.end() || p->first > page_id);
        continue;
      case page_recv_t::RECV_NOT_PROCESSED:
        recv_read_in_area(page_id, p);
      }
      p= pages.lower_bound(page_id);
      /* Ensure that progress will be made. */
      ut_ad(p == pages.end() || p->first > page_id ||
            p->second.state >= page_recv_t::RECV_BEING_READ);
    }

    buf_pool.free_block(free_block);

    /* Wait until all the pages have been processed */
    for (;;)
    {
      const bool empty= pages.empty();
      if (empty && !buf_pool.n_pend_reads)
        break;

      if (!is_corrupt_fs() && !is_corrupt_log())
      {
        if (last_batch)
        {
          mysql_mutex_assert_not_owner(&log_sys.mutex);
          if (!empty)
            my_cond_wait(&cond, &mutex.m_mutex);
          else
          {
            mysql_mutex_unlock(&mutex);
            os_aio_wait_until_no_pending_reads();
            ut_ad(!buf_pool.n_pend_reads);
            mysql_mutex_lock(&mutex);
            ut_ad(pages.empty());
          }
        }
        else
        {
          mysql_mutex_unlock(&mutex);
          set_timespec_nsec(abstime, 500000000ULL); /* 0.5s */
          my_cond_timedwait(&cond, &log_sys.mutex.m_mutex, &abstime);
          mysql_mutex_lock(&mutex);
        }
        continue;
      }
      if (is_corrupt_fs() && !srv_force_recovery)
        ib::info() << "Set innodb_force_recovery=1 to ignore corrupted pages.";
      mysql_mutex_unlock(&mutex);
      return;
    }
  }

  if (last_batch)
    /* We skipped this in buf_page_create(). */
    mlog_init.mark_ibuf_exist(mtr);
  else
  {
    mlog_init.reset();
    mysql_mutex_unlock(&log_sys.mutex);
  }

  mysql_mutex_assert_not_owner(&log_sys.mutex);
  mysql_mutex_unlock(&mutex);

  if (last_batch && srv_operation != SRV_OPERATION_RESTORE &&
      srv_operation != SRV_OPERATION_RESTORE_EXPORT)
    log_sort_flush_list();
  else
  {
    /* Instead of flushing, last_batch could sort the buf_pool.flush_list
    in ascending order of buf_page_t::oldest_modification. */
    buf_flush_sync_batch(recovered_lsn);
  }

  if (!last_batch)
  {
    buf_pool_invalidate();
    mysql_mutex_lock(&log_sys.mutex);
  }

  mysql_mutex_lock(&mutex);

  ut_d(after_apply= true);
  clear();
  mysql_mutex_unlock(&mutex);
}

/** Check whether the number of read redo log blocks exceeds the maximum.
Store last_stored_lsn if the recovery is not in the last phase.
@param[in,out] store    whether to store page operations
@return whether the memory is exhausted */
inline bool recv_sys_t::is_memory_exhausted(store_t *store)
{
  if (*store == STORE_NO ||
      UT_LIST_GET_LEN(blocks) * 3 < buf_pool.get_n_pages())
    return false;
  if (*store == STORE_YES)
    last_stored_lsn= recovered_lsn;
  *store= STORE_NO;
  DBUG_PRINT("ib_log",("Ran out of memory and last stored lsn " LSN_PF
                       " last stored offset " ULINTPF "\n",
                       recovered_lsn, recovered_offset));
  return true;
}

/** Adds data from a new log block to the parsing buffer of recv_sys if
recv_sys.parse_start_lsn is non-zero.
@param[in]	log_block	log block to add
@param[in]	scanned_lsn	lsn of how far we were able to find
				data in this log block
@return true if more data added */
bool recv_sys_add_to_parsing_buf(const byte* log_block, lsn_t scanned_lsn)
{
	ulint	more_len;
	ulint	data_len;
	ulint	start_offset;
	ulint	end_offset;

	ut_ad(scanned_lsn >= recv_sys.scanned_lsn);

	if (!recv_sys.parse_start_lsn) {
		/* Cannot start parsing yet because no start point for
		it found */
		return(false);
	}

	data_len = log_block_get_data_len(log_block);

	if (recv_sys.parse_start_lsn >= scanned_lsn) {

		return(false);

	} else if (recv_sys.scanned_lsn >= scanned_lsn) {

		return(false);

	} else if (recv_sys.parse_start_lsn > recv_sys.scanned_lsn) {
		more_len = (ulint) (scanned_lsn - recv_sys.parse_start_lsn);
	} else {
		more_len = (ulint) (scanned_lsn - recv_sys.scanned_lsn);
	}

	if (more_len == 0) {
		return(false);
	}

	ut_ad(data_len >= more_len);

	start_offset = data_len - more_len;

	if (start_offset < LOG_BLOCK_HDR_SIZE) {
		start_offset = LOG_BLOCK_HDR_SIZE;
	}

	end_offset = std::min<ulint>(data_len, log_sys.trailer_offset());

	ut_ad(start_offset <= end_offset);

	if (start_offset < end_offset) {
		memcpy(recv_sys.buf + recv_sys.len,
		       log_block + start_offset, end_offset - start_offset);

		recv_sys.len += end_offset - start_offset;

		ut_a(recv_sys.len <= RECV_PARSING_BUF_SIZE);
	}

	return(true);
}

/** Moves the parsing buffer data left to the buffer start. */
void recv_sys_justify_left_parsing_buf()
{
	memmove(recv_sys.buf, recv_sys.buf + recv_sys.recovered_offset,
		recv_sys.len - recv_sys.recovered_offset);

	recv_sys.len -= recv_sys.recovered_offset;

	recv_sys.recovered_offset = 0;
}

/** Scan redo log from a buffer and stores new log data to the parsing buffer.
Parse and hash the log records if new data found.
Apply log records automatically when the hash table becomes full.
@param[in,out]	store			whether the records should be
					stored into recv_sys.pages; this is
					reset if just debug checking is
					needed, or when the num_max_blocks in
					recv_sys runs out
@param[in]	log_block		log segment
@param[in]	checkpoint_lsn		latest checkpoint LSN
@param[in]	start_lsn		buffer start LSN
@param[in]	end_lsn			buffer end LSN
@param[in,out]	contiguous_lsn		it is known that all groups contain
					contiguous log data upto this lsn
@param[out]	group_scanned_lsn	scanning succeeded upto this lsn
@return true if not able to scan any more in this log group */
static bool recv_scan_log_recs(
	store_t*	store,
	const byte*	log_block,
	lsn_t		checkpoint_lsn,
	lsn_t		start_lsn,
	lsn_t		end_lsn,
	lsn_t*		contiguous_lsn,
	lsn_t*		group_scanned_lsn)
{
	lsn_t		scanned_lsn	= start_lsn;
	bool		finished	= false;
	ulint		data_len;
	bool		more_data	= false;
	bool		apply		= recv_sys.mlog_checkpoint_lsn != 0;
	ulint		recv_parsing_buf_size = RECV_PARSING_BUF_SIZE;
	const bool	last_phase = (*store == STORE_IF_EXISTS);
	ut_ad(start_lsn % OS_FILE_LOG_BLOCK_SIZE == 0);
	ut_ad(end_lsn % OS_FILE_LOG_BLOCK_SIZE == 0);
	ut_ad(end_lsn >= start_lsn + OS_FILE_LOG_BLOCK_SIZE);
	ut_ad(log_sys.is_physical());

	const byte* const	log_end = log_block
		+ ulint(end_lsn - start_lsn);
	constexpr ulint sizeof_checkpoint= SIZE_OF_FILE_CHECKPOINT;

	do {
		ut_ad(!finished);

		if (log_block_get_flush_bit(log_block)) {
			/* This block was a start of a log flush operation:
			we know that the previous flush operation must have
			been completed for all log groups before this block
			can have been flushed to any of the groups. Therefore,
			we know that log data is contiguous up to scanned_lsn
			in all non-corrupt log groups. */

			if (scanned_lsn > *contiguous_lsn) {
				*contiguous_lsn = scanned_lsn;
			}
		}

		data_len = log_block_get_data_len(log_block);

		if (scanned_lsn + data_len > recv_sys.scanned_lsn
		    && log_block_get_checkpoint_no(log_block)
		    < recv_sys.scanned_checkpoint_no
		    && (recv_sys.scanned_checkpoint_no
			- log_block_get_checkpoint_no(log_block)
			> 0x80000000UL)) {

			/* Garbage from a log buffer flush which was made
			before the most recent database recovery */
			finished = true;
			break;
		}

		if (!recv_sys.parse_start_lsn
		    && (log_block_get_first_rec_group(log_block) > 0)) {

			/* We found a point from which to start the parsing
			of log records */

			recv_sys.parse_start_lsn = scanned_lsn
				+ log_block_get_first_rec_group(log_block);
			recv_sys.scanned_lsn = recv_sys.parse_start_lsn;
			recv_sys.recovered_lsn = recv_sys.parse_start_lsn;
		}

		scanned_lsn += data_len;

		if (data_len == LOG_BLOCK_HDR_SIZE + sizeof_checkpoint
		    && scanned_lsn == checkpoint_lsn + sizeof_checkpoint
		    && log_block[LOG_BLOCK_HDR_SIZE]
		    == (FILE_CHECKPOINT | (SIZE_OF_FILE_CHECKPOINT - 2))
		    && checkpoint_lsn == mach_read_from_8(
			    (LOG_BLOCK_HDR_SIZE + 1 + 2)
			    + log_block)) {
			/* The redo log is logically empty. */
			ut_ad(recv_sys.mlog_checkpoint_lsn == 0
			      || recv_sys.mlog_checkpoint_lsn
			      == checkpoint_lsn);
			recv_sys.mlog_checkpoint_lsn = checkpoint_lsn;
			DBUG_PRINT("ib_log", ("found empty log; LSN=" LSN_PF,
					      scanned_lsn));
			finished = true;
			break;
		}

		if (scanned_lsn > recv_sys.scanned_lsn) {
			ut_ad(!srv_log_file_created);
			if (!recv_needed_recovery) {
				recv_needed_recovery = true;

				if (srv_read_only_mode) {
					ib::warn() << "innodb_read_only"
						" prevents crash recovery";
					return(true);
				}

				ib::info() << "Starting crash recovery from"
					" checkpoint LSN=" << checkpoint_lsn
					   << "," << recv_sys.scanned_lsn;
			}

			/* We were able to find more log data: add it to the
			parsing buffer if parse_start_lsn is already
			non-zero */

			DBUG_EXECUTE_IF(
				"reduce_recv_parsing_buf",
				recv_parsing_buf_size = RECV_SCAN_SIZE * 2;
				);

			if (recv_sys.len + 4 * OS_FILE_LOG_BLOCK_SIZE
			    >= recv_parsing_buf_size) {
				ib::error() << "Log parsing buffer overflow."
					" Recovery may have failed!";

				recv_sys.set_corrupt_log();

				if (!srv_force_recovery) {
					ib::error()
						<< "Set innodb_force_recovery"
						" to ignore this error.";
					return(true);
				}
			} else if (!recv_sys.is_corrupt_log()) {
				more_data = recv_sys_add_to_parsing_buf(
					log_block, scanned_lsn);
			}

			recv_sys.scanned_lsn = scanned_lsn;
			recv_sys.scanned_checkpoint_no
				= log_block_get_checkpoint_no(log_block);
		}

		/* During last phase of scanning, there can be redo logs
		left in recv_sys.buf to parse & store it in recv_sys.heap */
		if (last_phase
		    && recv_sys.recovered_lsn < recv_sys.scanned_lsn) {
			more_data = true;
		}

		if (data_len < OS_FILE_LOG_BLOCK_SIZE) {
			/* Log data for this group ends here */
			finished = true;
			break;
		} else {
			log_block += OS_FILE_LOG_BLOCK_SIZE;
		}
	} while (log_block < log_end);

	*group_scanned_lsn = scanned_lsn;

	mysql_mutex_lock(&recv_sys.mutex);

	if (more_data && !recv_sys.is_corrupt_log()) {
		/* Try to parse more log records */
		if (recv_sys.parse(checkpoint_lsn, store, apply)) {
			ut_ad(recv_sys.is_corrupt_log()
			      || recv_sys.is_corrupt_fs()
			      || recv_sys.mlog_checkpoint_lsn
			      == recv_sys.recovered_lsn);
			finished = true;
			goto func_exit;
		}

		recv_sys.is_memory_exhausted(store);

		if (recv_sys.recovered_offset > recv_parsing_buf_size / 4
		    || (recv_sys.recovered_offset
			&& recv_sys.len
			>= recv_parsing_buf_size - RECV_SCAN_SIZE)) {
			/* Move parsing buffer data to the buffer start */
			recv_sys_justify_left_parsing_buf();
		}

		/* Need to re-parse the redo log which're stored
		in recv_sys.buf */
		if (last_phase && *store == STORE_NO) {
			finished = false;
		}
	}

func_exit:
	recv_sys.maybe_finish_batch();
	mysql_mutex_unlock(&recv_sys.mutex);
	return(finished);
}

/** Scans log from a buffer and stores new log data to the parsing buffer.
Parses and hashes the log records if new data found.
@param[in]	checkpoint_lsn		latest checkpoint log sequence number
@param[in,out]	contiguous_lsn		log sequence number
until which all redo log has been scanned
@param[in]	last_phase		whether changes
can be applied to the tablespaces
@return whether rescan is needed (not everything was stored) */
static
bool
recv_group_scan_log_recs(
	lsn_t		checkpoint_lsn,
	lsn_t*		contiguous_lsn,
	bool		last_phase)
{
	DBUG_ENTER("recv_group_scan_log_recs");
	DBUG_ASSERT(!last_phase || recv_sys.mlog_checkpoint_lsn > 0);

	mysql_mutex_lock(&recv_sys.mutex);
	recv_sys.len = 0;
	recv_sys.recovered_offset = 0;
	recv_sys.clear();
	recv_sys.parse_start_lsn = *contiguous_lsn;
	recv_sys.scanned_lsn = *contiguous_lsn;
	recv_sys.recovered_lsn = *contiguous_lsn;
	recv_sys.scanned_checkpoint_no = 0;
	ut_ad(recv_max_page_lsn == 0);
	mysql_mutex_unlock(&recv_sys.mutex);

	lsn_t	start_lsn;
	lsn_t	end_lsn;
	store_t	store	= recv_sys.mlog_checkpoint_lsn == 0
		? STORE_NO : (last_phase ? STORE_IF_EXISTS : STORE_YES);

	log_sys.log.scanned_lsn = end_lsn = *contiguous_lsn =
		ut_uint64_align_down(*contiguous_lsn, OS_FILE_LOG_BLOCK_SIZE);
	ut_d(recv_sys.after_apply = last_phase);

	do {
		if (last_phase && store == STORE_NO) {
			store = STORE_IF_EXISTS;
			recv_sys.apply(false);
			/* Rescan the redo logs from last stored lsn */
			end_lsn = recv_sys.recovered_lsn;
		}

		start_lsn = ut_uint64_align_down(end_lsn,
						 OS_FILE_LOG_BLOCK_SIZE);
		end_lsn = start_lsn;
		log_sys.log.read_log_seg(&end_lsn, start_lsn + RECV_SCAN_SIZE);
	} while (end_lsn != start_lsn
		 && !recv_scan_log_recs(&store, log_sys.buf, checkpoint_lsn,
					start_lsn, end_lsn, contiguous_lsn,
					&log_sys.log.scanned_lsn));

	if (recv_sys.is_corrupt_log() || recv_sys.is_corrupt_fs()) {
		DBUG_RETURN(false);
	}

	DBUG_PRINT("ib_log", ("%s " LSN_PF " completed",
			      last_phase ? "rescan" : "scan",
			      log_sys.log.scanned_lsn));

	DBUG_RETURN(store == STORE_NO);
}

/** Report a missing tablespace for which page-redo log exists.
@param[in]	err	previous error code
@param[in]	i	tablespace descriptor
@return new error code */
static
dberr_t
recv_init_missing_space(dberr_t err, const recv_spaces_t::const_iterator& i)
{
	switch (srv_operation) {
	default:
		break;
	case SRV_OPERATION_RESTORE:
	case SRV_OPERATION_RESTORE_EXPORT:
		if (i->second.name.find("/#sql") != std::string::npos) {
			ib::warn() << "Tablespace " << i->first << " was not"
				" found at " << i->second.name << " when"
				" restoring a (partial?) backup. All redo log"
				" for this file will be ignored!";
		}
		return(err);
	}

	if (srv_force_recovery == 0) {
		ib::error() << "Tablespace " << i->first << " was not"
			" found at " << i->second.name << ".";

		if (err == DB_SUCCESS) {
			ib::error() << "Set innodb_force_recovery=1 to"
				" ignore this and to permanently lose"
				" all changes to the tablespace.";
			err = DB_TABLESPACE_NOT_FOUND;
		}
	} else {
		ib::warn() << "Tablespace " << i->first << " was not"
			" found at " << i->second.name << ", and"
			" innodb_force_recovery was set. All redo log"
			" for this tablespace will be ignored!";
	}

	return(err);
}

/** Report the missing tablespace and discard the redo logs for the deleted
tablespace.
@param[in]	rescan			rescan of redo logs is needed
					if hash table ran out of memory
@param[out]	missing_tablespace	missing tablespace exists or not
@return error code or DB_SUCCESS. */
static MY_ATTRIBUTE((warn_unused_result))
dberr_t
recv_validate_tablespace(bool rescan, bool& missing_tablespace)
{
	dberr_t err = DB_SUCCESS;

	mysql_mutex_lock(&recv_sys.mutex);

	for (recv_sys_t::map::iterator p = recv_sys.pages.begin();
	     p != recv_sys.pages.end();) {
		ut_ad(!p->second.log.empty());
		const ulint space = p->first.space();
		if (is_predefined_tablespace(space)) {
next:
			p++;
			continue;
		}

		recv_spaces_t::iterator i = recv_spaces.find(space);
		ut_ad(i != recv_spaces.end());

		if (deferred_spaces.find(static_cast<uint32_t>(space))) {
			/* Skip redo logs belonging to
			incomplete tablespaces */
			goto next;
		}

		switch (i->second.status) {
		case file_name_t::NORMAL:
			goto next;
		case file_name_t::MISSING:
			err = recv_init_missing_space(err, i);
			i->second.status = file_name_t::DELETED;
			/* fall through */
		case file_name_t::DELETED:
			recv_sys_t::map::iterator r = p++;
			r->second.log.clear();
			recv_sys.pages.erase(r);
			continue;
		}
		ut_ad(0);
	}

	if (err != DB_SUCCESS) {
func_exit:
		mysql_mutex_unlock(&recv_sys.mutex);
		return(err);
	}

	/* When rescan is not needed, recv_sys.pages will contain the
	entire redo log. If rescan is needed or innodb_force_recovery
	is set, we can ignore missing tablespaces. */
	for (const recv_spaces_t::value_type& rs : recv_spaces) {
		if (UNIV_LIKELY(rs.second.status != file_name_t::MISSING)) {
			continue;
		}

		if (deferred_spaces.find(static_cast<uint32_t>(rs.first))) {
			continue;
		}

		missing_tablespace = true;

		if (srv_force_recovery > 0) {
			ib::warn() << "Tablespace " << rs.first
				<<" was not found at " << rs.second.name
				<<", and innodb_force_recovery was set."
				<<" All redo log for this tablespace"
				<<" will be ignored!";
			continue;
		}

		if (!rescan) {
			ib::info() << "Tablespace " << rs.first
				<< " was not found at '"
				<< rs.second.name << "', but there"
				<<" were no modifications either.";
		}
	}

	if (!rescan || srv_force_recovery > 0) {
		missing_tablespace = false;
	}

	err = DB_SUCCESS;
	goto func_exit;
}

/** Check if all tablespaces were found for crash recovery.
@param[in]	rescan			rescan of redo logs is needed
@param[out]	missing_tablespace	missing table exists
@return error code or DB_SUCCESS */
static MY_ATTRIBUTE((warn_unused_result))
dberr_t
recv_init_crash_recovery_spaces(bool rescan, bool& missing_tablespace)
{
	bool		flag_deleted	= false;

	ut_ad(!srv_read_only_mode);
	ut_ad(recv_needed_recovery);

	for (recv_spaces_t::value_type& rs : recv_spaces) {
		ut_ad(!is_predefined_tablespace(rs.first));
		ut_ad(rs.second.status != file_name_t::DELETED
		      || !rs.second.space);

		if (rs.second.status == file_name_t::DELETED) {
			/* The tablespace was deleted,
			so we can ignore any redo log for it. */
			flag_deleted = true;
		} else if (rs.second.space != NULL) {
			/* The tablespace was found, and there
			are some redo log records for it. */
			fil_names_dirty(rs.second.space);

			/* Add the freed page ranges in the respective
			tablespace */
			if (!rs.second.freed_ranges.empty()
			    && (srv_immediate_scrub_data_uncompressed
				|| rs.second.space->is_compressed())) {

				rs.second.space->add_free_ranges(
					std::move(rs.second.freed_ranges));
			}
		} else if (rs.second.name == "") {
			ib::error() << "Missing FILE_CREATE, FILE_DELETE"
				" or FILE_MODIFY before FILE_CHECKPOINT"
				" for tablespace " << rs.first;
			recv_sys.set_corrupt_log();
			return(DB_CORRUPTION);
		} else {
			rs.second.status = file_name_t::MISSING;
			flag_deleted = true;
		}

		ut_ad(rs.second.status == file_name_t::DELETED
		      || rs.second.name != "");
	}

	if (flag_deleted) {
		return recv_validate_tablespace(rescan, missing_tablespace);
	}

	return DB_SUCCESS;
}

/** Apply any FILE_RENAME records */
static dberr_t recv_rename_files()
{
  mysql_mutex_assert_owner(&recv_sys.mutex);
  mysql_mutex_assert_owner(&log_sys.mutex);

  dberr_t err= DB_SUCCESS;

  for (auto i= renamed_spaces.begin(); i != renamed_spaces.end(); )
  {
    const auto &r= *i;
    const uint32_t id= r.first;
    fil_space_t *space= fil_space_t::get(id);
    if (!space)
    {
      i++;
      continue;
    }
    ut_ad(UT_LIST_GET_LEN(space->chain) == 1);
    char *old= space->chain.start->name;
    if (r.second != old)
    {
      bool exists;
      os_file_type_t ftype;
      const char *new_name= r.second.c_str();
      mysql_mutex_lock(&fil_system.mutex);
      const fil_space_t *other= nullptr;
      if (!space->chain.start->is_open() && space->chain.start->deferred &&
          (other= fil_system.find(new_name)) &&
          (other->chain.start->is_open() || !other->chain.start->deferred))
        other= nullptr;

      if (other)
      {
        /* Multiple tablespaces use the same file name. This should
        only be possible if the recovery of both files was deferred
        (no valid page 0 is contained in either file). We shall not
        rename the file, just rename the metadata. */
        ib::info() << "Renaming tablespace metadata " << id
                   << " from '" << old << "' to '" << r.second
                   << "' that is also associated with tablespace "
                   << other->id;
        space->chain.start->name= mem_strdup(new_name);
        ut_free(old);
      }
      else if (!os_file_status(new_name, &exists, &ftype) || exists)
      {
        ib::error() << "Cannot replay rename of tablespace " << id
                    << " from '" << old << "' to '" << r.second <<
                    (exists ? "' because the target file exists" : "'");
        err= DB_TABLESPACE_EXISTS;
      }
      else
      {
        mysql_mutex_unlock(&fil_system.mutex);
        err= space->rename(new_name, false);
        if (err != DB_SUCCESS)
          ib::error() << "Cannot replay rename of tablespace " << id
                      << " to '" << r.second << "': " << err;
        goto done;
      }
      mysql_mutex_unlock(&fil_system.mutex);
    }
done:
    space->release();
    if (err != DB_SUCCESS)
    {
      recv_sys.set_corrupt_fs();
      break;
    }
    renamed_spaces.erase(i++);
  }
  return err;
}

/** Start recovering from a redo log checkpoint.
@param[in]	flush_lsn	FIL_PAGE_FILE_FLUSH_LSN
of first system tablespace page
@return error code or DB_SUCCESS */
dberr_t
recv_recovery_from_checkpoint_start(lsn_t flush_lsn)
{
	ulint		max_cp_field;
	lsn_t		checkpoint_lsn;
	bool		rescan = false;
	ib_uint64_t	checkpoint_no;
	lsn_t		contiguous_lsn;
	byte*		buf;
	dberr_t		err = DB_SUCCESS;

	ut_ad(srv_operation == SRV_OPERATION_NORMAL
	      || srv_operation == SRV_OPERATION_RESTORE
	      || srv_operation == SRV_OPERATION_RESTORE_EXPORT);
	ut_d(mysql_mutex_lock(&buf_pool.flush_list_mutex));
	ut_ad(UT_LIST_GET_LEN(buf_pool.LRU) == 0);
	ut_ad(UT_LIST_GET_LEN(buf_pool.unzip_LRU) == 0);
	ut_d(mysql_mutex_unlock(&buf_pool.flush_list_mutex));

	if (srv_force_recovery >= SRV_FORCE_NO_LOG_REDO) {

		ib::info() << "innodb_force_recovery=6 skips redo log apply";

		return(DB_SUCCESS);
	}

	recv_sys.recovery_on = true;

	mysql_mutex_lock(&log_sys.mutex);

	err = recv_find_max_checkpoint(&max_cp_field);

	if (err != DB_SUCCESS) {

		recv_sys.recovered_lsn = log_sys.get_lsn();
		mysql_mutex_unlock(&log_sys.mutex);
		return(err);
	}

	buf = log_sys.checkpoint_buf;
	log_sys.log.read(max_cp_field, {buf, OS_FILE_LOG_BLOCK_SIZE});

	checkpoint_lsn = mach_read_from_8(buf + LOG_CHECKPOINT_LSN);
	checkpoint_no = mach_read_from_8(buf + LOG_CHECKPOINT_NO);

	/* Start reading the log from the checkpoint lsn. The variable
	contiguous_lsn contains an lsn up to which the log is known to
	be contiguously written. */
	recv_sys.mlog_checkpoint_lsn = 0;

	ut_ad(RECV_SCAN_SIZE <= srv_log_buffer_size);

	const lsn_t	end_lsn = mach_read_from_8(
		buf + LOG_CHECKPOINT_END_LSN);

	ut_ad(recv_sys.pages.empty());
	contiguous_lsn = checkpoint_lsn;
	switch (log_sys.log.format) {
	case 0:
		mysql_mutex_unlock(&log_sys.mutex);
		return DB_SUCCESS;
	default:
		if (end_lsn == 0) {
			break;
		}
		if (end_lsn >= checkpoint_lsn) {
			contiguous_lsn = end_lsn;
			break;
		}
		recv_sys.set_corrupt_log();
		mysql_mutex_unlock(&log_sys.mutex);
		return(DB_ERROR);
	}

	size_t sizeof_checkpoint;

	if (!log_sys.is_physical()) {
		sizeof_checkpoint = 9/* size of MLOG_CHECKPOINT */;
		goto completed;
	}

	/* Look for FILE_CHECKPOINT. */
	recv_group_scan_log_recs(checkpoint_lsn, &contiguous_lsn, false);
	/* The first scan should not have stored or applied any records. */
	ut_ad(recv_sys.pages.empty());
	ut_ad(!recv_sys.is_corrupt_fs());

	if (srv_read_only_mode && recv_needed_recovery) {
		mysql_mutex_unlock(&log_sys.mutex);
		return(DB_READ_ONLY);
	}

	if (recv_sys.is_corrupt_log() && !srv_force_recovery) {
		mysql_mutex_unlock(&log_sys.mutex);
		ib::warn() << "Log scan aborted at LSN " << contiguous_lsn;
		return(DB_ERROR);
	}

	if (recv_sys.mlog_checkpoint_lsn == 0) {
		lsn_t scan_lsn = log_sys.log.scanned_lsn;
		if (!srv_read_only_mode && scan_lsn != checkpoint_lsn) {
			mysql_mutex_unlock(&log_sys.mutex);
			ib::error err;
			err << "Missing FILE_CHECKPOINT";
			if (end_lsn) {
				err << " at " << end_lsn;
			}
			err << " between the checkpoint " << checkpoint_lsn
			    << " and the end " << scan_lsn << ".";
			return(DB_ERROR);
		}

		log_sys.log.scanned_lsn = checkpoint_lsn;
	} else {
		contiguous_lsn = checkpoint_lsn;
		rescan = recv_group_scan_log_recs(
			checkpoint_lsn, &contiguous_lsn, false);

		if ((recv_sys.is_corrupt_log() && !srv_force_recovery)
		    || recv_sys.is_corrupt_fs()) {
			mysql_mutex_unlock(&log_sys.mutex);
			return(DB_ERROR);
		}
	}

	/* NOTE: we always do a 'recovery' at startup, but only if
	there is something wrong we will print a message to the
	user about recovery: */
	sizeof_checkpoint= SIZE_OF_FILE_CHECKPOINT;

completed:
	if (flush_lsn == checkpoint_lsn + sizeof_checkpoint
	    && recv_sys.mlog_checkpoint_lsn == checkpoint_lsn) {
		/* The redo log is logically empty. */
	} else if (checkpoint_lsn != flush_lsn) {
		ut_ad(!srv_log_file_created);

		if (checkpoint_lsn + sizeof_checkpoint < flush_lsn) {
			ib::warn()
				<< "Are you sure you are using the right "
				<< LOG_FILE_NAME
				<< " to start up the database? Log sequence "
				   "number in the "
				<< LOG_FILE_NAME << " is " << checkpoint_lsn
				<< ", less than the log sequence number in "
				   "the first system tablespace file header, "
				<< flush_lsn << ".";
		}

		if (!recv_needed_recovery) {

			ib::info()
				<< "The log sequence number " << flush_lsn
				<< " in the system tablespace does not match"
				   " the log sequence number "
				<< checkpoint_lsn << " in the "
				<< LOG_FILE_NAME << "!";

			if (srv_read_only_mode) {
				ib::error() << "innodb_read_only"
					" prevents crash recovery";
				mysql_mutex_unlock(&log_sys.mutex);
				return(DB_READ_ONLY);
			}

			recv_needed_recovery = true;
		}
	}

	log_sys.set_lsn(recv_sys.recovered_lsn);
	if (UNIV_LIKELY(log_sys.get_flushed_lsn() < recv_sys.recovered_lsn)) {
		/* This may already have been set by create_log_file()
		if no logs existed when the server started up. */
		log_sys.set_flushed_lsn(recv_sys.recovered_lsn);
	}

	if (recv_needed_recovery) {
		bool missing_tablespace = false;

		err = recv_init_crash_recovery_spaces(
			rescan, missing_tablespace);

		if (err != DB_SUCCESS) {
			mysql_mutex_unlock(&log_sys.mutex);
			return(err);
		}

		/* If there is any missing tablespace and rescan is needed
		then there is a possiblity that hash table will not contain
		all space ids redo logs. Rescan the remaining unstored
		redo logs for the validation of missing tablespace. */
		ut_ad(rescan || !missing_tablespace);

		while (missing_tablespace) {
			DBUG_PRINT("ib_log", ("Rescan of redo log to validate "
					      "the missing tablespace. Scan "
					      "from last stored LSN " LSN_PF,
					      recv_sys.last_stored_lsn));

			lsn_t recent_stored_lsn = recv_sys.last_stored_lsn;
			rescan = recv_group_scan_log_recs(
				checkpoint_lsn, &recent_stored_lsn, false);

			ut_ad(!recv_sys.is_corrupt_fs());

			missing_tablespace = false;

			err = recv_sys.is_corrupt_log()
				? DB_ERROR
				: recv_validate_tablespace(
					rescan, missing_tablespace);

			if (err != DB_SUCCESS) {
				mysql_mutex_unlock(&log_sys.mutex);
				return err;
			}

			rescan = true;
		}

		recv_sys.parse_start_lsn = checkpoint_lsn;

		if (srv_operation == SRV_OPERATION_NORMAL) {
			deferred_spaces.deferred_dblwr();
			buf_dblwr.recover();
		}

		ut_ad(srv_force_recovery <= SRV_FORCE_NO_UNDO_LOG_SCAN);

		if (rescan) {
			contiguous_lsn = checkpoint_lsn;

			recv_group_scan_log_recs(
				checkpoint_lsn, &contiguous_lsn, true);

			if ((recv_sys.is_corrupt_log()
			     && !srv_force_recovery)
			    || recv_sys.is_corrupt_fs()) {
				mysql_mutex_unlock(&log_sys.mutex);
				return(DB_ERROR);
			}
		}
	} else {
		ut_ad(!rescan || recv_sys.pages.empty());
	}

	if (log_sys.is_physical()
	    && (log_sys.log.scanned_lsn < checkpoint_lsn
		|| log_sys.log.scanned_lsn < recv_max_page_lsn)) {

		ib::error() << "We scanned the log up to "
			<< log_sys.log.scanned_lsn
			<< ". A checkpoint was at " << checkpoint_lsn << " and"
			" the maximum LSN on a database page was "
			<< recv_max_page_lsn << ". It is possible that the"
			" database is now corrupt!";
	}

	if (recv_sys.recovered_lsn < checkpoint_lsn) {
		mysql_mutex_unlock(&log_sys.mutex);

		ib::error() << "Recovered only to lsn:"
			    << recv_sys.recovered_lsn
			    << " checkpoint_lsn: " << checkpoint_lsn;

		return(DB_ERROR);
	}

	log_sys.next_checkpoint_lsn = checkpoint_lsn;
	log_sys.next_checkpoint_no = checkpoint_no + 1;

	recv_synchronize_groups();

	ut_ad(recv_needed_recovery
	      || checkpoint_lsn == recv_sys.recovered_lsn);

	log_sys.write_lsn = log_sys.get_lsn();
	log_sys.buf_free = log_sys.write_lsn % OS_FILE_LOG_BLOCK_SIZE;
	log_sys.buf_next_to_write = log_sys.buf_free;

	log_sys.last_checkpoint_lsn = checkpoint_lsn;

	if (!srv_read_only_mode && srv_operation == SRV_OPERATION_NORMAL
	    && (~log_t::FORMAT_ENCRYPTED & log_sys.log.format)
	    == log_t::FORMAT_10_5) {
		/* Write a FILE_CHECKPOINT marker as the first thing,
		before generating any other redo log. This ensures
		that subsequent crash recovery will be possible even
		if the server were killed soon after this. */
		fil_names_clear(log_sys.last_checkpoint_lsn, true);
	}

	log_sys.next_checkpoint_no = ++checkpoint_no;

	mysql_mutex_lock(&recv_sys.mutex);
	recv_sys.apply_log_recs = true;
	recv_no_ibuf_operations = false;
	ut_d(recv_no_log_write = srv_operation == SRV_OPERATION_RESTORE
	     || srv_operation == SRV_OPERATION_RESTORE_EXPORT);
	if (srv_operation == SRV_OPERATION_NORMAL) {
		err = recv_rename_files();
	}
	mysql_mutex_unlock(&recv_sys.mutex);

	recv_lsn_checks_on = true;

	/* The database is now ready to start almost normal processing of user
	transactions: transaction rollbacks and the application of the log
	records in the hash table can be run in background. */
	if (err == DB_SUCCESS && deferred_spaces.reinit_all()
	    && !srv_force_recovery) {
		err = DB_CORRUPTION;
	}

	mysql_mutex_unlock(&log_sys.mutex);
	return err;
}

bool recv_dblwr_t::validate_page(const page_id_t page_id,
                                 const byte *page,
                                 const fil_space_t *space,
                                 byte *tmp_buf)
{
  if (page_id.page_no() == 0)
  {
    ulint flags= fsp_header_get_flags(page);
    if (!fil_space_t::is_valid_flags(flags, page_id.space()))
    {
      ulint cflags= fsp_flags_convert_from_101(flags);
      if (cflags == ULINT_UNDEFINED)
      {
        ib::warn() << "Ignoring a doublewrite copy of page " << page_id
                   << "due to invalid flags " << ib::hex(flags);
        return false;
      }

      flags= cflags;
    }

    /* Page 0 is never page_compressed or encrypted. */
    return !buf_page_is_corrupted(true, page, flags);
  }

  ut_ad(tmp_buf);
  byte *tmp_frame= tmp_buf;
  byte *tmp_page= tmp_buf + srv_page_size;
  const uint16_t page_type= mach_read_from_2(page + FIL_PAGE_TYPE);
  const bool expect_encrypted= space->crypt_data &&
    space->crypt_data->type != CRYPT_SCHEME_UNENCRYPTED;

  if (space->full_crc32())
    return !buf_page_is_corrupted(true, page, space->flags);

  if (expect_encrypted &&
      mach_read_from_4(page + FIL_PAGE_FILE_FLUSH_LSN_OR_KEY_VERSION))
  {
    if (!fil_space_verify_crypt_checksum(page, space->zip_size()))
      return false;
    if (page_type != FIL_PAGE_PAGE_COMPRESSED_ENCRYPTED)
      return true;
    if (space->zip_size())
      return false;
    memcpy(tmp_page, page, space->physical_size());
    if (!fil_space_decrypt(space, tmp_frame, tmp_page))
      return false;
  }

  switch (page_type) {
  case FIL_PAGE_PAGE_COMPRESSED:
    memcpy(tmp_page, page, space->physical_size());
    /* fall through */
  case FIL_PAGE_PAGE_COMPRESSED_ENCRYPTED:
    if (space->zip_size())
      return false; /* ROW_FORMAT=COMPRESSED cannot be page_compressed */
    ulint decomp= fil_page_decompress(tmp_frame, tmp_page, space->flags);
    if (!decomp)
      return false; /* decompression failed */
    if (decomp == srv_page_size)
      return false; /* the page was not compressed (invalid page type) */
    return !buf_page_is_corrupted(true, tmp_page, space->flags);
  }

  return !buf_page_is_corrupted(true, page, space->flags);
}

byte *recv_dblwr_t::find_page(const page_id_t page_id,
                              const fil_space_t *space, byte *tmp_buf)
{
  byte *result= NULL;
  lsn_t max_lsn= 0;

  for (byte *page : pages)
  {
    if (page_get_page_no(page) != page_id.page_no() ||
        page_get_space_id(page) != page_id.space())
      continue;
    const lsn_t lsn= mach_read_from_8(page + FIL_PAGE_LSN);
    if (lsn <= max_lsn ||
        !validate_page(page_id, page, space, tmp_buf))
    {
      /* Mark processed for subsequent iterations in buf_dblwr_t::recover() */
      memset(page + FIL_PAGE_LSN, 0, 8);
      continue;
    }
    max_lsn= lsn;
    result= page;
  }

  return result;
}<|MERGE_RESOLUTION|>--- conflicted
+++ resolved
@@ -1343,44 +1343,20 @@
 		case FIL_LOAD_INVALID:
 			ut_ad(space == NULL);
 			if (srv_force_recovery == 0) {
-<<<<<<< HEAD
-				ib::warn() << "We do not continue the crash"
-					" recovery, because the table may"
-					" become corrupt if we cannot apply"
-					" the log records in the InnoDB log to"
-					" it. To fix the problem and start"
-					" mysqld:";
-				ib::info() << "1) If there is a permission"
-					" problem in the file and mysqld"
-					" cannot open the file, you should"
-					" modify the permissions.";
-				ib::info() << "2) If the tablespace is not"
-					" needed, or you can restore an older"
-					" version from a backup, then you can"
-					" remove the .ibd file, and use"
-					" --innodb_force_recovery=1 to force"
-					" startup without this file.";
-				ib::info() << "3) If the file system or the"
-					" disk is broken, and you cannot"
-					" remove the .ibd file, you can set"
-					" --innodb_force_recovery.";
-				recv_sys.set_corrupt_fs();
-=======
 				sql_print_error("InnoDB: Recovery cannot access"
 						" file %s (tablespace "
-						ULINTPF ")", name, space_id);
+						UINT32PF ")", name, space_id);
 				sql_print_information("InnoDB: You may set "
 						      "innodb_force_recovery=1"
 						      " to ignore this and"
 						      " possibly get a"
 						      " corrupted database.");
-				recv_sys.found_corrupt_fs = true;
->>>>>>> 165564d3
+				recv_sys.set_corrupt_fs();
 				break;
 			}
 
 			sql_print_warning("InnoDB: Ignoring changes to"
-					  " file %s (tablespace " ULINTPF ")"
+					  " file %s (tablespace " UINT32PF ")"
 					  " due to innodb_force_recovery",
 					  name, space_id);
 		}

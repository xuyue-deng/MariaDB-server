/*****************************************************************************

Copyright (c) 1997, 2017, Oracle and/or its affiliates. All Rights Reserved.
Copyright (c) 2012, Facebook Inc.
Copyright (c) 2013, 2020, MariaDB Corporation.

This program is free software; you can redistribute it and/or modify it under
the terms of the GNU General Public License as published by the Free Software
Foundation; version 2 of the License.

This program is distributed in the hope that it will be useful, but WITHOUT
ANY WARRANTY; without even the implied warranty of MERCHANTABILITY or FITNESS
FOR A PARTICULAR PURPOSE. See the GNU General Public License for more details.

You should have received a copy of the GNU General Public License along with
this program; if not, write to the Free Software Foundation, Inc.,
51 Franklin Street, Fifth Floor, Boston, MA 02110-1335 USA

*****************************************************************************/

/**************************************************//**
@file log/log0recv.cc
Recovery

Created 9/20/1997 Heikki Tuuri
*******************************************************/

#include "univ.i"

#include <map>
#include <string>
#include <my_service_manager.h>

#include "log0recv.h"

#ifdef HAVE_MY_AES_H
#include <my_aes.h>
#endif

#include "log0crypt.h"
#include "mem0mem.h"
#include "buf0buf.h"
#include "buf0dblwr.h"
#include "buf0flu.h"
#include "mtr0mtr.h"
#include "mtr0log.h"
#include "page0page.h"
#include "page0cur.h"
#include "trx0undo.h"
#include "ibuf0ibuf.h"
#include "trx0undo.h"
#include "trx0rec.h"
#include "fil0fil.h"
#include "buf0rea.h"
#include "srv0srv.h"
#include "srv0start.h"

/** Read-ahead area in applying log records to file pages */
#define RECV_READ_AHEAD_AREA	32U

/** The recovery system */
recv_sys_t	recv_sys;
/** TRUE when applying redo log records during crash recovery; FALSE
otherwise.  Note that this is FALSE while a background thread is
rolling back incomplete transactions. */
volatile bool	recv_recovery_on;

/** TRUE when recv_init_crash_recovery() has been called. */
bool	recv_needed_recovery;
#ifdef UNIV_DEBUG
/** TRUE if writing to the redo log (mtr_commit) is forbidden.
Protected by log_sys.mutex. */
bool	recv_no_log_write = false;
#endif /* UNIV_DEBUG */

/** TRUE if buf_page_is_corrupted() should check if the log sequence
number (FIL_PAGE_LSN) is in the future.  Initially FALSE, and set by
recv_recovery_from_checkpoint_start(). */
bool	recv_lsn_checks_on;

/** If the following is TRUE, the buffer pool file pages must be invalidated
after recovery and no ibuf operations are allowed; this becomes TRUE if
the log record hash table becomes too full, and log records must be merged
to file pages already before the recovery is finished: in this case no
ibuf operations are allowed, as they could modify the pages read in the
buffer pool before the pages have been recovered to the up-to-date state.

true means that recovery is running and no operations on the log file
are allowed yet: the variable name is misleading. */
bool	recv_no_ibuf_operations;

<<<<<<< HEAD
=======
/** The type of the previous parsed redo log record */
static mlog_id_t	recv_previous_parsed_rec_type;
/** The offset of the previous parsed redo log record */
static ulint	recv_previous_parsed_rec_offset;
/** The 'multi' flag of the previous parsed redo log record */
static ulint	recv_previous_parsed_rec_is_multi;

>>>>>>> 9394cc89
/** The maximum lsn we see for a page during the recovery process. If this
is bigger than the lsn we are able to scan up to, that is an indication that
the recovery failed and the database may be corrupt. */
static lsn_t	recv_max_page_lsn;

#ifdef UNIV_PFS_THREAD
mysql_pfs_key_t	recv_writer_thread_key;
#endif /* UNIV_PFS_THREAD */

/** Is recv_writer_thread active? */
bool	recv_writer_thread_active;

/** Stored physical log record with logical LSN (@see log_t::FORMAT_10_5) */
struct log_phys_t : public log_rec_t
{
  /** start LSN of the mini-transaction (not necessarily of this record) */
  const lsn_t start_lsn;
private:
  /** length  of the record, in bytes */
  uint16_t len;

  /** @return start of the log records */
  byte *begin() { return reinterpret_cast<byte*>(&len + 1); }
  /** @return start of the log records */
  const byte *begin() const { return const_cast<log_phys_t*>(this)->begin(); }
  /** @return end of the log records */
  byte *end() { byte *e= begin() + len; ut_ad(!*e); return e; }
public:
  /** @return end of the log records */
  const byte *end() const { return const_cast<log_phys_t*>(this)->end(); }

  /** Determine the allocated size of the object.
  @param len  length of recs, excluding terminating NUL byte
  @return the total allocation size */
  static size_t alloc_size(size_t len)
  {
    return len + 1 +
      reinterpret_cast<size_t>(reinterpret_cast<log_phys_t*>(0)->begin());
  }

  /** Constructor.
  @param start_lsn start LSN of the mini-transaction
  @param lsn  mtr_t::commit_lsn() of the mini-transaction
  @param recs the first log record for the page in the mini-transaction
  @param size length of recs, in bytes, excluding terminating NUL byte */
  log_phys_t(lsn_t start_lsn, lsn_t lsn, const byte *recs, size_t size) :
    log_rec_t(lsn), start_lsn(start_lsn), len(static_cast<uint16_t>(size))
  {
    ut_ad(start_lsn);
    ut_ad(start_lsn < lsn);
    ut_ad(len == size);
    reinterpret_cast<byte*>(memcpy(begin(), recs, size))[size]= 0;
  }

  /** Append a record to the log.
  @param recs  log to append
  @param size  size of the log, in bytes */
  void append(const byte *recs, size_t size)
  {
    ut_ad(start_lsn < lsn);
    reinterpret_cast<byte*>(memcpy(end(), recs, size))[size]= 0;
    len= static_cast<uint16_t>(len + size);
  }

  /** Apply an UNDO_APPEND record.
  @see mtr_t::undo_append()
  @param block   undo log page
  @param data    undo log record
  @param len     length of the undo log record
  @return whether the operation failed (inconcistency was noticed) */
  static bool undo_append(const buf_block_t &block, const byte *data,
                          size_t len)
  {
    ut_ad(len > 2);
    byte *free_p= my_assume_aligned<2>
      (TRX_UNDO_PAGE_HDR + TRX_UNDO_PAGE_FREE + block.frame);
    const uint16_t free= mach_read_from_2(free_p);
    if (UNIV_UNLIKELY(free < TRX_UNDO_PAGE_HDR + TRX_UNDO_PAGE_HDR_SIZE ||
                      free + len + 6 >= srv_page_size - FIL_PAGE_DATA_END))
    {
      ib::error() << "Not applying UNDO_APPEND due to corruption on "
                  << block.page.id;
      return true;
    }

    byte *p= block.frame + free;
    mach_write_to_2(free_p, free + 4 + len);
    memcpy(p, free_p, 2);
    p+= 2;
    memcpy(p, data, len);
    p+= len;
    mach_write_to_2(p, free);
    return false;
  }

  /** The status of apply() */
  enum apply_status {
    /** The page was not affected */
    APPLIED_NO= 0,
    /** The page was modified */
    APPLIED_YES,
    /** The page was modified, affecting the encryption parameters */
    APPLIED_TO_ENCRYPTION,
    /** The page was modified, affecting the tablespace header */
    APPLIED_TO_FSP_HEADER
  };

  /** Apply log to a page frame.
  @param[in,out] block         buffer block
  @param[in,out] last_offset   last byte offset, for same_page records
  @return whether any log was applied to the page */
  apply_status apply(const buf_block_t &block, uint16_t &last_offset) const
  {
    const byte * const recs= begin();
    byte *const frame= block.page.zip.ssize
      ? block.page.zip.data : block.frame;
    const size_t size= block.physical_size();
    apply_status applied= APPLIED_NO;

    for (const byte *l= recs;;)
    {
      const byte b= *l++;
      if (!b)
        return applied;
      ut_ad((b & 0x70) != RESERVED);
      size_t rlen= b & 0xf;
      if (!rlen)
      {
        const size_t lenlen= mlog_decode_varint_length(*l);
        const uint32_t addlen= mlog_decode_varint(l);
        ut_ad(addlen != MLOG_DECODE_ERROR);
        rlen= addlen + 15 - lenlen;
        l+= lenlen;
      }
      if (!(b & 0x80))
      {
        /* Skip the page identifier. It has already been validated. */
        size_t idlen= mlog_decode_varint_length(*l);
        ut_ad(idlen <= 5);
        ut_ad(idlen < rlen);
        ut_ad(mlog_decode_varint(l) == block.page.id.space());
        l+= idlen;
        rlen-= idlen;
        idlen= mlog_decode_varint_length(*l);
        ut_ad(idlen <= 5);
        ut_ad(idlen <= rlen);
        ut_ad(mlog_decode_varint(l) == block.page.id.page_no());
        l+= idlen;
        rlen-= idlen;
        last_offset= 0;
      }

      switch (b & 0x70) {
      case FREE_PAGE:
        ut_ad(last_offset == 0);
        goto next_not_same_page;
      case INIT_PAGE:
        if (UNIV_LIKELY(rlen == 0))
        {
          memset_aligned<UNIV_ZIP_SIZE_MIN>(frame, 0, size);
          mach_write_to_4(frame + FIL_PAGE_OFFSET, block.page.id.page_no());
          memset_aligned<8>(FIL_PAGE_PREV + frame, 0xff, 8);
          mach_write_to_4(frame + FIL_PAGE_SPACE_ID, block.page.id.space());
          last_offset= FIL_PAGE_TYPE;
      next_after_applying:
          if (applied == APPLIED_NO)
            applied= APPLIED_YES;
        }
        else
        {
      record_corrupted:
          if (!srv_force_recovery)
          {
            recv_sys.found_corrupt_log= true;
            return applied;
          }
      next_not_same_page:
          last_offset= 1; /* the next record must not be same_page  */
        }
      next:
        l+= rlen;
        continue;
      }

      ut_ad(mach_read_from_4(frame + FIL_PAGE_OFFSET) ==
            block.page.id.page_no());
      ut_ad(mach_read_from_4(frame + FIL_PAGE_SPACE_ID) ==
            block.page.id.space());
      ut_ad(last_offset <= 1 || last_offset > 8);
      ut_ad(last_offset <= size);

      switch (b & 0x70) {
      case OPTION:
        goto next;
      case EXTENDED:
        if (UNIV_UNLIKELY(block.page.id.page_no() < 3 ||
                          block.page.zip.ssize))
          goto record_corrupted;
        static_assert(INIT_ROW_FORMAT_REDUNDANT == 0, "compatiblity");
        static_assert(INIT_ROW_FORMAT_DYNAMIC == 1, "compatibility");
        if (UNIV_UNLIKELY(!rlen))
          goto record_corrupted;
        switch (const byte subtype= *l) {
          uint8_t ll;
          size_t prev_rec, hdr_size;
        default:
          goto record_corrupted;
        case INIT_ROW_FORMAT_REDUNDANT:
        case INIT_ROW_FORMAT_DYNAMIC:
          if (UNIV_UNLIKELY(rlen != 1))
            goto record_corrupted;
          page_create_low(&block, *l != INIT_ROW_FORMAT_REDUNDANT);
          break;
        case UNDO_INIT:
          if (UNIV_UNLIKELY(rlen != 1))
            goto record_corrupted;
          trx_undo_page_init(block);
          break;
        case UNDO_APPEND:
          if (UNIV_UNLIKELY(rlen <= 3))
            goto record_corrupted;
          if (undo_append(block, ++l, --rlen) && !srv_force_recovery)
          {
page_corrupted:
            ib::error() << "Set innodb_force_recovery=1 to ignore corruption.";
            recv_sys.found_corrupt_log= true;
            return applied;
          }
          break;
        case INSERT_HEAP_REDUNDANT:
        case INSERT_REUSE_REDUNDANT:
        case INSERT_HEAP_DYNAMIC:
        case INSERT_REUSE_DYNAMIC:
          if (UNIV_UNLIKELY(rlen < 2))
            goto record_corrupted;
          rlen--;
          ll= mlog_decode_varint_length(*++l);
          if (UNIV_UNLIKELY(ll > 3 || ll >= rlen))
            goto record_corrupted;
          prev_rec= mlog_decode_varint(l);
          ut_ad(prev_rec != MLOG_DECODE_ERROR);
          rlen-= ll;
          l+= ll;
          ll= mlog_decode_varint_length(*l);
          static_assert(INSERT_HEAP_REDUNDANT == 4, "compatibility");
          static_assert(INSERT_REUSE_REDUNDANT == 5, "compatibility");
          static_assert(INSERT_HEAP_DYNAMIC == 6, "compatibility");
          static_assert(INSERT_REUSE_DYNAMIC == 7, "compatibility");
          if (subtype & 2)
          {
            size_t shift= 0;
            if (subtype & 1)
            {
              if (UNIV_UNLIKELY(ll > 3 || ll >= rlen))
                goto record_corrupted;
              shift= mlog_decode_varint(l);
              ut_ad(shift != MLOG_DECODE_ERROR);
              rlen-= ll;
              l+= ll;
              ll= mlog_decode_varint_length(*l);
            }
            if (UNIV_UNLIKELY(ll > 3 || ll >= rlen))
              goto record_corrupted;
            size_t enc_hdr_l= mlog_decode_varint(l);
            ut_ad(enc_hdr_l != MLOG_DECODE_ERROR);
            rlen-= ll;
            l+= ll;
            ll= mlog_decode_varint_length(*l);
            if (UNIV_UNLIKELY(ll > 2 || ll >= rlen))
              goto record_corrupted;
            size_t hdr_c= mlog_decode_varint(l);
            ut_ad(hdr_c != MLOG_DECODE_ERROR);
            rlen-= ll;
            l+= ll;
            ll= mlog_decode_varint_length(*l);
            if (UNIV_UNLIKELY(ll > 3 || ll >= rlen))
              goto record_corrupted;
            size_t data_c= mlog_decode_varint(l);
            ut_ad(data_c != MLOG_DECODE_ERROR);
            rlen-= ll;
            l+= ll;
            if (page_apply_insert_dynamic(block, subtype & 1, prev_rec,
                                          shift, enc_hdr_l, hdr_c, data_c,
                                          l, rlen) && !srv_force_recovery)
              goto page_corrupted;
          }
          else
          {
            if (UNIV_UNLIKELY(ll > 2 || ll >= rlen))
              goto record_corrupted;
            size_t header= mlog_decode_varint(l);
            ut_ad(header != MLOG_DECODE_ERROR);
            rlen-= ll;
            l+= ll;
            ll= mlog_decode_varint_length(*l);
            if (UNIV_UNLIKELY(ll > 2 || ll >= rlen))
              goto record_corrupted;
            size_t hdr_c= mlog_decode_varint(l);
            ut_ad(hdr_c != MLOG_DECODE_ERROR);
            rlen-= ll;
            l+= ll;
            ll= mlog_decode_varint_length(*l);
            if (UNIV_UNLIKELY(ll > 2 || ll >= rlen))
              goto record_corrupted;
            size_t data_c= mlog_decode_varint(l);
            rlen-= ll;
            l+= ll;
            if (page_apply_insert_redundant(block, subtype & 1, prev_rec,
                                            header, hdr_c, data_c,
                                            l, rlen) && !srv_force_recovery)
              goto page_corrupted;
          }
          break;
        case DELETE_ROW_FORMAT_REDUNDANT:
          if (UNIV_UNLIKELY(rlen < 2 || rlen > 4))
            goto record_corrupted;
          rlen--;
          ll= mlog_decode_varint_length(*++l);
          if (UNIV_UNLIKELY(ll != rlen))
            goto record_corrupted;
          if (page_apply_delete_redundant(block, mlog_decode_varint(l)) &&
              !srv_force_recovery)
            goto page_corrupted;
          break;
        case DELETE_ROW_FORMAT_DYNAMIC:
          if (UNIV_UNLIKELY(rlen < 2))
            goto record_corrupted;
          rlen--;
          ll= mlog_decode_varint_length(*++l);
          if (UNIV_UNLIKELY(ll > 3 || ll >= rlen))
            goto record_corrupted;
          prev_rec= mlog_decode_varint(l);
          ut_ad(prev_rec != MLOG_DECODE_ERROR);
          rlen-= ll;
          l+= ll;
          ll= mlog_decode_varint_length(*l);
          if (UNIV_UNLIKELY(ll > 2 || ll >= rlen))
            goto record_corrupted;
          hdr_size= mlog_decode_varint(l);
          ut_ad(hdr_size != MLOG_DECODE_ERROR);
          rlen-= ll;
          l+= ll;
          ll= mlog_decode_varint_length(*l);
          if (UNIV_UNLIKELY(ll > 3 || ll != rlen))
            goto record_corrupted;
          if (page_apply_delete_dynamic(block, prev_rec, hdr_size,
                                        mlog_decode_varint(l)) &&
              !srv_force_recovery)
            goto page_corrupted;
          break;
        }
        last_offset= FIL_PAGE_TYPE;
        goto next_after_applying;
      case WRITE:
      case MEMSET:
      case MEMMOVE:
        if (UNIV_UNLIKELY(last_offset == 1))
          goto record_corrupted;
        const size_t olen= mlog_decode_varint_length(*l);
        if (UNIV_UNLIKELY(olen >= rlen) || UNIV_UNLIKELY(olen > 3))
          goto record_corrupted;
        const uint32_t offset= mlog_decode_varint(l);
        ut_ad(offset != MLOG_DECODE_ERROR);
        static_assert(FIL_PAGE_OFFSET == 4, "compatibility");
        if (UNIV_UNLIKELY(offset >= size))
          goto record_corrupted;
        if (UNIV_UNLIKELY(offset + last_offset < 8 ||
                          offset + last_offset >= size))
          goto record_corrupted;
        last_offset= static_cast<uint16_t>(last_offset + offset);
        l+= olen;
        rlen-= olen;
        size_t llen= rlen;
        if ((b & 0x70) == WRITE)
        {
          if (UNIV_UNLIKELY(rlen + last_offset > size))
            goto record_corrupted;
          memcpy(frame + last_offset, l, llen);
          if (UNIV_LIKELY(block.page.id.page_no()));
          else if (llen == 11 + MY_AES_BLOCK_SIZE &&
                   last_offset == FSP_HEADER_OFFSET + MAGIC_SZ +
                   fsp_header_get_encryption_offset(block.zip_size()))
            applied= APPLIED_TO_ENCRYPTION;
          else if (last_offset < FSP_HEADER_OFFSET + FSP_FREE + FLST_LEN + 4 &&
                   last_offset + llen >= FSP_HEADER_OFFSET + FSP_SIZE)
            applied= APPLIED_TO_FSP_HEADER;
        next_after_applying_write:
          ut_ad(llen + last_offset <= size);
          last_offset= static_cast<uint16_t>(last_offset + llen);
          goto next_after_applying;
        }
        llen= mlog_decode_varint_length(*l);
        if (UNIV_UNLIKELY(llen > rlen || llen > 3))
          goto record_corrupted;
        const uint32_t len= mlog_decode_varint(l);
        ut_ad(len != MLOG_DECODE_ERROR);
        if (UNIV_UNLIKELY(len + last_offset > size))
          goto record_corrupted;
        l+= llen;
        rlen-= llen;
        llen= len;
        if ((b & 0x70) == MEMSET)
        {
          ut_ad(rlen < llen);
          if (UNIV_UNLIKELY(rlen != 1))
          {
            size_t s;
            for (s= 0; s < llen; s+= rlen)
              memcpy(frame + last_offset + s, l, rlen);
            memcpy(frame + last_offset + s, l, llen - s);
          }
          else
          memset(frame + last_offset, *l, llen);
          goto next_after_applying_write;
        }
        const size_t slen= mlog_decode_varint_length(*l);
        if (UNIV_UNLIKELY(slen != rlen || slen > 3))
          goto record_corrupted;
        uint32_t s= mlog_decode_varint(l);
        ut_ad(slen != MLOG_DECODE_ERROR);
        if (s & 1)
          s= last_offset - (s >> 1) - 1;
        else
          s= last_offset + (s >> 1) + 1;
        if (UNIV_LIKELY(s >= 8 && s + llen <= size))
        {
          memmove(frame + last_offset, frame + s, llen);
          goto next_after_applying_write;
        }
      }
      goto record_corrupted;
    }
  }
};


/** Tablespace item during recovery */
struct file_name_t {
	/** Tablespace file name (FILE_MODIFY) */
	std::string	name;
	/** Tablespace object (NULL if not valid or not found) */
	fil_space_t*	space;

	/** Tablespace status. */
	enum fil_status {
		/** Normal tablespace */
		NORMAL,
		/** Deleted tablespace */
		DELETED,
		/** Missing tablespace */
		MISSING
	};

	/** Status of the tablespace */
	fil_status	status;

	/** FSP_SIZE of tablespace */
	ulint		size;

	/** Constructor */
	file_name_t(std::string name_, bool deleted)
		: name(std::move(name_)), space(NULL),
		status(deleted ? DELETED: NORMAL),
		size(0) {}
};

/** Map of dirty tablespaces during recovery */
typedef std::map<
	ulint,
	file_name_t,
	std::less<ulint>,
	ut_allocator<std::pair<const ulint, file_name_t> > >	recv_spaces_t;

static recv_spaces_t	recv_spaces;

/** Report an operation to create, delete, or rename a file during backup.
@param[in]	space_id	tablespace identifier
@param[in]	create		whether the file is being created
@param[in]	name		file name (not NUL-terminated)
@param[in]	len		length of name, in bytes
@param[in]	new_name	new file name (NULL if not rename)
@param[in]	new_len		length of new_name, in bytes (0 if NULL) */
void (*log_file_op)(ulint space_id, bool create,
		    const byte* name, ulint len,
		    const byte* new_name, ulint new_len);

/** Information about initializing page contents during redo log processing.
FIXME: Rely on recv_sys.pages! */
class mlog_init_t
{
public:
	/** A page initialization operation that was parsed from
	the redo log */
	struct init {
		/** log sequence number of the page initialization */
		lsn_t lsn;
		/** Whether btr_page_create() avoided a read of the page.

		At the end of the last recovery batch, mark_ibuf_exist()
		will mark pages for which this flag is set. */
		bool created;
	};

private:
	typedef std::map<const page_id_t, init,
			 std::less<const page_id_t>,
			 ut_allocator<std::pair<const page_id_t, init> > >
		map;
	/** Map of page initialization operations.
	FIXME: Merge this to recv_sys.pages! */
	map inits;
public:
	/** Record that a page will be initialized by the redo log.
	@param[in]	page_id		page identifier
	@param[in]	lsn		log sequence number */
	void add(const page_id_t page_id, lsn_t lsn)
	{
		ut_ad(mutex_own(&recv_sys.mutex));
		const init init = { lsn, false };
		std::pair<map::iterator, bool> p = inits.insert(
			map::value_type(page_id, init));
		ut_ad(!p.first->second.created);
		if (!p.second && p.first->second.lsn < init.lsn) {
			p.first->second = init;
		}
	}

	/** Get the last stored lsn of the page id and its respective
	init/load operation.
	@param[in]	page_id	page id
	@param[in,out]	init	initialize log or load log
	@return the latest page initialization;
	not valid after releasing recv_sys.mutex. */
	init& last(page_id_t page_id)
	{
		ut_ad(mutex_own(&recv_sys.mutex));
		return inits.find(page_id)->second;
	}

	/** At the end of each recovery batch, reset the 'created' flags. */
	void reset()
	{
		ut_ad(mutex_own(&recv_sys.mutex));
		ut_ad(recv_no_ibuf_operations);
		for (map::value_type& i : inits) {
			i.second.created = false;
		}
	}

	/** On the last recovery batch, mark whether there exist
	buffered changes for the pages that were initialized
	by buf_page_create() and still reside in the buffer pool.
	@param[in,out]	mtr	dummy mini-transaction */
	void mark_ibuf_exist(mtr_t& mtr)
	{
		ut_ad(mutex_own(&recv_sys.mutex));
		mtr.start();

		for (const map::value_type& i : inits) {
			if (!i.second.created) {
				continue;
			}
			if (buf_block_t* block = buf_page_get_gen(
				    i.first, 0, RW_X_LATCH, NULL,
				    BUF_GET_IF_IN_POOL, __FILE__, __LINE__,
				    &mtr)) {
				if (UNIV_LIKELY_NULL(block->page.zip.data)) {
					switch (fil_page_get_type(
							block->page.zip.data)) {
					case FIL_PAGE_INDEX:
					case FIL_PAGE_RTREE:
						if (page_zip_decompress(
							    &block->page.zip,
							    block->frame,
							    true)) {
							break;
						}
						ib::error() << "corrupted "
							    << block->page.id;
					}
				}
				if (recv_no_ibuf_operations) {
					mtr.commit();
					mtr.start();
					continue;
				}
				mutex_exit(&recv_sys.mutex);
				block->page.ibuf_exist = ibuf_page_exists(
					block->page.id, block->zip_size());
				mtr.commit();
				mtr.start();
				mutex_enter(&recv_sys.mutex);
			}
		}

		mtr.commit();
	}

	/** Clear the data structure */
	void clear() { inits.clear(); }
};

static mlog_init_t mlog_init;

/** Process a record that indicates that a tablespace is
being shrunk in size.
@param page_id	first page identifier that is not in the file
@param lsn	log sequence number of the shrink operation */
inline void recv_sys_t::trim(const page_id_t page_id, lsn_t lsn)
{
	DBUG_ENTER("recv_sys_t::trim");
	DBUG_LOG("ib_log",
		 "discarding log beyond end of tablespace "
		 << page_id << " before LSN " << lsn);
	ut_ad(mutex_own(&mutex));
	for (recv_sys_t::map::iterator p = pages.lower_bound(page_id);
	     p != pages.end() && p->first.space() == page_id.space();) {
		recv_sys_t::map::iterator r = p++;
		if (r->second.trim(lsn)) {
			pages.erase(r);
		}
	}
	if (fil_space_t* space = fil_space_get(page_id.space())) {
		ut_ad(UT_LIST_GET_LEN(space->chain) == 1);
		fil_node_t* file = UT_LIST_GET_FIRST(space->chain);
		ut_ad(file->is_open());
		os_file_truncate(file->name, file->handle,
				 os_offset_t{page_id.page_no()}
				 << srv_page_size_shift, true);
	}
	DBUG_VOID_RETURN;
}

void recv_sys_t::open_log_files_if_needed()
{
  if (!recv_sys.files.empty())
    return;

  for (auto &&path : get_existing_log_files_paths())
  {
    recv_sys.files.emplace_back(std::move(path));
    ut_a(recv_sys.files.back().open(true) == DB_SUCCESS);
  }
}

void recv_sys_t::read(os_offset_t total_offset, span<byte> buf)
{
  open_log_files_if_needed();

  size_t file_idx= static_cast<size_t>(total_offset / log_sys.log.file_size);
  os_offset_t offset= total_offset % log_sys.log.file_size;
  dberr_t err= recv_sys.files[file_idx].read(offset, buf);
  ut_a(err == DB_SUCCESS);
}

inline size_t recv_sys_t::files_size()
{
  open_log_files_if_needed();
  return files.size();
}

/** Process a file name from a FILE_* record.
@param[in,out]	name		file name
@param[in]	len		length of the file name
@param[in]	space_id	the tablespace ID
@param[in]	deleted		whether this is a FILE_DELETE record */
static
void
fil_name_process(char* name, ulint len, ulint space_id, bool deleted)
{
	if (srv_operation == SRV_OPERATION_BACKUP) {
		return;
	}

	ut_ad(srv_operation == SRV_OPERATION_NORMAL
	      || srv_operation == SRV_OPERATION_RESTORE
	      || srv_operation == SRV_OPERATION_RESTORE_EXPORT);

	/* We will also insert space=NULL into the map, so that
	further checks can ensure that a FILE_MODIFY record was
	scanned before applying any page records for the space_id. */

	os_normalize_path(name);
	const file_name_t fname(std::string(name, len), deleted);
	std::pair<recv_spaces_t::iterator,bool> p = recv_spaces.emplace(
		space_id, fname);
	ut_ad(p.first->first == space_id);

	file_name_t&	f = p.first->second;

	if (deleted) {
		/* Got FILE_DELETE */

		if (!p.second && f.status != file_name_t::DELETED) {
			f.status = file_name_t::DELETED;
			if (f.space != NULL) {
				fil_space_free(space_id, false);
				f.space = NULL;
			}
		}

		ut_ad(f.space == NULL);
	} else if (p.second // the first FILE_MODIFY or FILE_RENAME
		   || f.name != fname.name) {
		fil_space_t*	space;

		/* Check if the tablespace file exists and contains
		the space_id. If not, ignore the file after displaying
		a note. Abort if there are multiple files with the
		same space_id. */
		switch (fil_ibd_load(space_id, name, space)) {
		case FIL_LOAD_OK:
			ut_ad(space != NULL);

			if (f.space == NULL || f.space == space) {

				if (f.size && f.space == NULL) {
					fil_space_set_recv_size(space->id, f.size);
				}

				f.name = fname.name;
				f.space = space;
				f.status = file_name_t::NORMAL;
			} else {
				ib::error() << "Tablespace " << space_id
					<< " has been found in two places: '"
					<< f.name << "' and '" << name << "'."
					" You must delete one of them.";
				recv_sys.found_corrupt_fs = true;
			}
			break;

		case FIL_LOAD_ID_CHANGED:
			ut_ad(space == NULL);
			break;

		case FIL_LOAD_NOT_FOUND:
			/* No matching tablespace was found; maybe it
			was renamed, and we will find a subsequent
			FILE_* record. */
			ut_ad(space == NULL);

			if (srv_force_recovery) {
				/* Without innodb_force_recovery,
				missing tablespaces will only be
				reported in
				recv_init_crash_recovery_spaces().
				Enable some more diagnostics when
				forcing recovery. */

				ib::info()
					<< "At LSN: " << recv_sys.recovered_lsn
					<< ": unable to open file " << name
					<< " for tablespace " << space_id;
			}
			break;

		case FIL_LOAD_INVALID:
			ut_ad(space == NULL);
			if (srv_force_recovery == 0) {
				ib::warn() << "We do not continue the crash"
					" recovery, because the table may"
					" become corrupt if we cannot apply"
					" the log records in the InnoDB log to"
					" it. To fix the problem and start"
					" mysqld:";
				ib::info() << "1) If there is a permission"
					" problem in the file and mysqld"
					" cannot open the file, you should"
					" modify the permissions.";
				ib::info() << "2) If the tablespace is not"
					" needed, or you can restore an older"
					" version from a backup, then you can"
					" remove the .ibd file, and use"
					" --innodb_force_recovery=1 to force"
					" startup without this file.";
				ib::info() << "3) If the file system or the"
					" disk is broken, and you cannot"
					" remove the .ibd file, you can set"
					" --innodb_force_recovery.";
				recv_sys.found_corrupt_fs = true;
				break;
			}

			ib::info() << "innodb_force_recovery was set to "
				<< srv_force_recovery << ". Continuing crash"
				" recovery even though we cannot access the"
				" files for tablespace " << space_id << ".";
			break;
		}
	}
}

/** Clean up after recv_sys_t::create() */
void recv_sys_t::close()
{
	ut_ad(this == &recv_sys);
	ut_ad(!recv_writer_thread_active);

	if (is_initialised()) {
		dblwr.pages.clear();
		ut_d(mutex_enter(&mutex));
		clear();
		ut_d(mutex_exit(&mutex));

		if (flush_start) {
			os_event_destroy(flush_start);
		}

		if (flush_end) {
			os_event_destroy(flush_end);
		}

		if (buf) {
			ut_free_dodump(buf, RECV_PARSING_BUF_SIZE);
			buf = NULL;
		}

		last_stored_lsn = 0;
		mutex_free(&writer_mutex);
		mutex_free(&mutex);
	}

	recv_spaces.clear();
	mlog_init.clear();

	files.clear();
}

/************************************************************
Reset the state of the recovery system variables. */
void
recv_sys_var_init(void)
/*===================*/
{
	recv_recovery_on = false;
	recv_needed_recovery = false;
	recv_lsn_checks_on = false;
	recv_no_ibuf_operations = false;
	recv_max_page_lsn = 0;
}

/******************************************************************//**
recv_writer thread tasked with flushing dirty pages from the buffer
pools.
@return a dummy parameter */
extern "C"
os_thread_ret_t
DECLARE_THREAD(recv_writer_thread)(
/*===============================*/
	void*	arg MY_ATTRIBUTE((unused)))
			/*!< in: a dummy parameter required by
			os_thread_create */
{
	my_thread_init();
	ut_ad(!srv_read_only_mode);

#ifdef UNIV_PFS_THREAD
	pfs_register_thread(recv_writer_thread_key);
#endif /* UNIV_PFS_THREAD */

#ifdef UNIV_DEBUG_THREAD_CREATION
	ib::info() << "recv_writer thread running, id "
		<< os_thread_pf(os_thread_get_curr_id());
#endif /* UNIV_DEBUG_THREAD_CREATION */

	while (srv_shutdown_state == SRV_SHUTDOWN_NONE) {

		/* Wait till we get a signal to clean the LRU list.
		Bounded by max wait time of 100ms. */
		int64_t      sig_count = os_event_reset(buf_flush_event);
		os_event_wait_time_low(buf_flush_event, 100000, sig_count);

		mutex_enter(&recv_sys.writer_mutex);

		if (!recv_recovery_is_on()) {
			mutex_exit(&recv_sys.writer_mutex);
			break;
		}

		/* Flush pages from end of LRU if required */
		os_event_reset(recv_sys.flush_end);
		recv_sys.flush_type = BUF_FLUSH_LRU;
		os_event_set(recv_sys.flush_start);
		os_event_wait(recv_sys.flush_end);

		mutex_exit(&recv_sys.writer_mutex);
	}

	recv_writer_thread_active = false;

	my_thread_end();
	/* We count the number of threads in os_thread_exit().
	A created thread should always use that to exit and not
	use return() to exit. */
	os_thread_exit();

	OS_THREAD_DUMMY_RETURN;
}

/** Initialize the redo log recovery subsystem. */
void recv_sys_t::create()
{
	ut_ad(this == &recv_sys);
	ut_ad(!is_initialised());
	ut_ad(!flush_start);
	ut_ad(!flush_end);
	mutex_create(LATCH_ID_RECV_SYS, &mutex);
	mutex_create(LATCH_ID_RECV_WRITER, &writer_mutex);

	if (!srv_read_only_mode) {
		flush_start = os_event_create(0);
		flush_end = os_event_create(0);
	}

	flush_type = BUF_FLUSH_LRU;
	apply_log_recs = false;
	apply_batch_on = false;

<<<<<<< HEAD
	if (buf_pool.is_initialised()) {
		max_log_blocks = buf_pool.get_n_pages() / 3;
	} else {
		ut_ad(srv_operation == SRV_OPERATION_BACKUP
		      || srv_operation == SRV_OPERATION_RESTORE_DELTA);
		max_log_blocks = 0;
	}
	buf = static_cast<byte*>(ut_malloc_dontdump(RECV_PARSING_BUF_SIZE, PSI_INSTRUMENT_ME));
=======
	buf = static_cast<byte*>(ut_malloc_dontdump(RECV_PARSING_BUF_SIZE));
	buf_size = RECV_PARSING_BUF_SIZE;
>>>>>>> 9394cc89
	len = 0;
	parse_start_lsn = 0;
	scanned_lsn = 0;
	scanned_checkpoint_no = 0;
	recovered_offset = 0;
	recovered_lsn = 0;
	found_corrupt_log = false;
	found_corrupt_fs = false;
	mlog_checkpoint_lsn = 0;

	progress_time = time(NULL);
	recv_max_page_lsn = 0;

	memset(truncated_undo_spaces, 0, sizeof truncated_undo_spaces);
	last_stored_lsn = 1;
	UT_LIST_INIT(blocks, &buf_block_t::unzip_LRU);
}

/** Clear a fully processed set of stored redo log records. */
inline void recv_sys_t::clear()
{
  ut_ad(mutex_own(&mutex));
  apply_log_recs= false;
  apply_batch_on= false;
  ut_ad(!after_apply || !UT_LIST_GET_LAST(blocks));
  pages.clear();

  for (buf_block_t *block= UT_LIST_GET_LAST(blocks); block; )
  {
    buf_block_t *prev_block= UT_LIST_GET_PREV(unzip_LRU, block);
    ut_ad(buf_block_get_state(block) == BUF_BLOCK_MEMORY);
    UT_LIST_REMOVE(blocks, block);
    buf_block_free(block);
    block= prev_block;
  }
}

/** Free most recovery data structures. */
void recv_sys_t::debug_free()
{
	ut_ad(this == &recv_sys);
	ut_ad(is_initialised());
	mutex_enter(&mutex);

	pages.clear();
	ut_free_dodump(buf, RECV_PARSING_BUF_SIZE);

	buf = NULL;

	/* wake page cleaner up to progress */
	if (!srv_read_only_mode) {
		ut_ad(!recv_recovery_is_on());
		ut_ad(!recv_writer_thread_active);
		os_event_reset(buf_flush_event);
		os_event_set(flush_start);
	}

	mutex_exit(&mutex);
}

inline void *recv_sys_t::alloc(size_t len)
{
  ut_ad(mutex_own(&mutex));
  ut_ad(len);
  ut_ad(len <= srv_page_size);

  buf_block_t *block= UT_LIST_GET_FIRST(blocks);
  if (UNIV_UNLIKELY(!block))
  {
create_block:
    block= buf_block_alloc();
    block->page.access_time= 1U << 16 |
      ut_calc_align<uint16_t>(static_cast<uint16_t>(len), ALIGNMENT);
    static_assert(ut_is_2pow(ALIGNMENT), "ALIGNMENT must be a power of 2");
    UT_LIST_ADD_FIRST(blocks, block);
    UNIV_MEM_INVALID(block->frame, len);
    UNIV_MEM_FREE(block->frame + len, srv_page_size - len);
    return my_assume_aligned<ALIGNMENT>(block->frame);
  }

  size_t free_offset= static_cast<uint16_t>(block->page.access_time);
  ut_ad(!ut_2pow_remainder(free_offset, ALIGNMENT));
  if (UNIV_UNLIKELY(!free_offset))
  {
    ut_ad(srv_page_size == 65536);
    goto create_block;
  }
  ut_ad(free_offset <= srv_page_size);
  free_offset+= len;

  if (free_offset > srv_page_size)
    goto create_block;

  block->page.access_time= ((block->page.access_time >> 16) + 1) << 16 |
    ut_calc_align<uint16_t>(static_cast<uint16_t>(free_offset), ALIGNMENT);
  UNIV_MEM_ALLOC(block->frame + free_offset - len, len);
  return my_assume_aligned<ALIGNMENT>(block->frame + free_offset - len);
}


/** Free a redo log snippet.
@param data buffer returned by alloc() */
inline void recv_sys_t::free(const void *data)
{
  ut_ad(!ut_align_offset(data, ALIGNMENT));
  data= page_align(data);
  ut_ad(mutex_own(&mutex));

  /* MDEV-14481 FIXME: To prevent race condition with buf_pool.resize(),
  we must acquire and hold the buffer pool mutex here. */
  ut_ad(!buf_pool.resize_in_progress());

  auto *chunk= buf_pool.chunks;
  for (auto i= buf_pool.n_chunks; i--; chunk++)
  {
    if (data < chunk->blocks->frame)
      continue;
    const size_t offs= (reinterpret_cast<const byte*>(data) -
                        chunk->blocks->frame) >> srv_page_size_shift;
    if (offs >= chunk->size)
      continue;
    buf_block_t *block= &chunk->blocks[offs];
    ut_ad(block->frame == data);
    ut_ad(buf_block_get_state(block) == BUF_BLOCK_MEMORY);
    ut_ad(static_cast<uint16_t>(block->page.access_time - 1) <
          srv_page_size);
    ut_ad(block->page.access_time >= 1U << 16);
    if (!((block->page.access_time -= 1U << 16) >> 16))
    {
      UT_LIST_REMOVE(blocks, block);
      buf_block_free(block);
    }
    return;
  }
  ut_ad(0);
}


/** Read a log segment to log_sys.buf.
@param[in,out]	start_lsn	in: read area start,
out: the last read valid lsn
@param[in]	end_lsn		read area end
@return	whether no invalid blocks (e.g checksum mismatch) were found */
bool log_t::file::read_log_seg(lsn_t* start_lsn, lsn_t end_lsn)
{
	ulint	len;
	bool success = true;
	ut_ad(log_sys.mutex.is_owned());
	ut_ad(!(*start_lsn % OS_FILE_LOG_BLOCK_SIZE));
	ut_ad(!(end_lsn % OS_FILE_LOG_BLOCK_SIZE));
	byte* buf = log_sys.buf;
loop:
	lsn_t source_offset = calc_lsn_offset_old(*start_lsn);

	ut_a(end_lsn - *start_lsn <= ULINT_MAX);
	len = (ulint) (end_lsn - *start_lsn);

	ut_ad(len != 0);

	const bool at_eof = (source_offset % file_size) + len > file_size;
	if (at_eof) {
		/* If the above condition is true then len (which is ulint)
		is > the expression below, so the typecast is ok */
		len = ulint(file_size - (source_offset % file_size));
	}

	log_sys.n_log_ios++;

	ut_a((source_offset >> srv_page_size_shift) <= ULINT_MAX);

	recv_sys.read(source_offset, {buf, len});

	for (ulint l = 0; l < len; l += OS_FILE_LOG_BLOCK_SIZE,
		     buf += OS_FILE_LOG_BLOCK_SIZE,
		     (*start_lsn) += OS_FILE_LOG_BLOCK_SIZE) {
		const ulint block_number = log_block_get_hdr_no(buf);

		if (block_number != log_block_convert_lsn_to_no(*start_lsn)) {
			/* Garbage or an incompletely written log block.
			We will not report any error, because this can
			happen when InnoDB was killed while it was
			writing redo log. We simply treat this as an
			abrupt end of the redo log. */
fail:
			end_lsn = *start_lsn;
			success = false;
			break;
		}

		ulint crc = log_block_calc_checksum_crc32(buf);
		ulint cksum = log_block_get_checksum(buf);

		DBUG_EXECUTE_IF("log_intermittent_checksum_mismatch", {
				static int block_counter;
				if (block_counter++ == 0) {
					cksum = crc + 1;
				}
			});

		if (crc != cksum) {
			ib::error() << "Invalid log block checksum."
				    << " block: " << block_number
				    << " checkpoint no: "
				    << log_block_get_checkpoint_no(buf)
				    << " expected: " << crc
				    << " found: " << cksum;
			goto fail;
		}

		if (is_encrypted()
		    && !log_crypt(buf, *start_lsn,
				  OS_FILE_LOG_BLOCK_SIZE,
				  LOG_DECRYPT)) {
			goto fail;
		}

		ulint dl = log_block_get_data_len(buf);
		if (dl < LOG_BLOCK_HDR_SIZE
		    || (dl != OS_FILE_LOG_BLOCK_SIZE
			&& dl > log_sys.trailer_offset())) {
			recv_sys.found_corrupt_log = true;
			goto fail;
		}
	}

	if (recv_sys.report(time(NULL))) {
		ib::info() << "Read redo log up to LSN=" << *start_lsn;
		service_manager_extend_timeout(INNODB_EXTEND_TIMEOUT_INTERVAL,
			"Read redo log up to LSN=" LSN_PF,
			*start_lsn);
	}

	if (*start_lsn != end_lsn) {
		goto loop;
	}

	return(success);
}



/********************************************************//**
Copies a log segment from the most up-to-date log group to the other log
groups, so that they all contain the latest log data. Also writes the info
about the latest checkpoint to the groups, and inits the fields in the group
memory structs to up-to-date values. */
static
void
recv_synchronize_groups()
{
	const lsn_t recovered_lsn = recv_sys.recovered_lsn;

	/* Read the last recovered log block to the recovery system buffer:
	the block is always incomplete */

	lsn_t start_lsn = ut_uint64_align_down(recovered_lsn,
					       OS_FILE_LOG_BLOCK_SIZE);
	log_sys.log.read_log_seg(&start_lsn,
				 start_lsn + OS_FILE_LOG_BLOCK_SIZE);
	log_sys.log.set_fields(recovered_lsn);

	/* Copy the checkpoint info to the log; remember that we have
	incremented checkpoint_no by one, and the info will not be written
	over the max checkpoint info, thus making the preservation of max
	checkpoint info on disk certain */

	if (!srv_read_only_mode) {
		log_write_checkpoint_info(0);
		log_mutex_enter();
	}
}

/** Check the consistency of a log header block.
@param[in]	log header block
@return true if ok */
static
bool
recv_check_log_header_checksum(
	const byte*	buf)
{
	return(log_block_get_checksum(buf)
	       == log_block_calc_checksum_crc32(buf));
}

static bool redo_file_sizes_are_correct()
{
  auto paths= get_existing_log_files_paths();
  auto get_size= [](const std::string &path) {
    return os_file_get_size(path.c_str()).m_total_size;
  };
  os_offset_t size= get_size(paths[0]);

  auto it=
      std::find_if(paths.begin(), paths.end(), [&](const std::string &path) {
        return get_size(path) != size;
      });

  if (it == paths.end())
    return true;

  ib::error() << "Log file " << *it << " is of different size "
              << get_size(*it) << " bytes than other log files " << size
              << " bytes!";
  return false;
}

/** Calculate the checksum for a log block using the pre-10.2.2 algorithm. */
inline uint32_t log_block_calc_checksum_format_0(const byte *b)
{
  uint32_t sum= 1;
  const byte *const end= &b[512 - 4];

  for (uint32_t sh= 0; b < end; )
  {
    sum&= 0x7FFFFFFFUL;
    sum+= uint32_t{*b} << sh++;
    sum+= *b++;
    if (sh > 24)
      sh= 0;
  }

  return sum;
}

/** Determine if a redo log from before MariaDB 10.2.2 is clean.
@return error code
@retval DB_SUCCESS      if the redo log is clean
@retval DB_CORRUPTION   if the redo log is corrupted
@retval DB_ERROR        if the redo log is not empty */
ATTRIBUTE_COLD static dberr_t recv_log_recover_pre_10_2()
{
  uint64_t max_no= 0;
  byte *buf= log_sys.buf;

  ut_ad(log_sys.log.format == 0);

  if (!redo_file_sizes_are_correct())
    return DB_CORRUPTION;

  /** Offset of the first checkpoint checksum */
  constexpr uint CHECKSUM_1= 288;
  /** Offset of the second checkpoint checksum */
  constexpr uint CHECKSUM_2= CHECKSUM_1 + 4;
  /** the checkpoint LSN field */
  constexpr uint CHECKPOINT_LSN= 8;
  /** Most significant bits of the checkpoint offset */
  constexpr uint OFFS_HI= CHECKSUM_2 + 12;
  /** Least significant bits of the checkpoint offset */
  constexpr uint OFFS_LO= 16;

  lsn_t lsn= 0;

  for (ulint field= LOG_CHECKPOINT_1; field <= LOG_CHECKPOINT_2;
       field += LOG_CHECKPOINT_2 - LOG_CHECKPOINT_1)
  {
    log_sys.log.read(field, {buf, OS_FILE_LOG_BLOCK_SIZE});

    if (static_cast<uint32_t>(ut_fold_binary(buf, CHECKSUM_1)) !=
        mach_read_from_4(buf + CHECKSUM_1) ||
        static_cast<uint32_t>(ut_fold_binary(buf + CHECKPOINT_LSN,
                                             CHECKSUM_2 - CHECKPOINT_LSN)) !=
        mach_read_from_4(buf + CHECKSUM_2))
     {
       DBUG_LOG("ib_log", "invalid pre-10.2.2 checkpoint " << field);
       continue;
     }

    if (!log_crypt_101_read_checkpoint(buf))
    {
      ib::error() << "Decrypting checkpoint failed";
      continue;
    }

    const uint64_t checkpoint_no= mach_read_from_8(buf);

    DBUG_PRINT("ib_log", ("checkpoint " UINT64PF " at " LSN_PF " found",
                          checkpoint_no,
                          mach_read_from_8(buf + CHECKPOINT_LSN)));

    if (checkpoint_no >= max_no)
    {
      max_no= checkpoint_no;
      lsn= mach_read_from_8(buf + CHECKPOINT_LSN);
      log_sys.log.set_lsn(lsn);
      log_sys.log.set_lsn_offset(lsn_t{mach_read_from_4(buf + OFFS_HI)} << 32 |
                                 mach_read_from_4(buf + OFFS_LO));
    }
  }

  if (!lsn)
  {
    ib::error() << "Upgrade after a crash is not supported."
            " This redo log was created before MariaDB 10.2.2,"
            " and we did not find a valid checkpoint."
            " Please follow the instructions at"
            " https://mariadb.com/kb/en/library/upgrading/";
    return DB_ERROR;
  }

  log_sys.set_lsn(lsn);
  log_sys.set_flushed_lsn(lsn);
  const lsn_t source_offset= log_sys.log.calc_lsn_offset_old(lsn);

  static constexpr char NO_UPGRADE_RECOVERY_MSG[]=
    "Upgrade after a crash is not supported."
    " This redo log was created before MariaDB 10.2.2";

  recv_sys.read(source_offset & ~511, {buf, 512});

  if (log_block_calc_checksum_format_0(buf) != log_block_get_checksum(buf) &&
      !log_crypt_101_read_block(buf, lsn))
  {
    ib::error() << NO_UPGRADE_RECOVERY_MSG << ", and it appears corrupted.";
    return DB_CORRUPTION;
  }

  if (mach_read_from_2(buf + 4) == (source_offset & 511))
  {
    /* Mark the redo log for upgrading. */
    srv_log_file_size= 0;
    recv_sys.parse_start_lsn= recv_sys.recovered_lsn= recv_sys.scanned_lsn=
      recv_sys.mlog_checkpoint_lsn = lsn;
    log_sys.last_checkpoint_lsn= log_sys.next_checkpoint_lsn=
      log_sys.write_lsn= log_sys.current_flush_lsn= lsn;
    log_sys.next_checkpoint_no= 0;
    return DB_SUCCESS;
  }

  if (buf[20 + 32 * 9] == 2)
    ib::error() << "Cannot decrypt log for upgrading."
                   " The encrypted log was created before MariaDB 10.2.2.";
  else
    ib::error() << NO_UPGRADE_RECOVERY_MSG << ".";

  return DB_ERROR;
}

/** Calculate the offset of a log sequence number
in an old redo log file (during upgrade check).
@param[in]	lsn	log sequence number
@return byte offset within the log */
inline lsn_t log_t::file::calc_lsn_offset_old(lsn_t lsn) const
{
  const lsn_t size= capacity() * recv_sys.files_size();
  lsn_t l= lsn - this->lsn;
  if (longlong(l) < 0)
  {
    l= lsn_t(-longlong(l)) % size;
    l= size - l;
  }

  l+= lsn_offset - LOG_FILE_HDR_SIZE * (1 + lsn_offset / file_size);
  l%= size;
  return l + LOG_FILE_HDR_SIZE * (1 + l / (file_size - LOG_FILE_HDR_SIZE));
}

/** Determine if a redo log from MariaDB 10.2.2+, 10.3, or 10.4 is clean.
@return	error code
@retval	DB_SUCCESS	if the redo log is clean
@retval	DB_CORRUPTION	if the redo log is corrupted
@retval	DB_ERROR	if the redo log is not empty */
static dberr_t recv_log_recover_10_4()
{
	const lsn_t	lsn = log_sys.log.get_lsn();
	const lsn_t	source_offset =	log_sys.log.calc_lsn_offset_old(lsn);
	byte*		buf = log_sys.buf;

	if (!redo_file_sizes_are_correct()) {
		return DB_CORRUPTION;
	}

	recv_sys.read(source_offset & ~(OS_FILE_LOG_BLOCK_SIZE - 1),
		      {buf, OS_FILE_LOG_BLOCK_SIZE});

	ulint crc = log_block_calc_checksum_crc32(buf);
	ulint cksum = log_block_get_checksum(buf);

	if (crc != cksum) {
		ib::error() << "Invalid log block checksum."
			    << " block: "
			    << log_block_get_hdr_no(buf)
			    << " checkpoint no: "
			    << log_block_get_checkpoint_no(buf)
			    << " expected: " << crc
			    << " found: " << cksum;
		return DB_CORRUPTION;
	}

	if (log_sys.log.is_encrypted()
	    && !log_crypt(buf, lsn & ~511, 512, LOG_DECRYPT)) {
		return DB_ERROR;
	}

	/* On a clean shutdown, the redo log will be logically empty
	after the checkpoint lsn. */

	if (log_block_get_data_len(buf)
	    != (source_offset & (OS_FILE_LOG_BLOCK_SIZE - 1))) {
		return DB_ERROR;
	}

	/* Mark the redo log for upgrading. */
	srv_log_file_size = 0;
	recv_sys.parse_start_lsn = recv_sys.recovered_lsn
		= recv_sys.scanned_lsn
		= recv_sys.mlog_checkpoint_lsn = lsn;
	log_sys.set_lsn(lsn);
	log_sys.set_flushed_lsn(lsn);
	log_sys.last_checkpoint_lsn = log_sys.next_checkpoint_lsn
		= log_sys.write_lsn = log_sys.current_flush_lsn = lsn;
	log_sys.next_checkpoint_no = 0;
	return DB_SUCCESS;
}

/** Find the latest checkpoint in the log header.
@param[out]	max_field	LOG_CHECKPOINT_1 or LOG_CHECKPOINT_2
@return error code or DB_SUCCESS */
dberr_t
recv_find_max_checkpoint(ulint* max_field)
{
	ib_uint64_t	max_no;
	ib_uint64_t	checkpoint_no;
	ulint		field;
	byte*		buf;

	max_no = 0;
	*max_field = 0;

	buf = log_sys.checkpoint_buf;

	log_sys.log.read(0, {buf, OS_FILE_LOG_BLOCK_SIZE});
	/* Check the header page checksum. There was no
	checksum in the first redo log format (version 0). */
	log_sys.log.format = mach_read_from_4(buf + LOG_HEADER_FORMAT);
	log_sys.log.subformat = log_sys.log.format != log_t::FORMAT_3_23
		? mach_read_from_4(buf + LOG_HEADER_SUBFORMAT)
		: 0;
	if (log_sys.log.format != log_t::FORMAT_3_23
	    && !recv_check_log_header_checksum(buf)) {
		ib::error() << "Invalid redo log header checksum.";
		return(DB_CORRUPTION);
	}

	char creator[LOG_HEADER_CREATOR_END - LOG_HEADER_CREATOR + 1];

	memcpy(creator, buf + LOG_HEADER_CREATOR, sizeof creator);
	/* Ensure that the string is NUL-terminated. */
	creator[LOG_HEADER_CREATOR_END - LOG_HEADER_CREATOR] = 0;

	switch (log_sys.log.format) {
	case log_t::FORMAT_3_23:
		return recv_log_recover_pre_10_2();
	case log_t::FORMAT_10_2:
	case log_t::FORMAT_10_2 | log_t::FORMAT_ENCRYPTED:
	case log_t::FORMAT_10_3:
	case log_t::FORMAT_10_3 | log_t::FORMAT_ENCRYPTED:
	case log_t::FORMAT_10_4:
	case log_t::FORMAT_10_4 | log_t::FORMAT_ENCRYPTED:
	case log_t::FORMAT_10_5:
	case log_t::FORMAT_10_5 | log_t::FORMAT_ENCRYPTED:
		break;
	default:
		ib::error() << "Unsupported redo log format."
			" The redo log was created with " << creator << ".";
		return(DB_ERROR);
	}

	for (field = LOG_CHECKPOINT_1; field <= LOG_CHECKPOINT_2;
	     field += LOG_CHECKPOINT_2 - LOG_CHECKPOINT_1) {
		log_sys.log.read(field, {buf, OS_FILE_LOG_BLOCK_SIZE});

		const ulint crc32 = log_block_calc_checksum_crc32(buf);
		const ulint cksum = log_block_get_checksum(buf);

		if (crc32 != cksum) {
			DBUG_PRINT("ib_log",
				   ("invalid checkpoint,"
				    " at " ULINTPF
				    ", checksum " ULINTPFx
				    " expected " ULINTPFx,
				    field, cksum, crc32));
			continue;
		}

		if (log_sys.is_encrypted()
		    && !log_crypt_read_checkpoint_buf(buf)) {
			ib::error() << "Reading checkpoint"
				" encryption info failed.";
			continue;
		}

		checkpoint_no = mach_read_from_8(
			buf + LOG_CHECKPOINT_NO);

		DBUG_PRINT("ib_log",
			   ("checkpoint " UINT64PF " at " LSN_PF " found",
			    checkpoint_no, mach_read_from_8(
				    buf + LOG_CHECKPOINT_LSN)));

		if (checkpoint_no >= max_no) {
			*max_field = field;
			max_no = checkpoint_no;
			log_sys.log.set_lsn(mach_read_from_8(
				buf + LOG_CHECKPOINT_LSN));
			log_sys.log.set_lsn_offset(mach_read_from_8(
				buf + LOG_CHECKPOINT_OFFSET));
			log_sys.next_checkpoint_no = checkpoint_no;
		}
	}

	if (*max_field == 0) {
		/* Before 10.2.2, we could get here during database
		initialization if we created an LOG_FILE_NAME file that
		was filled with zeroes, and were killed. After
		10.2.2, we would reject such a file already earlier,
		when checking the file header. */
		ib::error() << "No valid checkpoint found"
			" (corrupted redo log)."
			" You can try --innodb-force-recovery=6"
			" as a last resort.";
		return(DB_ERROR);
	}

	switch (log_sys.log.format) {
	case log_t::FORMAT_10_5:
	case log_t::FORMAT_10_5 | log_t::FORMAT_ENCRYPTED:
		break;
	default:
		if (dberr_t err = recv_log_recover_10_4()) {
			ib::error()
				<< "Upgrade after a crash is not supported."
				" The redo log was created with " << creator
				<< (err == DB_ERROR
				    ? "." : ", and it appears corrupted.");
			return err;
		}
	}

	return(DB_SUCCESS);
}

/*******************************************************//**
Calculates the new value for lsn when more data is added to the log. */
static
lsn_t
recv_calc_lsn_on_data_add(
/*======================*/
	lsn_t		lsn,	/*!< in: old lsn */
	ib_uint64_t	len)	/*!< in: this many bytes of data is
				added, log block headers not included */
{
	unsigned frag_len = static_cast<unsigned>(lsn % OS_FILE_LOG_BLOCK_SIZE)
		- LOG_BLOCK_HDR_SIZE;
	unsigned payload_size = log_sys.payload_size();
	ut_ad(frag_len < payload_size);
	lsn_t lsn_len = len;
	lsn_len += (lsn_len + frag_len) / payload_size
		* (OS_FILE_LOG_BLOCK_SIZE - payload_size);

	return(lsn + lsn_len);
}

/** Trim old log records for a page.
@param start_lsn oldest log sequence number to preserve
@return whether all the log for the page was trimmed */
inline bool page_recv_t::trim(lsn_t start_lsn)
{
  while (log.head)
  {
    if (log.head->lsn >= start_lsn) return false;
    last_offset= 1; /* the next record must not be same_page */
    log_rec_t *next= log.head->next;
    recv_sys.free(log.head);
    log.head= next;
  }
  log.tail= nullptr;
  return true;
}


inline void page_recv_t::recs_t::clear()
{
  ut_ad(mutex_own(&recv_sys.mutex));
  for (const log_rec_t *l= head; l; )
  {
    const log_rec_t *next= l->next;
    recv_sys.free(l);
    l= next;
  }
  head= tail= nullptr;
}


/** Ignore any earlier redo log records for this page. */
inline void page_recv_t::will_not_read()
{
  ut_ad(state == RECV_NOT_PROCESSED || state == RECV_WILL_NOT_READ);
  state= RECV_WILL_NOT_READ;
  log.clear();
}


/** Register a redo log snippet for a page.
@param page_id  page identifier
@param start_lsn start LSN of the mini-transaction
@param lsn      @see mtr_t::commit_lsn()
@param recs     redo log snippet @see log_t::FORMAT_10_5
@param len      length of l, in bytes */
inline void recv_sys_t::add(const page_id_t page_id,
                            lsn_t start_lsn, lsn_t lsn, const byte *l,
                            size_t len)
{
  ut_ad(mutex_own(&mutex));
  std::pair<map::iterator, bool> p= pages.emplace(map::value_type
                                                  (page_id, page_recv_t()));
  page_recv_t& recs= p.first->second;
  ut_ad(p.second == recs.log.empty());

  switch (*l & 0x70) {
  case FREE_PAGE: case INIT_PAGE:
    recs.will_not_read();
    mlog_init.add(page_id, start_lsn); /* FIXME: remove this! */
    /* fall through */
  default:
    log_phys_t *tail= static_cast<log_phys_t*>(recs.log.last());
    if (!tail)
      break;
    if (tail->start_lsn != start_lsn)
      break;
    ut_ad(tail->lsn == lsn);
    buf_block_t *block= UT_LIST_GET_LAST(blocks);
    ut_ad(block);
    const size_t used= static_cast<uint16_t>(block->page.access_time - 1) + 1;
    ut_ad(used >= ALIGNMENT);
    const byte *end= const_cast<const log_phys_t*>(tail)->end();
    if (!((reinterpret_cast<size_t>(end + len) ^
           reinterpret_cast<size_t>(end)) & ~(ALIGNMENT - 1)))
    {
      /* Use already allocated 'padding' bytes */
append:
      UNIV_MEM_ALLOC(end + 1, len);
      /* Append to the preceding record for the page */
      tail->append(l, len);
      return;
    }
    if (end <= &block->frame[used - ALIGNMENT] || &block->frame[used] >= end)
      break; /* Not the last allocated record in the page */
    const size_t new_used= static_cast<size_t>(end - block->frame + len + 1);
    ut_ad(new_used > used);
    if (new_used > srv_page_size)
      break;
    block->page.access_time= (block->page.access_time & ~0U << 16) |
      ut_calc_align<uint16_t>(static_cast<uint16_t>(new_used), ALIGNMENT);
    goto append;
  }
  recs.log.append(new (alloc(log_phys_t::alloc_size(len)))
                  log_phys_t(start_lsn, lsn, l, len));
}


/** Parse and register one mini-transaction in log_t::FORMAT_10_5.
@param checkpoint_lsn  the log sequence number of the latest checkpoint
@param store           whether to store the records
@param apply           whether to apply file-level log records
@return whether FILE_CHECKPOINT record was seen the first time,
or corruption was noticed */
bool recv_sys_t::parse(lsn_t checkpoint_lsn, store_t store, bool apply)
{
  ut_ad(log_mutex_own());
  ut_ad(mutex_own(&mutex));
  ut_ad(parse_start_lsn);
  ut_ad(log_sys.is_physical());

  const byte *const end= buf + len;
loop:
  const byte *const log= buf + recovered_offset;
  const lsn_t start_lsn= recovered_lsn;

  /* Check that the entire mini-transaction is included within the buffer */
  const byte *l;
  uint32_t rlen;
  for (l= log; l < end; l+= rlen)
  {
    if (!*l)
      goto eom_found;
    if (UNIV_LIKELY((*l & 0x70) != RESERVED));
    else if (srv_force_recovery)
      ib::warn() << "Ignoring unknown log record at LSN " << recovered_lsn;
    else
    {
malformed:
      ib::error() << "Malformed log record;"
                     " set innodb_force_recovery=1 to ignore.";
corrupted:
      const size_t trailing_bytes= std::min<size_t>(100, size_t(end - l));
      ib::info() << "Dump from the start of the mini-transaction (LSN="
                 << start_lsn << ") to "
                 << trailing_bytes << " bytes after the record:";
      ut_print_buf(stderr, log, l - log + trailing_bytes);
      putc('\n', stderr);
      found_corrupt_log= true;
      return true;
    }
    rlen= *l++ & 0xf;
    if (l + (rlen ? rlen : 16) >= end)
      break;
    if (!rlen)
    {
      rlen= mlog_decode_varint_length(*l);
      if (l + rlen >= end)
        break;
      const uint32_t addlen= mlog_decode_varint(l);
      if (UNIV_UNLIKELY(addlen == MLOG_DECODE_ERROR))
      {
        ib::error() << "Corrupted record length";
        goto corrupted;
      }
      rlen= addlen + 15;
    }
  }

  /* Not the entire mini-transaction was present. */
  return false;

eom_found:
  ut_ad(!*l);
  ut_d(const byte *const el= l + 1);

  const lsn_t end_lsn= recv_calc_lsn_on_data_add(start_lsn, l + 1 - log);
  if (UNIV_UNLIKELY(end_lsn > scanned_lsn))
    /* The log record filled a log block, and we require that also the
    next log block should have been scanned in */
    return false;

  ut_d(std::set<page_id_t> freed);
#if 0 && defined UNIV_DEBUG /* MDEV-21727 FIXME: enable this */
  /* Pages that have been modified in this mini-transaction.
  If a mini-transaction writes INIT_PAGE for a page, it should not have
  written any log records for the page. Unfortunately, this does not
  hold for ROW_FORMAT=COMPRESSED pages, because page_zip_compress()
  can be invoked in a pessimistic operation, even after log has
  been written for other pages. */
  ut_d(std::set<page_id_t> modified);
#endif

  uint32_t space_id= 0, page_no= 0, last_offset= 0;
#if 1 /* MDEV-14425 FIXME: remove this */
  bool got_page_op= false;
#endif
  for (l= log; l < end; l+= rlen)
  {
    const byte *const recs= l;
    const byte b= *l++;

    if (!b)
      break;
    ut_ad(UNIV_LIKELY(b & 0x70) != RESERVED || srv_force_recovery);
    rlen= b & 0xf;
    ut_ad(l + rlen < end);
    ut_ad(rlen || l + 16 < end);
    if (!rlen)
    {
      const uint32_t lenlen= mlog_decode_varint_length(*l);
      ut_ad(l + lenlen < end);
      const uint32_t addlen= mlog_decode_varint(l);
      ut_ad(addlen != MLOG_DECODE_ERROR);
      rlen= addlen + 15 - lenlen;
      l+= lenlen;
    }
    ut_ad(l + rlen < end);
    uint32_t idlen;
    if ((b & 0x80) && got_page_op)
    {
      /* This record is for the same page as the previous one. */
      if (UNIV_UNLIKELY((b & 0x70) <= INIT_PAGE))
      {
record_corrupted:
        /* FREE_PAGE,INIT_PAGE cannot be with same_page flag */
        if (!srv_force_recovery)
          goto malformed;
        ib::warn() << "Ignoring malformed log record at LSN " << recovered_lsn;
        last_offset= 1; /* the next record must not be same_page  */
        continue;
      }
      goto same_page;
    }
    last_offset= 0;
    idlen= mlog_decode_varint_length(*l);
    if (UNIV_UNLIKELY(idlen > 5 || idlen >= rlen))
    {
page_id_corrupted:
      if (!srv_force_recovery)
      {
        ib::error() << "Corrupted page identifier at " << recovered_lsn
                    << "; set innodb_force_recovery=1 to ignore the record.";
        goto corrupted;
      }
      ib::warn() << "Ignoring corrupted page identifier at LSN "
                 << recovered_lsn;
      continue;
    }
    space_id= mlog_decode_varint(l);
    if (UNIV_UNLIKELY(space_id == MLOG_DECODE_ERROR))
      goto page_id_corrupted;
    l+= idlen;
    rlen-= idlen;
    idlen= mlog_decode_varint_length(*l);
    if (UNIV_UNLIKELY(idlen > 5 || idlen > rlen))
      goto page_id_corrupted;
    page_no= mlog_decode_varint(l);
    if (UNIV_UNLIKELY(page_no == MLOG_DECODE_ERROR))
      goto page_id_corrupted;
    l+= idlen;
    rlen-= idlen;
    got_page_op = !(b & 0x80);
    if (got_page_op && apply && !is_predefined_tablespace(space_id))
    {
      recv_spaces_t::iterator i= recv_spaces.lower_bound(space_id);
      if (i != recv_spaces.end() && i->first == space_id);
      else if (recovered_lsn < mlog_checkpoint_lsn)
        /* We have not seen all records between the checkpoint and
        FILE_CHECKPOINT. There should be a FILE_DELETE for this
        tablespace later. */
        recv_spaces.emplace_hint(i, space_id, file_name_t("", false));
      else
      {
        const page_id_t id(space_id, page_no);
        if (!srv_force_recovery)
        {
          ib::error() << "Missing FILE_DELETE or FILE_MODIFY for " << id
                      << " at " << recovered_lsn
                      << "; set innodb_force_recovery=1 to ignore the record.";
          goto corrupted;
        }
        ib::warn() << "Ignoring record for " << id << " at " << recovered_lsn;
        continue;
      }
    }
same_page:
    DBUG_PRINT("ib_log",
               ("scan " LSN_PF ": rec %x len %zu page %u:%u",
                recovered_lsn, b, static_cast<size_t>(l + rlen - recs),
                space_id, page_no));

    if (got_page_op)
    {
      ut_d(const page_id_t id(space_id, page_no));
      ut_d(if ((b & 0x70) == INIT_PAGE) freed.erase(id));
      ut_ad(freed.find(id) == freed.end());
      switch (b & 0x70) {
      case FREE_PAGE:
        ut_ad(freed.emplace(id).second);
        last_offset= 1; /* the next record must not be same_page  */
        goto free_or_init_page;
      case INIT_PAGE:
        last_offset= FIL_PAGE_TYPE;
      free_or_init_page:
        if (UNIV_UNLIKELY(rlen != 0))
          goto record_corrupted;
        break;
      case EXTENDED:
        if (UNIV_UNLIKELY(!rlen))
          goto record_corrupted;
        if (rlen == 1 && *l == TRIM_PAGES)
        {
#if 0 /* For now, we can only truncate an undo log tablespace */
          if (UNIV_UNLIKELY(!space_id || !page_no))
            goto record_corrupted;
#else
          if (!srv_is_undo_tablespace(space_id) ||
              page_no != SRV_UNDO_TABLESPACE_SIZE_IN_PAGES)
            goto record_corrupted;
          static_assert(UT_ARR_SIZE(truncated_undo_spaces) ==
                        TRX_SYS_MAX_UNDO_SPACES, "compatibility");
          truncated_undo_spaces[space_id - srv_undo_space_id_start]=
            { recovered_lsn, page_no };
#endif
          last_offset= 1; /* the next record must not be same_page  */
          continue;
        }
        last_offset= FIL_PAGE_TYPE;
        break;
      case RESERVED:
      case OPTION:
        continue;
      case WRITE:
      case MEMMOVE:
      case MEMSET:
        if (UNIV_UNLIKELY(rlen == 0 || last_offset == 1))
          goto record_corrupted;
        const uint32_t olen= mlog_decode_varint_length(*l);
        if (UNIV_UNLIKELY(olen >= rlen) || UNIV_UNLIKELY(olen > 3))
          goto record_corrupted;
        const uint32_t offset= mlog_decode_varint(l);
        ut_ad(offset != MLOG_DECODE_ERROR);
        static_assert(FIL_PAGE_OFFSET == 4, "compatibility");
        if (UNIV_UNLIKELY(offset >= srv_page_size))
          goto record_corrupted;
        last_offset+= offset;
        if (UNIV_UNLIKELY(last_offset < 8 || last_offset >= srv_page_size))
          goto record_corrupted;
        l+= olen;
        rlen-= olen;
        if ((b & 0x70) == WRITE)
        {
          if (UNIV_UNLIKELY(rlen + last_offset > srv_page_size))
            goto record_corrupted;
          if (UNIV_UNLIKELY(page_no == 0) && apply &&
              last_offset <= FSP_HEADER_OFFSET + FSP_SIZE &&
              last_offset + rlen >= FSP_HEADER_OFFSET + FSP_SIZE + 4)
          {
            recv_spaces_t::iterator it= recv_spaces.find(space_id);
            const uint32_t size= mach_read_from_4(FSP_HEADER_OFFSET + FSP_SIZE
                                                  + l - last_offset);
            if (it == recv_spaces.end())
              ut_ad(!mlog_checkpoint_lsn || space_id == TRX_SYS_SPACE ||
                    srv_is_undo_tablespace(space_id));
            else if (!it->second.space)
              it->second.size= size;
            fil_space_set_recv_size(space_id, size);
          }
          last_offset+= rlen;
          break;
        }
        uint32_t llen= mlog_decode_varint_length(*l);
        if (UNIV_UNLIKELY(llen > rlen || llen > 3))
          goto record_corrupted;
        const uint32_t len= mlog_decode_varint(l);
        ut_ad(len != MLOG_DECODE_ERROR);
        if (UNIV_UNLIKELY(last_offset + len > srv_page_size))
          goto record_corrupted;
        l+= llen;
        rlen-= llen;
        llen= len;
        if ((b & 0x70) == MEMSET)
        {
          if (UNIV_UNLIKELY(rlen > llen))
            goto record_corrupted;
          last_offset+= llen;
          break;
        }
        const uint32_t slen= mlog_decode_varint_length(*l);
        if (UNIV_UNLIKELY(slen != rlen || slen > 3))
          goto record_corrupted;
        uint32_t s= mlog_decode_varint(l);
        ut_ad(slen != MLOG_DECODE_ERROR);
        if (s & 1)
          s= last_offset - (s >> 1) - 1;
        else
          s= last_offset + (s >> 1) + 1;
        if (UNIV_UNLIKELY(s < 8 || s + llen > srv_page_size))
          goto record_corrupted;
        last_offset+= llen;
        break;
      }
#if 0 && defined UNIV_DEBUG
      switch (b & 0x70) {
      case RESERVED:
      case OPTION:
        ut_ad(0); /* we did "continue" earlier */
        break;
      case FREE_PAGE:
        break;
      default:
        ut_ad(modified.emplace(id).second || (b & 0x70) != INIT_PAGE);
      }
#endif
      switch (store) {
      case STORE_NO:
        continue;
      case STORE_IF_EXISTS:
        if (!fil_space_get_size(space_id))
          continue;
        /* fall through */
      case STORE_YES:
        add(page_id_t(space_id, page_no), start_lsn, end_lsn, recs,
            static_cast<size_t>(l + rlen - recs));
      }
    }
#if 1 /* MDEV-14425 FIXME: this must be in the checkpoint file only! */
    else if (rlen)
    {
      switch (b & 0xf0) {
# if 1 /* MDEV-14425 FIXME: Remove this! */
      case FILE_CHECKPOINT:
        if (space_id == 0 && page_no == 0 && rlen == 8)
        {
          const lsn_t lsn= mach_read_from_8(l);

          if (UNIV_UNLIKELY(srv_print_verbose_log == 2))
            fprintf(stderr, "FILE_CHECKPOINT(" LSN_PF ") %s at " LSN_PF "\n",
                    lsn, lsn != checkpoint_lsn
                    ? "ignored"
                    : mlog_checkpoint_lsn ? "reread" : "read",
                    recovered_lsn);

          DBUG_PRINT("ib_log", ("FILE_CHECKPOINT(" LSN_PF ") %s at " LSN_PF,
                                lsn, lsn != checkpoint_lsn
                                ? "ignored"
                                : mlog_checkpoint_lsn ? "reread" : "read",
                                recovered_lsn));

          if (lsn == checkpoint_lsn)
          {
            ut_ad(mlog_checkpoint_lsn <= recovered_lsn);
            if (mlog_checkpoint_lsn)
              continue;
            mlog_checkpoint_lsn= recovered_lsn;
            l+= 8;
            recovered_offset= l - buf;
            return true;
          }
          continue;
        }
# endif
        /* fall through */
      default:
        if (!srv_force_recovery)
          goto malformed;
        ib::warn() << "Ignoring malformed log record at LSN " << recovered_lsn;
        continue;
      case FILE_DELETE:
      case FILE_MODIFY:
      case FILE_RENAME:
        if (UNIV_UNLIKELY(page_no != 0))
        {
        file_rec_error:
          if (!srv_force_recovery)
          {
            ib::error() << "Corrupted file-level record;"
                           " set innodb_force_recovery=1 to ignore.";
            goto corrupted;
          }

          ib::warn() << "Ignoring corrupted file-level record at LSN "
                     << recovered_lsn;
          continue;
        }
        /* fall through */
      case FILE_CREATE:
        if (UNIV_UNLIKELY(!space_id || page_no))
          goto file_rec_error;
        /* There is no terminating NUL character. Names must end in .ibd.
        For FILE_RENAME, there is a NUL between the two file names. */
        const char * const fn= reinterpret_cast<const char*>(l);
        const char *fn2= static_cast<const char*>(memchr(fn, 0, rlen));

        if (UNIV_UNLIKELY((fn2 == nullptr) == ((b & 0xf0) == FILE_RENAME)))
          goto file_rec_error;

        const char * const fnend= fn2 ? fn2 : fn + rlen;
        const char * const fn2end= fn2 ? fn + rlen : nullptr;

        if (fn2)
        {
          fn2++;
          if (memchr(fn2, 0, fn2end - fn2))
            goto file_rec_error;
          if (fn2end - fn2 < 4 || memcmp(fn2end - 4, DOT_IBD, 4))
            goto file_rec_error;
        }

        if (is_predefined_tablespace(space_id))
          goto file_rec_error;
        if (fnend - fn < 4 || memcmp(fnend - 4, DOT_IBD, 4))
          goto file_rec_error;

        const char saved_end= fn[rlen];
        const_cast<char&>(fn[rlen])= '\0';
        fil_name_process(const_cast<char*>(fn), fnend - fn, space_id,
                         (b & 0xf0) == FILE_DELETE);
        if (fn2)
          fil_name_process(const_cast<char*>(fn2), fn2end - fn2, space_id,
                           false);
        if ((b & 0xf0) < FILE_MODIFY && log_file_op)
          log_file_op(space_id, (b & 0xf0) == FILE_CREATE,
                      l, static_cast<ulint>(fnend - fn),
                      reinterpret_cast<const byte*>(fn2),
                      fn2 ? static_cast<ulint>(fn2end - fn2) : 0);

        if (!fn2 || !apply);
        else if (!fil_op_replay_rename(space_id, fn, fn2))
          found_corrupt_fs= true;
        const_cast<char&>(fn[rlen])= saved_end;
        if (UNIV_UNLIKELY(found_corrupt_fs))
          return true;
      }
    }
#endif
    else
      goto malformed;
  }

  ut_ad(l == el);
  recovered_offset= l - buf;
  recovered_lsn= end_lsn;
  goto loop;
}

/** Apply the hashed log records to the page, if the page lsn is less than the
lsn of a log record.
@param[in,out]	block		buffer pool page
@param[in,out]	mtr		mini-transaction
@param[in,out]	p		recovery address
@param[in,out]	space		tablespace, or NULL if not looked up yet
@param[in,out]	init		page initialization operation, or NULL */
static void recv_recover_page(buf_block_t* block, mtr_t& mtr,
			      const recv_sys_t::map::iterator& p,
			      fil_space_t* space = NULL,
			      mlog_init_t::init* init = NULL)
{
	ut_ad(mutex_own(&recv_sys.mutex));
	ut_ad(recv_sys.apply_log_recs);
	ut_ad(recv_needed_recovery);
	ut_ad(!init || init->created);
	ut_ad(!init || init->lsn);
	ut_ad(block->page.id == p->first);
	ut_ad(!p->second.is_being_processed());
	ut_ad(!space || space->id == block->page.id.space());
	ut_ad(log_sys.is_physical());

	if (UNIV_UNLIKELY(srv_print_verbose_log == 2)) {
		ib::info() << "Applying log to page " << block->page.id;
	}

	DBUG_PRINT("ib_log", ("Applying log to page %u:%u",
			      block->page.id.space(),
			      block->page.id.page_no()));

	p->second.state = page_recv_t::RECV_BEING_PROCESSED;

	mutex_exit(&recv_sys.mutex);

	byte *frame = UNIV_LIKELY_NULL(block->page.zip.data)
		? block->page.zip.data
		: block->frame;
	const lsn_t page_lsn = init
		? 0
		: mach_read_from_8(frame + FIL_PAGE_LSN);
	bool free_page = false;
	lsn_t start_lsn = 0, end_lsn = 0;
	ut_d(lsn_t recv_start_lsn = 0);
	const lsn_t init_lsn = init ? init->lsn : 0;

	for (const log_rec_t* recv : p->second.log) {
		const log_phys_t* l = static_cast<const log_phys_t*>(recv);
		ut_ad(l->lsn);
		ut_ad(end_lsn <= l->lsn);
		end_lsn = l->lsn;
		ut_ad(end_lsn <= log_sys.log.scanned_lsn);

		ut_ad(l->start_lsn);
		ut_ad(recv_start_lsn <= l->start_lsn);
		ut_d(recv_start_lsn = l->start_lsn);

		if (l->start_lsn < page_lsn) {
			/* This record has already been applied. */
			DBUG_PRINT("ib_log", ("apply skip %u:%u LSN " LSN_PF
					      " < " LSN_PF,
					      block->page.id.space(),
					      block->page.id.page_no(),
					      l->start_lsn, page_lsn));
			continue;
		}

		if (l->start_lsn < init_lsn) {
			DBUG_PRINT("ib_log", ("init skip %u:%u LSN " LSN_PF
					      " < " LSN_PF,
					      block->page.id.space(),
					      block->page.id.page_no(),
					      l->start_lsn, init_lsn));
			continue;
		}


		if (UNIV_UNLIKELY(srv_print_verbose_log == 2)) {
			ib::info() << "apply " << l->start_lsn
				   << ": " << block->page.id;
		}

		DBUG_PRINT("ib_log", ("apply " LSN_PF ": %u:%u",
				      l->start_lsn,
				      block->page.id.space(),
				      block->page.id.page_no()));

		log_phys_t::apply_status a= l->apply(*block,
						     p->second.last_offset);

		switch (a) {
		case log_phys_t::APPLIED_NO:
			ut_ad(!mtr.has_modifications());
			free_page = true;
			start_lsn = 0;
			continue;
		case log_phys_t::APPLIED_YES:
			goto set_start_lsn;
		case log_phys_t::APPLIED_TO_FSP_HEADER:
		case log_phys_t::APPLIED_TO_ENCRYPTION:
			break;
		}

		if (fil_space_t* s = space
		    ? space
		    : fil_space_acquire(block->page.id.space())) {
			switch (a) {
			case log_phys_t::APPLIED_TO_FSP_HEADER:
				s->flags = mach_read_from_4(
					FSP_HEADER_OFFSET
					+ FSP_SPACE_FLAGS + frame);
				s->size_in_header = mach_read_from_4(
					FSP_HEADER_OFFSET + FSP_SIZE
					+ frame);
				s->free_limit = mach_read_from_4(
					FSP_HEADER_OFFSET
					+ FSP_FREE_LIMIT + frame);
				s->free_len = mach_read_from_4(
					FSP_HEADER_OFFSET + FSP_FREE
					+ FLST_LEN + frame);
				break;
			default:
				byte* b= frame
					+ fsp_header_get_encryption_offset(
						block->zip_size())
					+ FSP_HEADER_OFFSET;
				if (memcmp(b, CRYPT_MAGIC, MAGIC_SZ)) {
					break;
				}
				b += MAGIC_SZ;
				if (*b != CRYPT_SCHEME_UNENCRYPTED
				    && *b != CRYPT_SCHEME_1) {
					break;
				}
				if (b[1] != MY_AES_BLOCK_SIZE) {
					break;
				}
				if (b[2 + MY_AES_BLOCK_SIZE + 4 + 4]
				    > FIL_ENCRYPTION_OFF) {
					break;
				}
				fil_crypt_parse(s, b);
			}

			if (s != space) {
				s->release();
			}
		}

set_start_lsn:
		if (recv_sys.found_corrupt_log && !srv_force_recovery) {
			break;
		}

		if (!start_lsn) {
			start_lsn = l->start_lsn;
		}
	}

	if (start_lsn) {
		ut_ad(end_lsn >= start_lsn);
		mach_write_to_8(FIL_PAGE_LSN + frame, end_lsn);
		if (UNIV_LIKELY(frame == block->frame)) {
			mach_write_to_8(srv_page_size
					- FIL_PAGE_END_LSN_OLD_CHKSUM
					+ frame, end_lsn);
		} else {
			buf_zip_decompress(block, false);
		}

		buf_block_modify_clock_inc(block);
		log_flush_order_mutex_enter();
		buf_flush_note_modification(block, start_lsn, end_lsn);
		log_flush_order_mutex_exit();
	} else if (free_page && init) {
		/* There have been no operations that modify the page.
		Any buffered changes must not be merged. A subsequent
		buf_page_create() from a user thread should discard
		any buffered changes. */
		init->created = false;
		ut_ad(!mtr.has_modifications());
	}

	/* Make sure that committing mtr does not change the modification
	lsn values of page */

	mtr.discard_modifications();
	mtr.commit();

	time_t now = time(NULL);

	mutex_enter(&recv_sys.mutex);

	if (recv_max_page_lsn < page_lsn) {
		recv_max_page_lsn = page_lsn;
	}

	ut_ad(p->second.is_being_processed());
	ut_ad(!recv_sys.pages.empty());

	if (recv_sys.report(now)) {
		const ulint n = recv_sys.pages.size();
		ib::info() << "To recover: " << n << " pages from log";
		service_manager_extend_timeout(
			INNODB_EXTEND_TIMEOUT_INTERVAL, "To recover: " ULINTPF " pages from log", n);
	}
}

/** Remove records for a corrupted page.
This function should only be called when innodb_force_recovery is set.
@param page_id  corrupted page identifier */
ATTRIBUTE_COLD void recv_sys_t::free_corrupted_page(page_id_t page_id)
{
  mutex_enter(&mutex);
  map::iterator p= pages.find(page_id);
  if (p != pages.end())
  {
    p->second.log.clear();
    pages.erase(p);
  }
  mutex_exit(&mutex);
}

/** Apply any buffered redo log to a page that was just read from a data file.
@param[in,out]	space	tablespace
@param[in,out]	bpage	buffer pool page */
void recv_recover_page(fil_space_t* space, buf_page_t* bpage)
{
	mtr_t mtr;
	mtr.start();
	mtr.set_log_mode(MTR_LOG_NONE);

	ut_ad(buf_page_get_state(bpage) == BUF_BLOCK_FILE_PAGE);
	buf_block_t* block = reinterpret_cast<buf_block_t*>(bpage);

	/* Move the ownership of the x-latch on the page to
	this OS thread, so that we can acquire a second
	x-latch on it.  This is needed for the operations to
	the page to pass the debug checks. */
	rw_lock_x_lock_move_ownership(&block->lock);
	buf_block_buf_fix_inc(block, __FILE__, __LINE__);
	rw_lock_x_lock(&block->lock);
	mtr.memo_push(block, MTR_MEMO_PAGE_X_FIX);

	mutex_enter(&recv_sys.mutex);
	if (recv_sys.apply_log_recs) {
		recv_sys_t::map::iterator p = recv_sys.pages.find(bpage->id);
		if (p != recv_sys.pages.end()
		    && !p->second.is_being_processed()) {
			recv_recover_page(block, mtr, p, space);
			p->second.log.clear();
			recv_sys.pages.erase(p);
			goto func_exit;
		}
	}

	mtr.commit();
func_exit:
	mutex_exit(&recv_sys.mutex);
	ut_ad(mtr.has_committed());
}

/** Reads in pages which have hashed log records, from an area around a given
page number.
@param[in]	page_id	page id */
static void recv_read_in_area(page_id_t page_id)
{
	ulint	page_nos[RECV_READ_AHEAD_AREA];
	compile_time_assert(ut_is_2pow(RECV_READ_AHEAD_AREA));
	page_id.set_page_no(ut_2pow_round(page_id.page_no(),
					  RECV_READ_AHEAD_AREA));
	const ulint up_limit = page_id.page_no() + RECV_READ_AHEAD_AREA;
	ulint*	p = page_nos;

	for (recv_sys_t::map::iterator i= recv_sys.pages.lower_bound(page_id);
	     i != recv_sys.pages.end()
	     && i->first.space() == page_id.space()
	     && i->first.page_no() < up_limit; i++) {
		if (i->second.state == page_recv_t::RECV_NOT_PROCESSED
		    && !buf_page_hash_get(i->first)) {
			i->second.state = page_recv_t::RECV_BEING_READ;
			*p++ = i->first.page_no();
		}
	}

	if (p != page_nos) {
		mutex_exit(&recv_sys.mutex);
		buf_read_recv_pages(FALSE, page_id.space(), page_nos,
				    ulint(p - page_nos));
		mutex_enter(&recv_sys.mutex);
	}
}

/** Apply recv_sys.pages to persistent data pages.
@param[in]	last_batch	whether redo log writes are possible */
void recv_apply_hashed_log_recs(bool last_batch)
{
	ut_ad(srv_operation == SRV_OPERATION_NORMAL
	      || srv_operation == SRV_OPERATION_RESTORE
	      || srv_operation == SRV_OPERATION_RESTORE_EXPORT);

	mutex_enter(&recv_sys.mutex);

	while (recv_sys.apply_batch_on) {
		bool abort = recv_sys.found_corrupt_log;
		mutex_exit(&recv_sys.mutex);

		if (abort) {
			return;
		}

		os_thread_sleep(500000);
		mutex_enter(&recv_sys.mutex);
	}

	ut_ad(!last_batch == log_mutex_own());

	recv_no_ibuf_operations = !last_batch
		|| srv_operation == SRV_OPERATION_RESTORE
		|| srv_operation == SRV_OPERATION_RESTORE_EXPORT;

	ut_d(recv_no_log_write = recv_no_ibuf_operations);

	mtr_t mtr;

	if (recv_sys.pages.empty()) {
		goto done;
	}

	if (!log_sys.log.subformat && !srv_force_recovery
	    && srv_undo_tablespaces_open) {
		ib::error() << "Recovery of separately logged"
			" TRUNCATE operations is no longer supported."
			" Set innodb_force_recovery=1"
			" if no *trunc.log files exist";
		recv_sys.found_corrupt_log = true;
		mutex_exit(&recv_sys.mutex);
		return;
	} else {
		const char* msg = last_batch
			? "Starting final batch to recover "
			: "Starting a batch to recover ";
		const ulint n = recv_sys.pages.size();
		ib::info() << msg << n << " pages from redo log.";
		sd_notifyf(0, "STATUS=%s" ULINTPF " pages from redo log",
			   msg, n);
	}

	recv_sys.apply_log_recs = true;
	recv_sys.apply_batch_on = true;

	for (ulint id = srv_undo_tablespaces_open; id--;) {
		const recv_sys_t::trunc& t= recv_sys.truncated_undo_spaces[id];
		if (t.lsn) {
			recv_sys.trim(page_id_t(id + srv_undo_space_id_start,
						t.pages), t.lsn);
		}
	}

	for (recv_sys_t::map::iterator p = recv_sys.pages.begin();
	     p != recv_sys.pages.end();) {
		const page_id_t page_id = p->first;
		page_recv_t& recs = p->second;
		ut_ad(!recs.log.empty());

		switch (recs.state) {
		case page_recv_t::RECV_BEING_READ:
		case page_recv_t::RECV_BEING_PROCESSED:
			p++;
			continue;
		case page_recv_t::RECV_NOT_PROCESSED:
			mtr.start();
			mtr.set_log_mode(MTR_LOG_NONE);
			if (buf_block_t* block = buf_page_get_gen(
				    page_id, 0, RW_X_LATCH, NULL,
				    BUF_GET_IF_IN_POOL,
				    __FILE__, __LINE__, &mtr, NULL)) {
				buf_block_dbg_add_level(
					block, SYNC_NO_ORDER_CHECK);
				recv_recover_page(block, mtr, p);
				ut_ad(mtr.has_committed());
			} else {
				mtr.commit();
				recv_read_in_area(page_id);
				break;
			}
		ignore:
			{
				recv_sys_t::map::iterator r = p++;
				r->second.log.clear();
				recv_sys.pages.erase(r);
			}
			continue;
		case page_recv_t::RECV_WILL_NOT_READ:
			mlog_init_t::init& i = mlog_init.last(page_id);
			const lsn_t end_lsn = recs.log.last()->lsn;
			if (end_lsn < i.lsn) {
				DBUG_LOG("ib_log", "skip log for page "
					 << page_id
					 << " LSN " << end_lsn
					 << " < " << i.lsn);
				goto ignore;
			}

			fil_space_t* space = fil_space_acquire_for_io(
				page_id.space());
			if (!space) {
				goto ignore;
			}

			mtr.start();
			mtr.set_log_mode(MTR_LOG_NONE);
			buf_block_t* block = buf_page_create(
				page_id, space->zip_size(), &mtr);
			p = recv_sys.pages.find(page_id);
			if (p == recv_sys.pages.end()) {
				/* The page happened to exist
				in the buffer pool, or it was
				just being read in. Before
				buf_page_get_with_no_latch()
				returned, all changes must have
				been applied to the page already. */
				mtr.commit();
			} else {
				ut_ad(&recs == &p->second);
				i.created = true;
				buf_block_dbg_add_level(
					block, SYNC_NO_ORDER_CHECK);
				mtr.x_latch_at_savepoint(0, block);
				recv_recover_page(block, mtr, p, space, &i);
				ut_ad(mtr.has_committed());
				p->second.log.clear();
				recv_sys.pages.erase(p);
			}

			space->release_for_io();
		}

		p = recv_sys.pages.lower_bound(page_id);
	}

	/* Wait until all the pages have been processed */

	while (!recv_sys.pages.empty()) {
		const bool abort = recv_sys.found_corrupt_log
			|| recv_sys.found_corrupt_fs;

		if (recv_sys.found_corrupt_fs && !srv_force_recovery) {
			ib::info() << "Set innodb_force_recovery=1"
				" to ignore corrupted pages.";
		}

		mutex_exit(&(recv_sys.mutex));

		if (abort) {
			return;
		}

		os_thread_sleep(500000);

		mutex_enter(&(recv_sys.mutex));
	}

done:
	if (!last_batch) {
		/* Flush all the file pages to disk and invalidate them in
		the buffer pool */

		mutex_exit(&(recv_sys.mutex));
		log_mutex_exit();

		/* Stop the recv_writer thread from issuing any LRU
		flush batches. */
		mutex_enter(&recv_sys.writer_mutex);

		/* Wait for any currently run batch to end. */
		buf_flush_wait_LRU_batch_end();

		os_event_reset(recv_sys.flush_end);
		recv_sys.flush_type = BUF_FLUSH_LIST;
		os_event_set(recv_sys.flush_start);
		os_event_wait(recv_sys.flush_end);

		buf_pool_invalidate();

		/* Allow batches from recv_writer thread. */
		mutex_exit(&recv_sys.writer_mutex);

		log_mutex_enter();
		mutex_enter(&(recv_sys.mutex));
		mlog_init.reset();
	} else {
		/* We skipped this in buf_page_create(). */
		mlog_init.mark_ibuf_exist(mtr);
	}

	ut_d(recv_sys.after_apply= true;);
	recv_sys.clear();

	mutex_exit(&recv_sys.mutex);
}

/** Check whether the number of read redo log blocks exceeds the maximum.
Store last_stored_lsn if the recovery is not in the last phase.
@param[in,out] store    whether to store page operations
@return whether the memory is exhausted */
inline bool recv_sys_t::is_memory_exhausted(store_t *store)
{
  if (*store == STORE_NO || UT_LIST_GET_LEN(blocks) < max_log_blocks)
    return false;
  if (*store == STORE_YES)
    last_stored_lsn= recovered_lsn;
  *store= STORE_NO;
  DBUG_PRINT("ib_log",("Ran out of memory and last stored lsn " LSN_PF
                       " last stored offset " ULINTPF "\n",
                       recovered_lsn, recovered_offset));
  return true;
}

/** Adds data from a new log block to the parsing buffer of recv_sys if
recv_sys.parse_start_lsn is non-zero.
@param[in]	log_block	log block to add
@param[in]	scanned_lsn	lsn of how far we were able to find
				data in this log block
@return true if more data added */
bool recv_sys_add_to_parsing_buf(const byte* log_block, lsn_t scanned_lsn)
{
	ulint	more_len;
	ulint	data_len;
	ulint	start_offset;
	ulint	end_offset;

	ut_ad(scanned_lsn >= recv_sys.scanned_lsn);

	if (!recv_sys.parse_start_lsn) {
		/* Cannot start parsing yet because no start point for
		it found */
		return(false);
	}

	data_len = log_block_get_data_len(log_block);

	if (recv_sys.parse_start_lsn >= scanned_lsn) {

		return(false);

	} else if (recv_sys.scanned_lsn >= scanned_lsn) {

		return(false);

	} else if (recv_sys.parse_start_lsn > recv_sys.scanned_lsn) {
		more_len = (ulint) (scanned_lsn - recv_sys.parse_start_lsn);
	} else {
		more_len = (ulint) (scanned_lsn - recv_sys.scanned_lsn);
	}

	if (more_len == 0) {
		return(false);
	}

	ut_ad(data_len >= more_len);

	start_offset = data_len - more_len;

	if (start_offset < LOG_BLOCK_HDR_SIZE) {
		start_offset = LOG_BLOCK_HDR_SIZE;
	}

	end_offset = std::min<ulint>(data_len, log_sys.trailer_offset());

	ut_ad(start_offset <= end_offset);

	if (start_offset < end_offset) {
		memcpy(recv_sys.buf + recv_sys.len,
		       log_block + start_offset, end_offset - start_offset);

		recv_sys.len += end_offset - start_offset;

		ut_a(recv_sys.len <= RECV_PARSING_BUF_SIZE);
	}

	return(true);
}

/** Moves the parsing buffer data left to the buffer start. */
void recv_sys_justify_left_parsing_buf()
{
	memmove(recv_sys.buf, recv_sys.buf + recv_sys.recovered_offset,
		recv_sys.len - recv_sys.recovered_offset);

	recv_sys.len -= recv_sys.recovered_offset;

	recv_sys.recovered_offset = 0;
}

/** Scan redo log from a buffer and stores new log data to the parsing buffer.
Parse and hash the log records if new data found.
Apply log records automatically when the hash table becomes full.
@param[in,out]	store			whether the records should be
					stored into recv_sys.pages; this is
					reset if just debug checking is
					needed, or when the num_max_blocks in
					recv_sys runs out
@param[in]	log_block		log segment
@param[in]	checkpoint_lsn		latest checkpoint LSN
@param[in]	start_lsn		buffer start LSN
@param[in]	end_lsn			buffer end LSN
@param[in,out]	contiguous_lsn		it is known that all groups contain
					contiguous log data upto this lsn
@param[out]	group_scanned_lsn	scanning succeeded upto this lsn
@return true if not able to scan any more in this log group */
static bool recv_scan_log_recs(
	store_t*	store,
	const byte*	log_block,
	lsn_t		checkpoint_lsn,
	lsn_t		start_lsn,
	lsn_t		end_lsn,
	lsn_t*		contiguous_lsn,
	lsn_t*		group_scanned_lsn)
{
	lsn_t		scanned_lsn	= start_lsn;
	bool		finished	= false;
	ulint		data_len;
	bool		more_data	= false;
	bool		apply		= recv_sys.mlog_checkpoint_lsn != 0;
	ulint		recv_parsing_buf_size = RECV_PARSING_BUF_SIZE;
	const bool	last_phase = (*store == STORE_IF_EXISTS);
	ut_ad(start_lsn % OS_FILE_LOG_BLOCK_SIZE == 0);
	ut_ad(end_lsn % OS_FILE_LOG_BLOCK_SIZE == 0);
	ut_ad(end_lsn >= start_lsn + OS_FILE_LOG_BLOCK_SIZE);
	ut_ad(log_sys.is_physical());

	const byte* const	log_end = log_block
		+ ulint(end_lsn - start_lsn);
	constexpr ulint sizeof_checkpoint= SIZE_OF_FILE_CHECKPOINT;

	do {
		ut_ad(!finished);

		if (log_block_get_flush_bit(log_block)) {
			/* This block was a start of a log flush operation:
			we know that the previous flush operation must have
			been completed for all log groups before this block
			can have been flushed to any of the groups. Therefore,
			we know that log data is contiguous up to scanned_lsn
			in all non-corrupt log groups. */

			if (scanned_lsn > *contiguous_lsn) {
				*contiguous_lsn = scanned_lsn;
			}
		}

		data_len = log_block_get_data_len(log_block);

		if (scanned_lsn + data_len > recv_sys.scanned_lsn
		    && log_block_get_checkpoint_no(log_block)
		    < recv_sys.scanned_checkpoint_no
		    && (recv_sys.scanned_checkpoint_no
			- log_block_get_checkpoint_no(log_block)
			> 0x80000000UL)) {

			/* Garbage from a log buffer flush which was made
			before the most recent database recovery */
			finished = true;
			break;
		}

		if (!recv_sys.parse_start_lsn
		    && (log_block_get_first_rec_group(log_block) > 0)) {

			/* We found a point from which to start the parsing
			of log records */

			recv_sys.parse_start_lsn = scanned_lsn
				+ log_block_get_first_rec_group(log_block);
			recv_sys.scanned_lsn = recv_sys.parse_start_lsn;
			recv_sys.recovered_lsn = recv_sys.parse_start_lsn;
		}

		scanned_lsn += data_len;

		if (data_len == LOG_BLOCK_HDR_SIZE + sizeof_checkpoint
		    && scanned_lsn == checkpoint_lsn + sizeof_checkpoint
		    && log_block[LOG_BLOCK_HDR_SIZE]
		    == (FILE_CHECKPOINT | (SIZE_OF_FILE_CHECKPOINT - 2))
		    && checkpoint_lsn == mach_read_from_8(
			    (LOG_BLOCK_HDR_SIZE + 1 + 2)
			    + log_block)) {
			/* The redo log is logically empty. */
			ut_ad(recv_sys.mlog_checkpoint_lsn == 0
			      || recv_sys.mlog_checkpoint_lsn
			      == checkpoint_lsn);
			recv_sys.mlog_checkpoint_lsn = checkpoint_lsn;
			DBUG_PRINT("ib_log", ("found empty log; LSN=" LSN_PF,
					      scanned_lsn));
			finished = true;
			break;
		}

		if (scanned_lsn > recv_sys.scanned_lsn) {
			ut_ad(!srv_log_file_created);
			if (!recv_needed_recovery) {
				recv_needed_recovery = true;

				if (srv_read_only_mode) {
					ib::warn() << "innodb_read_only"
						" prevents crash recovery";
					return(true);
				}

				ib::info() << "Starting crash recovery from"
					" checkpoint LSN="
					<< recv_sys.scanned_lsn;
			}

			/* We were able to find more log data: add it to the
			parsing buffer if parse_start_lsn is already
			non-zero */

			DBUG_EXECUTE_IF(
				"reduce_recv_parsing_buf",
				recv_parsing_buf_size = RECV_SCAN_SIZE * 2;
				);

			if (recv_sys.len + 4 * OS_FILE_LOG_BLOCK_SIZE
			    >= recv_parsing_buf_size) {
				ib::error() << "Log parsing buffer overflow."
					" Recovery may have failed!";

				recv_sys.found_corrupt_log = true;

				if (!srv_force_recovery) {
					ib::error()
						<< "Set innodb_force_recovery"
						" to ignore this error.";
					return(true);
				}
			} else if (!recv_sys.found_corrupt_log) {
				more_data = recv_sys_add_to_parsing_buf(
					log_block, scanned_lsn);
			}

			recv_sys.scanned_lsn = scanned_lsn;
			recv_sys.scanned_checkpoint_no
				= log_block_get_checkpoint_no(log_block);
		}

		/* During last phase of scanning, there can be redo logs
		left in recv_sys.buf to parse & store it in recv_sys.heap */
		if (last_phase
		    && recv_sys.recovered_lsn < recv_sys.scanned_lsn) {
			more_data = true;
		}

		if (data_len < OS_FILE_LOG_BLOCK_SIZE) {
			/* Log data for this group ends here */
			finished = true;
			break;
		} else {
			log_block += OS_FILE_LOG_BLOCK_SIZE;
		}
	} while (log_block < log_end);

	*group_scanned_lsn = scanned_lsn;

	mutex_enter(&recv_sys.mutex);

	if (more_data && !recv_sys.found_corrupt_log) {
		/* Try to parse more log records */
		if (recv_sys.parse(checkpoint_lsn, *store, apply)) {
			ut_ad(recv_sys.found_corrupt_log
			      || recv_sys.found_corrupt_fs
			      || recv_sys.mlog_checkpoint_lsn
			      == recv_sys.recovered_lsn);
			finished = true;
			goto func_exit;
		}

		recv_sys.is_memory_exhausted(store);

		if (recv_sys.recovered_offset > recv_parsing_buf_size / 4
		    || (recv_sys.recovered_offset
			&& recv_sys.len
			>= recv_parsing_buf_size - RECV_SCAN_SIZE)) {
			/* Move parsing buffer data to the buffer start */
			recv_sys_justify_left_parsing_buf();
		}

		/* Need to re-parse the redo log which're stored
		in recv_sys.buf */
		if (last_phase && *store == STORE_NO) {
			finished = false;
		}
	}

func_exit:
	mutex_exit(&recv_sys.mutex);
	return(finished);
}

/** Scans log from a buffer and stores new log data to the parsing buffer.
Parses and hashes the log records if new data found.
@param[in]	checkpoint_lsn		latest checkpoint log sequence number
@param[in,out]	contiguous_lsn		log sequence number
until which all redo log has been scanned
@param[in]	last_phase		whether changes
can be applied to the tablespaces
@return whether rescan is needed (not everything was stored) */
static
bool
recv_group_scan_log_recs(
	lsn_t		checkpoint_lsn,
	lsn_t*		contiguous_lsn,
	bool		last_phase)
{
	DBUG_ENTER("recv_group_scan_log_recs");
	DBUG_ASSERT(!last_phase || recv_sys.mlog_checkpoint_lsn > 0);

	mutex_enter(&recv_sys.mutex);
	recv_sys.len = 0;
	recv_sys.recovered_offset = 0;
	recv_sys.clear();
	recv_sys.parse_start_lsn = *contiguous_lsn;
	recv_sys.scanned_lsn = *contiguous_lsn;
	recv_sys.recovered_lsn = *contiguous_lsn;
	recv_sys.scanned_checkpoint_no = 0;
	ut_ad(recv_max_page_lsn == 0);
	ut_ad(last_phase || !recv_writer_thread_active);
	mutex_exit(&recv_sys.mutex);

	lsn_t	start_lsn;
	lsn_t	end_lsn;
	store_t	store	= recv_sys.mlog_checkpoint_lsn == 0
		? STORE_NO : (last_phase ? STORE_IF_EXISTS : STORE_YES);
<<<<<<< HEAD
=======
	ulint	available_mem = (buf_pool_get_n_pages() * 2 / 3)
		<< srv_page_size_shift;
>>>>>>> 9394cc89

	log_sys.log.scanned_lsn = end_lsn = *contiguous_lsn =
		ut_uint64_align_down(*contiguous_lsn, OS_FILE_LOG_BLOCK_SIZE);
	ut_d(recv_sys.after_apply = last_phase);

	do {
		if (last_phase && store == STORE_NO) {
			store = STORE_IF_EXISTS;
			recv_apply_hashed_log_recs(false);
			/* Rescan the redo logs from last stored lsn */
			end_lsn = recv_sys.recovered_lsn;
		}

		start_lsn = ut_uint64_align_down(end_lsn,
						 OS_FILE_LOG_BLOCK_SIZE);
		end_lsn = start_lsn;
		log_sys.log.read_log_seg(&end_lsn, start_lsn + RECV_SCAN_SIZE);
	} while (end_lsn != start_lsn
		 && !recv_scan_log_recs(&store, log_sys.buf, checkpoint_lsn,
					start_lsn, end_lsn, contiguous_lsn,
					&log_sys.log.scanned_lsn));

	if (recv_sys.found_corrupt_log || recv_sys.found_corrupt_fs) {
		DBUG_RETURN(false);
	}

	DBUG_PRINT("ib_log", ("%s " LSN_PF " completed",
			      last_phase ? "rescan" : "scan",
			      log_sys.log.scanned_lsn));

	DBUG_RETURN(store == STORE_NO);
}

/** Report a missing tablespace for which page-redo log exists.
@param[in]	err	previous error code
@param[in]	i	tablespace descriptor
@return new error code */
static
dberr_t
recv_init_missing_space(dberr_t err, const recv_spaces_t::const_iterator& i)
{
	if (srv_operation == SRV_OPERATION_RESTORE
	    || srv_operation == SRV_OPERATION_RESTORE_EXPORT) {
		if (i->second.name.find(TEMP_TABLE_PATH_PREFIX) != std::string::npos) {
			ib::warn() << "Tablespace " << i->first << " was not"
				" found at " << i->second.name << " when"
				" restoring a (partial?) backup. All redo log"
				" for this file will be ignored!";
		}
		return(err);
	}

	if (srv_force_recovery == 0) {
		ib::error() << "Tablespace " << i->first << " was not"
			" found at " << i->second.name << ".";

		if (err == DB_SUCCESS) {
			ib::error() << "Set innodb_force_recovery=1 to"
				" ignore this and to permanently lose"
				" all changes to the tablespace.";
			err = DB_TABLESPACE_NOT_FOUND;
		}
	} else {
		ib::warn() << "Tablespace " << i->first << " was not"
			" found at " << i->second.name << ", and"
			" innodb_force_recovery was set. All redo log"
			" for this tablespace will be ignored!";
	}

	return(err);
}

/** Report the missing tablespace and discard the redo logs for the deleted
tablespace.
@param[in]	rescan			rescan of redo logs is needed
					if hash table ran out of memory
@param[out]	missing_tablespace	missing tablespace exists or not
@return error code or DB_SUCCESS. */
static MY_ATTRIBUTE((warn_unused_result))
dberr_t
recv_validate_tablespace(bool rescan, bool& missing_tablespace)
{
	dberr_t err = DB_SUCCESS;

	mutex_enter(&recv_sys.mutex);

	for (recv_sys_t::map::iterator p = recv_sys.pages.begin();
	     p != recv_sys.pages.end();) {
		ut_ad(!p->second.log.empty());
		const ulint space = p->first.space();
		if (is_predefined_tablespace(space)) {
next:
			p++;
			continue;
		}

		recv_spaces_t::iterator i = recv_spaces.find(space);
		ut_ad(i != recv_spaces.end());

		switch (i->second.status) {
		case file_name_t::NORMAL:
			goto next;
		case file_name_t::MISSING:
			err = recv_init_missing_space(err, i);
			i->second.status = file_name_t::DELETED;
			/* fall through */
		case file_name_t::DELETED:
			recv_sys_t::map::iterator r = p++;
			r->second.log.clear();
			recv_sys.pages.erase(r);
			continue;
		}
		ut_ad(0);
	}

	if (err != DB_SUCCESS) {
func_exit:
		mutex_exit(&recv_sys.mutex);
		return(err);
	}

	/* When rescan is not needed, recv_sys.pages will contain the
	entire redo log. If rescan is needed or innodb_force_recovery
	is set, we can ignore missing tablespaces. */
	for (const recv_spaces_t::value_type& rs : recv_spaces) {
		if (rs.second.status != file_name_t::MISSING) {
			continue;
		}

		missing_tablespace = true;

		if (srv_force_recovery > 0) {
			ib::warn() << "Tablespace " << rs.first
				<<" was not found at " << rs.second.name
				<<", and innodb_force_recovery was set."
				<<" All redo log for this tablespace"
				<<" will be ignored!";
			continue;
		}

		if (!rescan) {
			ib::info() << "Tablespace " << rs.first
				<< " was not found at '"
				<< rs.second.name << "', but there"
				<<" were no modifications either.";
		}
	}

	if (!rescan || srv_force_recovery > 0) {
		missing_tablespace = false;
	}

	err = DB_SUCCESS;
	goto func_exit;
}

/** Check if all tablespaces were found for crash recovery.
@param[in]	rescan			rescan of redo logs is needed
@param[out]	missing_tablespace	missing table exists
@return error code or DB_SUCCESS */
static MY_ATTRIBUTE((warn_unused_result))
dberr_t
recv_init_crash_recovery_spaces(bool rescan, bool& missing_tablespace)
{
	bool		flag_deleted	= false;

	ut_ad(!srv_read_only_mode);
	ut_ad(recv_needed_recovery);

	for (recv_spaces_t::value_type& rs : recv_spaces) {
		ut_ad(!is_predefined_tablespace(rs.first));
		ut_ad(rs.second.status != file_name_t::DELETED
		      || !rs.second.space);

		if (rs.second.status == file_name_t::DELETED) {
			/* The tablespace was deleted,
			so we can ignore any redo log for it. */
			flag_deleted = true;
		} else if (rs.second.space != NULL) {
			/* The tablespace was found, and there
			are some redo log records for it. */
			fil_names_dirty(rs.second.space);
		} else if (rs.second.name == "") {
			ib::error() << "Missing FILE_CREATE, FILE_DELETE"
				" or FILE_MODIFY before FILE_CHECKPOINT"
				" for tablespace " << rs.first;
			recv_sys.found_corrupt_log = true;
			return(DB_CORRUPTION);
		} else {
			rs.second.status = file_name_t::MISSING;
			flag_deleted = true;
		}

		ut_ad(rs.second.status == file_name_t::DELETED
		      || rs.second.name != "");
	}

	if (flag_deleted) {
		return recv_validate_tablespace(rescan, missing_tablespace);
	}

	return DB_SUCCESS;
}

/** Start recovering from a redo log checkpoint.
@see recv_recovery_from_checkpoint_finish
@param[in]	flush_lsn	FIL_PAGE_FILE_FLUSH_LSN
of first system tablespace page
@return error code or DB_SUCCESS */
dberr_t
recv_recovery_from_checkpoint_start(lsn_t flush_lsn)
{
	ulint		max_cp_field;
	lsn_t		checkpoint_lsn;
	bool		rescan = false;
	ib_uint64_t	checkpoint_no;
	lsn_t		contiguous_lsn;
	byte*		buf;
	dberr_t		err = DB_SUCCESS;

	ut_ad(srv_operation == SRV_OPERATION_NORMAL
	      || srv_operation == SRV_OPERATION_RESTORE
	      || srv_operation == SRV_OPERATION_RESTORE_EXPORT);
	ut_d(mutex_enter(&buf_pool.flush_list_mutex));
	ut_ad(UT_LIST_GET_LEN(buf_pool.LRU) == 0);
	ut_ad(UT_LIST_GET_LEN(buf_pool.unzip_LRU) == 0);
	ut_d(mutex_exit(&buf_pool.flush_list_mutex));

	/* Initialize red-black tree for fast insertions into the
	flush_list during recovery process. */
	buf_flush_init_flush_rbt();

	if (srv_force_recovery >= SRV_FORCE_NO_LOG_REDO) {

		ib::info() << "innodb_force_recovery=6 skips redo log apply";

		return(DB_SUCCESS);
	}

	recv_recovery_on = true;

	log_mutex_enter();

	err = recv_find_max_checkpoint(&max_cp_field);

	if (err != DB_SUCCESS) {

		recv_sys.recovered_lsn = log_sys.get_lsn();
		log_mutex_exit();
		return(err);
	}

	buf = log_sys.checkpoint_buf;
	log_sys.log.read(max_cp_field, {buf, OS_FILE_LOG_BLOCK_SIZE});

	checkpoint_lsn = mach_read_from_8(buf + LOG_CHECKPOINT_LSN);
	checkpoint_no = mach_read_from_8(buf + LOG_CHECKPOINT_NO);

	/* Start reading the log from the checkpoint lsn. The variable
	contiguous_lsn contains an lsn up to which the log is known to
	be contiguously written. */
	recv_sys.mlog_checkpoint_lsn = 0;

	ut_ad(RECV_SCAN_SIZE <= srv_log_buffer_size);

	const lsn_t	end_lsn = mach_read_from_8(
		buf + LOG_CHECKPOINT_END_LSN);

	ut_ad(recv_sys.pages.empty());
	contiguous_lsn = checkpoint_lsn;
	switch (log_sys.log.format) {
	case 0:
		log_mutex_exit();
		return DB_SUCCESS;
	default:
		if (end_lsn == 0) {
			break;
		}
		if (end_lsn >= checkpoint_lsn) {
			contiguous_lsn = end_lsn;
			break;
		}
		recv_sys.found_corrupt_log = true;
		log_mutex_exit();
		return(DB_ERROR);
	}

	size_t sizeof_checkpoint;

	if (!log_sys.is_physical()) {
		sizeof_checkpoint = 9/* size of MLOG_CHECKPOINT */;
		goto completed;
	}

	/* Look for FILE_CHECKPOINT. */
	recv_group_scan_log_recs(checkpoint_lsn, &contiguous_lsn, false);
	/* The first scan should not have stored or applied any records. */
	ut_ad(recv_sys.pages.empty());
	ut_ad(!recv_sys.found_corrupt_fs);

	if (srv_read_only_mode && recv_needed_recovery) {
		log_mutex_exit();
		return(DB_READ_ONLY);
	}

	if (recv_sys.found_corrupt_log && !srv_force_recovery) {
		log_mutex_exit();
		ib::warn() << "Log scan aborted at LSN " << contiguous_lsn;
		return(DB_ERROR);
	}

	if (recv_sys.mlog_checkpoint_lsn == 0) {
		lsn_t scan_lsn = log_sys.log.scanned_lsn;
		if (!srv_read_only_mode && scan_lsn != checkpoint_lsn) {
			log_mutex_exit();
			ib::error err;
			err << "Missing FILE_CHECKPOINT";
			if (end_lsn) {
				err << " at " << end_lsn;
			}
			err << " between the checkpoint " << checkpoint_lsn
			    << " and the end " << scan_lsn << ".";
			return(DB_ERROR);
		}

		log_sys.log.scanned_lsn = checkpoint_lsn;
	} else {
		contiguous_lsn = checkpoint_lsn;
		rescan = recv_group_scan_log_recs(
			checkpoint_lsn, &contiguous_lsn, false);

		if ((recv_sys.found_corrupt_log && !srv_force_recovery)
		    || recv_sys.found_corrupt_fs) {
			log_mutex_exit();
			return(DB_ERROR);
		}
	}

	/* NOTE: we always do a 'recovery' at startup, but only if
	there is something wrong we will print a message to the
	user about recovery: */
	sizeof_checkpoint= SIZE_OF_FILE_CHECKPOINT;

completed:
	if (flush_lsn == checkpoint_lsn + sizeof_checkpoint
	    && recv_sys.mlog_checkpoint_lsn == checkpoint_lsn) {
		/* The redo log is logically empty. */
	} else if (checkpoint_lsn != flush_lsn) {
		ut_ad(!srv_log_file_created);

		if (checkpoint_lsn + sizeof_checkpoint < flush_lsn) {
			ib::warn()
				<< "Are you sure you are using the right "
				<< LOG_FILE_NAME
				<< " to start up the database? Log sequence "
				   "number in the "
				<< LOG_FILE_NAME << " is " << checkpoint_lsn
				<< ", less than the log sequence number in "
				   "the first system tablespace file header, "
				<< flush_lsn << ".";
		}

		if (!recv_needed_recovery) {

			ib::info()
				<< "The log sequence number " << flush_lsn
				<< " in the system tablespace does not match"
				   " the log sequence number "
				<< checkpoint_lsn << " in the "
				<< LOG_FILE_NAME << "!";

			if (srv_read_only_mode) {
				ib::error() << "innodb_read_only"
					" prevents crash recovery";
				log_mutex_exit();
				return(DB_READ_ONLY);
			}

			recv_needed_recovery = true;
		}
	}

	log_sys.set_lsn(recv_sys.recovered_lsn);

	if (recv_needed_recovery) {
		bool missing_tablespace = false;

		err = recv_init_crash_recovery_spaces(
			rescan, missing_tablespace);

		if (err != DB_SUCCESS) {
			log_mutex_exit();
			return(err);
		}

		/* If there is any missing tablespace and rescan is needed
		then there is a possiblity that hash table will not contain
		all space ids redo logs. Rescan the remaining unstored
		redo logs for the validation of missing tablespace. */
		ut_ad(rescan || !missing_tablespace);

		while (missing_tablespace) {
			DBUG_PRINT("ib_log", ("Rescan of redo log to validate "
					      "the missing tablespace. Scan "
					      "from last stored LSN " LSN_PF,
					      recv_sys.last_stored_lsn));

			lsn_t recent_stored_lsn = recv_sys.last_stored_lsn;
			rescan = recv_group_scan_log_recs(
				checkpoint_lsn, &recent_stored_lsn, false);

			ut_ad(!recv_sys.found_corrupt_fs);

			missing_tablespace = false;

			err = recv_sys.found_corrupt_log
				? DB_ERROR
				: recv_validate_tablespace(
					rescan, missing_tablespace);

			if (err != DB_SUCCESS) {
				log_mutex_exit();
				return err;
			}

			rescan = true;
		}

		if (srv_operation == SRV_OPERATION_NORMAL) {
			buf_dblwr_process();
		}

		ut_ad(srv_force_recovery <= SRV_FORCE_NO_UNDO_LOG_SCAN);

		/* Spawn the background thread to flush dirty pages
		from the buffer pools. */
		recv_writer_thread_active = true;
		os_thread_create(recv_writer_thread, 0, 0);

		if (rescan) {
			contiguous_lsn = checkpoint_lsn;

			recv_group_scan_log_recs(
				checkpoint_lsn, &contiguous_lsn, true);

			if ((recv_sys.found_corrupt_log
			     && !srv_force_recovery)
			    || recv_sys.found_corrupt_fs) {
				log_mutex_exit();
				return(DB_ERROR);
			}
		}
	} else {
		ut_ad(!rescan || recv_sys.pages.empty());
	}

	if (log_sys.is_physical()
	    && (log_sys.log.scanned_lsn < checkpoint_lsn
		|| log_sys.log.scanned_lsn < recv_max_page_lsn)) {

		ib::error() << "We scanned the log up to "
			<< log_sys.log.scanned_lsn
			<< ". A checkpoint was at " << checkpoint_lsn << " and"
			" the maximum LSN on a database page was "
			<< recv_max_page_lsn << ". It is possible that the"
			" database is now corrupt!";
	}

	if (recv_sys.recovered_lsn < checkpoint_lsn) {
		log_mutex_exit();

		ib::error() << "Recovered only to lsn:"
			    << recv_sys.recovered_lsn << " checkpoint_lsn: " << checkpoint_lsn;

		return(DB_ERROR);
	}

	log_sys.next_checkpoint_lsn = checkpoint_lsn;
	log_sys.next_checkpoint_no = checkpoint_no + 1;

	recv_synchronize_groups();

	ut_ad(recv_needed_recovery
	      || checkpoint_lsn == recv_sys.recovered_lsn);

	log_sys.write_lsn = log_sys.get_lsn();
	log_sys.buf_free = log_sys.write_lsn % OS_FILE_LOG_BLOCK_SIZE;
	log_sys.buf_next_to_write = log_sys.buf_free;

	log_sys.last_checkpoint_lsn = checkpoint_lsn;

	if (!srv_read_only_mode && srv_operation == SRV_OPERATION_NORMAL) {
		/* Write a FILE_CHECKPOINT marker as the first thing,
		before generating any other redo log. This ensures
		that subsequent crash recovery will be possible even
		if the server were killed soon after this. */
		fil_names_clear(log_sys.last_checkpoint_lsn, true);
	}

	log_sys.next_checkpoint_no = ++checkpoint_no;

	mutex_enter(&recv_sys.mutex);

	recv_sys.apply_log_recs = true;

	mutex_exit(&recv_sys.mutex);

	log_mutex_exit();

	recv_lsn_checks_on = true;

	/* The database is now ready to start almost normal processing of user
	transactions: transaction rollbacks and the application of the log
	records in the hash table can be run in background. */

	return(DB_SUCCESS);
}

/** Complete recovery from a checkpoint. */
void
recv_recovery_from_checkpoint_finish(void)
{
	/* Make sure that the recv_writer thread is done. This is
	required because it grabs various mutexes and we want to
	ensure that when we enable sync_order_checks there is no
	mutex currently held by any thread. */
	mutex_enter(&recv_sys.writer_mutex);

	/* Free the resources of the recovery system */
	recv_recovery_on = false;

	/* By acquring the mutex we ensure that the recv_writer thread
	won't trigger any more LRU batches. Now wait for currently
	in progress batches to finish. */
	buf_flush_wait_LRU_batch_end();

	mutex_exit(&recv_sys.writer_mutex);

	ulint count = 0;
	while (recv_writer_thread_active) {
		++count;
		os_thread_sleep(100000);
		if (srv_print_verbose_log && count > 600) {
			ib::info() << "Waiting for recv_writer to"
				" finish flushing of buffer pool";
			count = 0;
		}
	}

	recv_sys.debug_free();

	/* Free up the flush_rbt. */
	buf_flush_free_flush_rbt();
	/* Enable innodb_sync_debug checks */
	ut_d(sync_check_enable());
}

/** Find a doublewrite copy of a page.
@param[in]	space_id	tablespace identifier
@param[in]	page_no		page number
@return	page frame
@retval NULL if no page was found */
const byte*
recv_dblwr_t::find_page(ulint space_id, ulint page_no)
{
  const byte *result= NULL;
  lsn_t max_lsn= 0;

  for (const byte *page : pages)
  {
    if (page_get_page_no(page) != page_no ||
        page_get_space_id(page) != space_id)
      continue;
    const lsn_t lsn= mach_read_from_8(page + FIL_PAGE_LSN);
    if (lsn <= max_lsn)
      continue;
    max_lsn= lsn;
    result= page;
  }

  return result;
}<|MERGE_RESOLUTION|>--- conflicted
+++ resolved
@@ -89,16 +89,6 @@
 are allowed yet: the variable name is misleading. */
 bool	recv_no_ibuf_operations;
 
-<<<<<<< HEAD
-=======
-/** The type of the previous parsed redo log record */
-static mlog_id_t	recv_previous_parsed_rec_type;
-/** The offset of the previous parsed redo log record */
-static ulint	recv_previous_parsed_rec_offset;
-/** The 'multi' flag of the previous parsed redo log record */
-static ulint	recv_previous_parsed_rec_is_multi;
-
->>>>>>> 9394cc89
 /** The maximum lsn we see for a page during the recovery process. If this
 is bigger than the lsn we are able to scan up to, that is an indication that
 the recovery failed and the database may be corrupt. */
@@ -1018,19 +1008,8 @@
 	apply_log_recs = false;
 	apply_batch_on = false;
 
-<<<<<<< HEAD
-	if (buf_pool.is_initialised()) {
-		max_log_blocks = buf_pool.get_n_pages() / 3;
-	} else {
-		ut_ad(srv_operation == SRV_OPERATION_BACKUP
-		      || srv_operation == SRV_OPERATION_RESTORE_DELTA);
-		max_log_blocks = 0;
-	}
-	buf = static_cast<byte*>(ut_malloc_dontdump(RECV_PARSING_BUF_SIZE, PSI_INSTRUMENT_ME));
-=======
-	buf = static_cast<byte*>(ut_malloc_dontdump(RECV_PARSING_BUF_SIZE));
-	buf_size = RECV_PARSING_BUF_SIZE;
->>>>>>> 9394cc89
+	buf = static_cast<byte*>(ut_malloc_dontdump(RECV_PARSING_BUF_SIZE,
+						    PSI_INSTRUMENT_ME));
 	len = 0;
 	parse_start_lsn = 0;
 	scanned_lsn = 0;
@@ -2737,7 +2716,8 @@
 @return whether the memory is exhausted */
 inline bool recv_sys_t::is_memory_exhausted(store_t *store)
 {
-  if (*store == STORE_NO || UT_LIST_GET_LEN(blocks) < max_log_blocks)
+  if (*store == STORE_NO ||
+      UT_LIST_GET_LEN(blocks) * 3 < buf_pool.get_n_pages())
     return false;
   if (*store == STORE_YES)
     last_stored_lsn= recovered_lsn;
@@ -3063,11 +3043,6 @@
 	lsn_t	end_lsn;
 	store_t	store	= recv_sys.mlog_checkpoint_lsn == 0
 		? STORE_NO : (last_phase ? STORE_IF_EXISTS : STORE_YES);
-<<<<<<< HEAD
-=======
-	ulint	available_mem = (buf_pool_get_n_pages() * 2 / 3)
-		<< srv_page_size_shift;
->>>>>>> 9394cc89
 
 	log_sys.log.scanned_lsn = end_lsn = *contiguous_lsn =
 		ut_uint64_align_down(*contiguous_lsn, OS_FILE_LOG_BLOCK_SIZE);

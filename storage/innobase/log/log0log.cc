/*****************************************************************************

Copyright (c) 1995, 2017, Oracle and/or its affiliates. All Rights Reserved.
Copyright (c) 2014, 2023, MariaDB Corporation.

This program is free software; you can redistribute it and/or modify it under
the terms of the GNU General Public License as published by the Free Software
Foundation; version 2 of the License.

This program is distributed in the hope that it will be useful, but WITHOUT
ANY WARRANTY; without even the implied warranty of MERCHANTABILITY or FITNESS
FOR A PARTICULAR PURPOSE. See the GNU General Public License for more details.

You should have received a copy of the GNU General Public License along with
this program; if not, write to the Free Software Foundation, Inc.,
51 Franklin Street, Fifth Floor, Boston, MA 02110-1335 USA

*****************************************************************************/

/**************************************************//**
@file log/log0log.cc
Database log

Created 12/9/1995 Heikki Tuuri
*******************************************************/

#include "univ.i"
#include <debug_sync.h>
#include <my_service_manager.h>

#include "log0log.h"
#include "log0crypt.h"
#include "buf0buf.h"
#include "buf0flu.h"
#include "lock0lock.h"
#include "log0recv.h"
#include "fil0fil.h"
#include "dict0stats_bg.h"
#include "srv0srv.h"
#include "srv0start.h"
#include "trx0sys.h"
#include "trx0trx.h"
#include "trx0roll.h"
#include "srv0mon.h"
#include "buf0dump.h"
#include "log0sync.h"
#include "log.h"
#include "tpool.h"

/*
General philosophy of InnoDB redo-logs:

Every change to a contents of a data page must be done
through mtr_t, and mtr_t::commit() will write log records
to the InnoDB redo log. */

alignas(CPU_LEVEL1_DCACHE_LINESIZE)
static group_commit_lock flush_lock;
alignas(CPU_LEVEL1_DCACHE_LINESIZE)
static group_commit_lock write_lock;

/** Redo log system */
log_t	log_sys;

/* Margins for free space in the log buffer after a log entry is catenated */
#define LOG_BUF_FLUSH_RATIO	2
#define LOG_BUF_FLUSH_MARGIN	((4 * 4096) /* cf. log_t::append_prepare() */ \
				 + (4U << srv_page_size_shift))

void log_t::set_capacity() noexcept
{
	ut_ad(log_sys.latch_have_wr());
	/* Margin for the free space in the smallest log, before a new query
	step which modifies the database, is started */

	lsn_t smallest_capacity = srv_log_file_size - log_t::START_OFFSET;
	/* Add extra safety */
	smallest_capacity -= smallest_capacity / 10;

	lsn_t margin = smallest_capacity - (48 << srv_page_size_shift);
	margin -= margin / 10;	/* Add still some extra safety */

	log_sys.log_capacity = smallest_capacity;

	log_sys.max_modified_age_async = margin - margin / 8;
	log_sys.max_checkpoint_age = margin;
}

void log_t::create() noexcept
{
  ut_ad(this == &log_sys);
  ut_ad(!is_initialised());

  latch.SRW_LOCK_INIT(log_latch_key);
  write_lsn_offset= 0;
  /* LSN 0 and 1 are reserved; @see buf_page_t::oldest_modification_ */
  base_lsn.store(FIRST_LSN, std::memory_order_relaxed);
  flushed_to_disk_lsn.store(FIRST_LSN, std::memory_order_relaxed);
  need_checkpoint.store(true, std::memory_order_relaxed);
  write_lsn= FIRST_LSN;

  ut_ad(!checkpoint_buf);
  ut_ad(!buf);
  ut_ad(!flush_buf);
  ut_ad(!writer);

#ifdef HAVE_PMEM
  resize_wrap_mutex.init();
#endif

  last_checkpoint_lsn= FIRST_LSN;
  log_capacity= 0;
  max_modified_age_async= 0;
  max_checkpoint_age= 0;
  next_checkpoint_lsn= 0;
  checkpoint_pending= false;

  ut_ad(is_initialised());
}

dberr_t log_file_t::close() noexcept
{
  ut_a(is_opened());

  if (!os_file_close_func(m_file))
    return DB_ERROR;

  m_file= OS_FILE_CLOSED;
  return DB_SUCCESS;
}

__attribute__((warn_unused_result))
dberr_t log_file_t::read(os_offset_t offset, span<byte> buf) noexcept
{
  ut_ad(is_opened());
  byte *data= buf.data();
  size_t size= buf.size();
  ut_ad(size);
  ssize_t s;

  for (;;)
  {
    s= IF_WIN(tpool::pread(m_file, data, size, offset),
              pread(m_file, data, size, offset));
    if (UNIV_UNLIKELY(s <= 0))
      break;
    size-= size_t(s);
    if (!size)
      return DB_SUCCESS;
    offset+= s;
    data+= s;
    ut_a(size < buf.size());
  }

  sql_print_error("InnoDB: pread(\"ib_logfile0\") returned %zd,"
                  " operating system error %u",
                  s, unsigned(IF_WIN(GetLastError(), errno)));
  return DB_IO_ERROR;
}

void log_file_t::write(os_offset_t offset, span<const byte> buf) noexcept
{
  ut_ad(is_opened());
  const byte *data= buf.data();
  size_t size= buf.size();
  ut_ad(size);
  ssize_t s;

  for (;;)
  {
    s= IF_WIN(tpool::pwrite(m_file, data, size, offset),
              pwrite(m_file, data, size, offset));
    if (UNIV_UNLIKELY(s <= 0))
      break;
    size-= size_t(s);
    if (!size)
      return;
    offset+= s;
    data+= s;
    ut_a(size < buf.size());
  }

  sql_print_error("[FATAL] InnoDB: pwrite(\"ib_logfile0\") returned %zd,"
                  " operating system error %u",
                  s, unsigned(IF_WIN(GetLastError(), errno)));
  abort();
}

# ifdef HAVE_PMEM
#  include "cache.h"
# endif

/** Attempt to memory map a file.
@param file  log file handle
@param size  file size
@return pointer to memory mapping
@retval MAP_FAILED  if the memory cannot be mapped */
static void *log_mmap(os_file_t file,
# ifdef HAVE_PMEM
                      bool &is_pmem, /*!< whether the file is on pmem */
# endif
                      os_offset_t size)
{
#if SIZEOF_SIZE_T < 8
  if (size != os_offset_t(size_t(size)))
    return MAP_FAILED;
#endif
  if (my_system_page_size > 4096)
    return MAP_FAILED;
# ifndef HAVE_PMEM
  if (!log_sys.log_mmap)
    /* If support for persistent memory (Linux: mount -o dax) is enabled,
    we always attempt to open a MAP_SYNC memory mapping to ib_logfile0.
    This mapping will be read-only during crash recovery, and read-write
    during normal operation.

    A regular read-only memory mapping may be attempted if
    innodb_log_file_mmap=ON. This may benefit mariadb-backup
    and crash recovery. */
    return MAP_FAILED;
# endif

  /* For now, InnoDB does not support memory-mapped writes to
  a regular log file.

  If PMEM is supported, the initially attempted memory mapping may
  be read-write, but the fallback will be read-only.

  The mapping will always be read-only if innodb_read_only=ON or
  if mariadb-backup is running in any other mode than --prepare --export. */
  const bool read_only=
    srv_read_only_mode || srv_operation >= SRV_OPERATION_BACKUP;

# ifdef _WIN32
  void *ptr= MAP_FAILED;
  if (!read_only);
  else if (HANDLE h=
           CreateFileMappingA(file, nullptr, PAGE_READONLY,
                              DWORD(size >> 32), DWORD(size), nullptr))
  {
    if (h != INVALID_HANDLE_VALUE)
    {
      ptr= MapViewOfFileEx(h, FILE_MAP_READ, 0, 0, size, nullptr);
      CloseHandle(h);
      if (!ptr)
        ptr= MAP_FAILED;
    }
  }
# else
  int flags=
#  ifdef HAVE_PMEM
    MAP_SHARED_VALIDATE | MAP_SYNC,
#  else
    MAP_SHARED,
#  endif
    prot= PROT_READ;

  if (!read_only)
#  ifdef HAVE_PMEM
    prot= PROT_READ | PROT_WRITE;

#   ifdef __linux__ /* On Linux, we pretend that /dev/shm is PMEM */
remap:
#   endif
#  else
    return MAP_FAILED;
#  endif

  void *ptr= my_mmap(0, size_t(size), prot, flags, file, 0);

#  ifdef HAVE_PMEM
  is_pmem= ptr != MAP_FAILED;
#  endif

  if (ptr != MAP_FAILED)
    return ptr;

#  ifdef HAVE_PMEM
#   ifdef __linux__ /* On Linux, we pretend that /dev/shm is PMEM */
  if (flags != MAP_SHARED && srv_operation < SRV_OPERATION_BACKUP)
  {
    flags= MAP_SHARED;
    struct stat st;
    if (!fstat(file, &st))
    {
      MSAN_STAT_WORKAROUND(&st);
      const auto st_dev= st.st_dev;
      if (!stat("/dev/shm", &st))
      {
        MSAN_STAT_WORKAROUND(&st);
        is_pmem= st.st_dev == st_dev;
        if (!is_pmem)
          return ptr; /* MAP_FAILED */
        goto remap;
      }
    }
  }
#   endif /* __linux__ */
  if (read_only && log_sys.log_mmap)
    ptr= my_mmap(0, size_t(size), PROT_READ, MAP_SHARED, file, 0);
#  endif /* HAVE_PMEM */
# endif
  return ptr;
}

#if defined __linux__ || defined _WIN32
/** Display a message about opening the log */
ATTRIBUTE_COLD static void log_file_message() noexcept
{
  sql_print_information("InnoDB: %s (block size=%u bytes)",
                        log_sys.log_mmap
                        ? (log_sys.log_buffered
                           ? "Memory-mapped log"
                           : "Memory-mapped unbuffered log")
                        :
                        log_sys.log_buffered
                        ? "Buffered log writes"
                        : "File system buffers for log disabled",
                        log_sys.write_size);
}
#else
static inline void log_file_message() noexcept {}
#endif

bool log_t::attach(log_file_t file, os_offset_t size) noexcept
{
  log= file;
  ut_ad(!size || size >= START_OFFSET + SIZE_OF_FILE_CHECKPOINT);
  file_size= size;

  ut_ad(!buf);
  ut_ad(!flush_buf);
  ut_ad(!writer);
  if (size)
  {
# ifdef HAVE_PMEM
    bool is_pmem;
    void *ptr= ::log_mmap(log.m_file, is_pmem, size);
# else
    void *ptr= ::log_mmap(log.m_file, size);
# endif
    if (ptr != MAP_FAILED)
    {
# ifdef HAVE_PMEM
      if (is_pmem)
      {
        log.close();
        log_buffered= false;
        log_maybe_unbuffered= true;
        IF_WIN(,mprotect(ptr, size_t(size), PROT_READ));
      }
# endif
      buf= static_cast<byte*>(ptr);
      writer_update(false);
# ifdef HAVE_PMEM
      if (is_pmem)
        return true;
# endif
      goto func_exit;
    }
  }
  log_mmap= false;
  buf= static_cast<byte*>(ut_malloc_dontdump(buf_size, PSI_INSTRUMENT_ME));
  if (!buf)
  {
  alloc_fail:
    base_lsn.store(0, std::memory_order_relaxed);
    sql_print_error("InnoDB: Cannot allocate memory;"
                    " too large innodb_log_buffer_size?");
    return false;
  }
  flush_buf= static_cast<byte*>(ut_malloc_dontdump(buf_size,
                                                   PSI_INSTRUMENT_ME));
  if (!flush_buf)
  {
  alloc_fail2:
    ut_free_dodump(buf, buf_size);
    buf= nullptr;
    goto alloc_fail;
  }

  ut_ad(ut_is_2pow(write_size));
  ut_ad(write_size >= 512);
  ut_ad(write_size <= 4096);
  checkpoint_buf= static_cast<byte*>(aligned_malloc(write_size, write_size));
  if (!checkpoint_buf)
  {
    ut_free_dodump(flush_buf, buf_size);
    flush_buf= nullptr;
    goto alloc_fail2;
  }

  TRASH_ALLOC(buf, buf_size);
  TRASH_ALLOC(flush_buf, buf_size);
  writer_update(false);
  memset_aligned<512>(checkpoint_buf, 0, write_size);

 func_exit:
  log_file_message();
  return true;
}

/** Write a log file header.
@param buf        log header buffer
@param lsn        log sequence number corresponding to log_sys.START_OFFSET
@param encrypted  whether the log is encrypted */
void log_t::header_write(byte *buf, lsn_t lsn, bool encrypted) noexcept
{
  mach_write_to_4(my_assume_aligned<4>(buf) + LOG_HEADER_FORMAT,
                  log_sys.FORMAT_10_8);
  mach_write_to_8(my_assume_aligned<8>(buf + LOG_HEADER_START_LSN), lsn);

#if defined __GNUC__ && __GNUC__ > 7
# pragma GCC diagnostic push
# pragma GCC diagnostic ignored "-Wstringop-truncation"
#endif
  strncpy(reinterpret_cast<char*>(buf) + LOG_HEADER_CREATOR,
          "MariaDB " PACKAGE_VERSION,
          LOG_HEADER_CREATOR_END - LOG_HEADER_CREATOR);
#if defined __GNUC__ && __GNUC__ > 7
# pragma GCC diagnostic pop
#endif

  if (encrypted)
    log_crypt_write_header(buf + LOG_HEADER_CREATOR_END);
  mach_write_to_4(my_assume_aligned<4>(508 + buf), my_crc32c(0, buf, 508));
}

void log_t::create(lsn_t lsn) noexcept
{
  ut_ad(latch_have_wr());
  ut_ad(!recv_no_log_write);
  ut_ad(is_latest());
  ut_ad(this == &log_sys);

  write_lsn_offset= 0;
  base_lsn.store(lsn, std::memory_order_relaxed);
  flushed_to_disk_lsn.store(lsn, std::memory_order_relaxed);
  first_lsn= lsn;
  write_lsn= lsn;

  last_checkpoint_lsn= 0;

  DBUG_PRINT("ib_log", ("write header " LSN_PF, lsn));

#ifdef HAVE_PMEM
  if (is_mmap())
  {
    ut_ad(!is_opened());
    mprotect(buf, size_t(file_size), PROT_READ | PROT_WRITE);
    memset_aligned<4096>(buf, 0, 4096);
    log_sys.header_write(buf, lsn, is_encrypted());
    pmem_persist(buf, 512);
    buf_size= unsigned(std::min<uint64_t>(capacity(), buf_size_max));
  }
  else
#endif
  {
    ut_ad(!is_mmap());
    memset_aligned<4096>(flush_buf, 0, buf_size);
    memset_aligned<4096>(buf, 0, buf_size);
    log_sys.header_write(buf, lsn, is_encrypted());
    log.write(0, {buf, 4096});
    memset_aligned<512>(buf, 0, 512);
  }
}

ATTRIBUTE_COLD static void log_close_failed(dberr_t err) noexcept
{
  ib::fatal() << "closing ib_logfile0 failed: " << err;
}

void log_t::close_file(bool really_close) noexcept
{
  if (is_mmap())
  {
    ut_ad(!checkpoint_buf);
    ut_ad(!flush_buf);
    if (buf)
    {
      my_munmap(buf, size_t(file_size));
      buf= nullptr;
    }
  }
  else
  {
    ut_ad(!buf == !flush_buf);
    ut_ad(!buf == !checkpoint_buf);
    if (buf)
    {
      ut_free_dodump(buf, buf_size);
      buf= nullptr;
      ut_free_dodump(flush_buf, buf_size);
      flush_buf= nullptr;
    }
    aligned_free(checkpoint_buf);
    checkpoint_buf= nullptr;
  }

  writer= nullptr;

  if (really_close)
    if (is_opened())
      if (const dberr_t err= log.close())
        log_close_failed(err);
}

/** @return the current log sequence number (may be stale) */
lsn_t log_get_lsn() noexcept
{
  log_sys.latch.wr_lock(SRW_LOCK_CALL);
  lsn_t lsn= log_sys.get_lsn();
  log_sys.latch.wr_unlock();
  return lsn;
}

/** Acquire all latches that protect the log. */
static void log_resize_acquire() noexcept
{
#ifdef HAVE_PMEM
  if (!log_sys.is_mmap())
#endif
  {
    while (flush_lock.acquire(log_get_lsn() + 1, nullptr) !=
           group_commit_lock::ACQUIRED);
    while (write_lock.acquire(log_get_lsn() + 1, nullptr) !=
           group_commit_lock::ACQUIRED);
  }

  log_sys.latch.wr_lock(SRW_LOCK_CALL);
}

/** Release the latches that protect the log. */
void log_resize_release() noexcept
{
  log_sys.latch.wr_unlock();

#ifdef HAVE_PMEM
  if (!log_sys.is_mmap())
#endif
  {
    lsn_t lsn1= write_lock.release(write_lock.value());
    lsn_t lsn2= flush_lock.release(flush_lock.value());
    if (lsn1 || lsn2)
      log_write_up_to(std::max(lsn1, lsn2), true, nullptr);
  }
}

#if defined __linux__ || defined _WIN32
/** Try to enable or disable file system caching (update log_buffered) */
void log_t::set_buffered(bool buffered) noexcept
{
  if (!log_maybe_unbuffered ||
#ifdef HAVE_PMEM
      is_mmap() ||
#endif
      high_level_read_only)
    return;
  log_resize_acquire();
  if (!resize_in_progress() && is_opened() && bool(log_buffered) != buffered)
  {
    if (const dberr_t err= log.close())
      log_close_failed(err);
    std::string path{get_log_file_path()};
    log_buffered= buffered;
    bool success;
    log.m_file= os_file_create_func(path.c_str(),
                                    OS_FILE_OPEN, OS_LOG_FILE,
                                    false, &success);
    ut_a(log.m_file != OS_FILE_CLOSED);
    log_file_message();
  }
  log_resize_release();
}
#endif

  /** Try to enable or disable durable writes (update log_write_through) */
void log_t::set_write_through(bool write_through)
{
  if (is_mmap() || high_level_read_only)
    return;
  log_resize_acquire();
  if (!resize_in_progress() && is_opened() &&
      bool(log_write_through) != write_through)
  {
    os_file_close_func(log.m_file);
    log.m_file= OS_FILE_CLOSED;
    std::string path{get_log_file_path()};
    log_write_through= write_through;
    bool success;
    log.m_file= os_file_create_func(path.c_str(),
                                    OS_FILE_OPEN, OS_LOG_FILE,
                                    false, &success);
    ut_a(log.m_file != OS_FILE_CLOSED);
    sql_print_information(log_write_through
                          ? "InnoDB: Log writes write through"
                          : "InnoDB: Log writes may be cached");
  }
  log_resize_release();
}

/** Start resizing the log and release the exclusive latch.
@param size  requested new file_size
@param thd   the current thread identifier
@return whether the resizing was started successfully */
log_t::resize_start_status log_t::resize_start(os_offset_t size, void *thd)
  noexcept
{
  ut_ad(size >= 4U << 20);
  ut_ad(!(size & 4095));
  ut_ad(!srv_read_only_mode);
  ut_ad(thd);

  log_resize_acquire();

  resize_start_status status;

  if (size == file_size)
    status= RESIZE_NO_CHANGE;
  else if (resize_in_progress())
    status= RESIZE_IN_PROGRESS;
  else
  {
    lsn_t start_lsn;
    ut_ad(!resize_in_progress());
    ut_ad(!resize_log.is_opened());
    ut_ad(!resize_buf);
    ut_ad(!resize_flush_buf);
    ut_ad(!resize_initiator);
    std::string path{get_log_file_path("ib_logfile101")};
    bool success;
    resize_initiator= thd;
    resize_lsn.store(1, std::memory_order_relaxed);
    resize_target= 0;
    resize_log.m_file=
      os_file_create_func(path.c_str(), OS_FILE_CREATE,
                          OS_LOG_FILE, false, &success);
    if (success)
    {
      ut_ad(!(size_t(file_size) & (write_size - 1)));
      ut_ad(!(size_t(size) & (write_size - 1)));
      log_resize_release();

      void *ptr= nullptr, *ptr2= nullptr;
      success= os_file_set_size(path.c_str(), resize_log.m_file, size);
      if (!success);
#ifdef HAVE_PMEM
      else if (is_mmap())
      {
        bool is_pmem{false};
        ptr= ::log_mmap(resize_log.m_file, is_pmem, size);

        if (ptr == MAP_FAILED)
          goto alloc_fail;
      }
#endif
      else
      {
        ut_ad(!is_mmap());
        ptr= ut_malloc_dontdump(buf_size, PSI_INSTRUMENT_ME);
        if (ptr)
        {
          TRASH_ALLOC(ptr, buf_size);
          ptr2= ut_malloc_dontdump(buf_size, PSI_INSTRUMENT_ME);
          if (ptr2)
            TRASH_ALLOC(ptr2, buf_size);
          else
          {
            ut_free_dodump(ptr, buf_size);
            ptr= nullptr;
            goto alloc_fail;
          }
        }
        else
        alloc_fail:
          success= false;
      }

      log_resize_acquire();

      if (!success)
      {
        resize_log.close();
        IF_WIN(DeleteFile(path.c_str()), unlink(path.c_str()));
      }
      else
      {
        resize_target= size;
        resize_buf= static_cast<byte*>(ptr);
        resize_flush_buf= static_cast<byte*>(ptr2);
        start_lsn= get_lsn();

        if (!is_mmap())
          start_lsn= first_lsn +
            (~lsn_t{write_size - 1} &
             (lsn_t{write_size - 1} + start_lsn - first_lsn));
        else if (!is_opened())
          resize_log.close();

        resize_lsn.store(start_lsn, std::memory_order_relaxed);
        writer_update(true);
        log_resize_release();

        mysql_mutex_lock(&buf_pool.flush_list_mutex);
        lsn_t target_lsn= buf_pool.get_oldest_modification(0);
        mysql_mutex_unlock(&buf_pool.flush_list_mutex);
        buf_flush_ahead(start_lsn < target_lsn ? target_lsn + 1 : start_lsn,
                        false);
        return RESIZE_STARTED;
      }
    }
    resize_initiator= nullptr;
    resize_lsn.store(0, std::memory_order_relaxed);
    status= RESIZE_FAILED;
  }

  log_resize_release();
  return status;
}

/** Abort a resize_start() that we started. */
void log_t::resize_abort(void *thd) noexcept
{
  log_resize_acquire();

  if (resize_running(thd))
  {
#ifdef HAVE_PMEM
    const bool is_mmap{this->is_mmap()};
#else
    constexpr bool is_mmap{false};
#endif
    if (!is_mmap)
    {
      ut_free_dodump(resize_buf, buf_size);
      ut_free_dodump(resize_flush_buf, buf_size);
      resize_flush_buf= nullptr;
    }
    else
    {
      ut_ad(!resize_log.is_opened());
      ut_ad(!resize_flush_buf);
#ifdef HAVE_PMEM
      if (resize_buf)
        my_munmap(resize_buf, resize_target);
#endif /* HAVE_PMEM */
    }
    if (resize_log.is_opened())
      resize_log.close();
    resize_buf= nullptr;
    resize_target= 0;
    resize_lsn.store(0, std::memory_order_relaxed);
    resize_initiator= nullptr;
    std::string path{get_log_file_path("ib_logfile101")};
    IF_WIN(DeleteFile(path.c_str()), unlink(path.c_str()));
    writer_update(false);
  }

  log_resize_release();
}

/** Write an aligned buffer to ib_logfile0.
@param buf    buffer to be written
@param length length of data to be written
@param offset log file offset */
static void log_write_buf(const byte *buf, size_t length, lsn_t offset)
{
  ut_ad(write_lock.is_owner());
  ut_ad(!recv_no_log_write);
  ut_d(const size_t block_size_1= log_sys.write_size - 1);
  ut_ad(!(offset & block_size_1));
  ut_ad(!(length & block_size_1));
  ut_ad(!(size_t(buf) & block_size_1));
  ut_ad(length);

  const lsn_t maximum_write_length{log_sys.file_size - offset};
  ut_ad(maximum_write_length <= log_sys.file_size - log_sys.START_OFFSET);

  if (UNIV_UNLIKELY(length > maximum_write_length))
  {
    log_sys.log.write(offset, {buf, size_t(maximum_write_length)});
    length-= size_t(maximum_write_length);
    buf+= size_t(maximum_write_length);
    ut_ad(log_sys.START_OFFSET + length < offset);
    offset= log_sys.START_OFFSET;
  }
  log_sys.log.write(offset, {buf, length});
}

/** Invoke commit_checkpoint_notify_ha() to notify that outstanding
log writes have been completed. */
void log_flush_notify(lsn_t flush_lsn);

#if 0 // Currently we overwrite the last log block until it is complete.
/** CRC-32C of pad messages using between 1 and 15 bytes of NUL bytes
in the payload */
static const unsigned char pad_crc[15][4]= {
  {0xA6,0x59,0xC1,0xDB}, {0xF2,0xAF,0x80,0x73}, {0xED,0x02,0xF1,0x90},
  {0x68,0x4E,0xA3,0xF3}, {0x5D,0x1B,0xEA,0x6A}, {0xE0,0x01,0x86,0xB9},
  {0xD1,0x06,0x86,0xF5}, {0xEB,0x20,0x12,0x33}, {0xBA,0x73,0xB2,0xA3},
  {0x5F,0xA2,0x08,0x03}, {0x70,0x03,0xD6,0x9D}, {0xED,0xB3,0x49,0x78},
  {0xFD,0xD6,0xB9,0x9C}, {0x25,0xF8,0xB1,0x2C}, {0xCD,0xAA,0xE7,0x10}
};

/** Pad the log with some dummy bytes
@param lsn    desired log sequence number
@param pad    number of bytes to append to the log
@param begin  buffer to write 'pad' bytes to
@param extra  buffer for additional pad bytes (up to 15 bytes)
@return additional bytes used in extra[] */
ATTRIBUTE_NOINLINE
static size_t log_pad(lsn_t lsn, size_t pad, byte *begin, byte *extra)
{
  ut_ad(!(size_t(begin + pad) & (log_sys.get_block_size() - 1)));
  byte *b= begin;
  const byte seq{log_sys.get_sequence_bit(lsn)};
  /* The caller should never request padding such that the
  file would wrap around to the beginning. That is, the sequence
  bit must be the same for all records. */
  ut_ad(seq == log_sys.get_sequence_bit(lsn + pad));

  if (log_sys.is_encrypted())
  {
    /* The lengths of our pad messages vary between 15 and 29 bytes
    (FILE_CHECKPOINT byte, 1 to 15 NUL bytes, sequence byte,
    4 bytes checksum, 8 NUL bytes nonce). */
    if (pad < 15)
    {
      extra[0]= FILE_CHECKPOINT | 1;
      extra[1]= 0;
      extra[2]= seq;
      memcpy(extra + 3, pad_crc[0], 4);
      memset(extra + 7, 0, 8);
      memcpy(b, extra, pad);
      memmove(extra, extra + pad, 15 - pad);
      return 15 - pad;
    }

    /* Pad first with 29-byte messages until the remaining size is
    less than 29+15 bytes, and then write 1 or 2 shorter messages. */
    const byte *const end= begin + pad;
    for (; b + (29 + 15) < end; b+= 29)
    {
      b[0]= FILE_CHECKPOINT | 15;
      memset(b + 1, 0, 15);
      b[16]= seq;
      memcpy(b + 17, pad_crc[14], 4);
      memset(b + 21, 0, 8);
    }
    if (b + 29 < end)
    {
      b[0]= FILE_CHECKPOINT | 1;
      b[1]= 0;
      b[2]= seq;
      memcpy(b + 3, pad_crc[0], 4);
      memset(b + 7, 0, 8);
      b+= 15;
    }
    const size_t last_pad(end - b);
    ut_ad(last_pad >= 15);
    ut_ad(last_pad <= 29);
    b[0]= FILE_CHECKPOINT | byte(last_pad - 14);
    memset(b + 1, 0, last_pad - 14);
    b[last_pad - 13]= seq;
    memcpy(b + last_pad - 12, pad_crc[last_pad - 15], 4);
    memset(b + last_pad - 8, 0, 8);
  }
  else
  {
    /* The lengths of our pad messages vary between 7 and 21 bytes
    (FILE_CHECKPOINT byte, 1 to 15 NUL bytes, sequence byte,
    4 bytes checksum). */
    if (pad < 7)
    {
      extra[0]= FILE_CHECKPOINT | 1;
      extra[1]= 0;
      extra[2]= seq;
      memcpy(extra + 3, pad_crc[0], 4);
      memcpy(b, extra, pad);
      memmove(extra, extra + pad, 7 - pad);
      return 7 - pad;
    }

    /* Pad first with 21-byte messages until the remaining size is
    less than 21+7 bytes, and then write 1 or 2 shorter messages. */
    const byte *const end= begin + pad;
    for (; b + (21 + 7) < end; b+= 21)
    {
      b[0]= FILE_CHECKPOINT | 15;
      memset(b + 1, 0, 15);
      b[16]= seq;
      memcpy(b + 17, pad_crc[14], 4);
    }
    if (b + 21 < end)
    {
      b[0]= FILE_CHECKPOINT | 1;
      b[1]= 0;
      b[2]= seq;
      memcpy(b + 3, pad_crc[0], 4);
      b+= 7;
    }
    const size_t last_pad(end - b);
    ut_ad(last_pad >= 7);
    ut_ad(last_pad <= 21);
    b[0]= FILE_CHECKPOINT | byte(last_pad - 6);
    memset(b + 1, 0, last_pad - 6);
    b[last_pad - 5]= seq;
    memcpy(b + last_pad - 4, pad_crc[last_pad - 7], 4);
  }

  return 0;
}
#endif

#ifdef HAVE_PMEM
void log_t::persist(lsn_t lsn) noexcept
{
  ut_ad(!is_opened());
  ut_ad(!write_lock.is_owner());
  ut_ad(!flush_lock.is_owner());
  ut_ad(latch_have_wr());

  lsn_t old= flushed_to_disk_lsn.load(std::memory_order_relaxed);

  if (old >= lsn)
    return;

  const size_t start(calc_lsn_offset(old));
  const size_t end(calc_lsn_offset(lsn));

  if (UNIV_UNLIKELY(end < start))
  {
    pmem_persist(buf + start, file_size - start);
    pmem_persist(buf + START_OFFSET, end - START_OFFSET);
  }
  else
    pmem_persist(buf + start, end - start);

  uint64_t offset{write_lsn_offset};
  const lsn_t new_base_lsn= base_lsn.load(std::memory_order_relaxed) +
    (offset & (WRITE_BACKOFF - 1));
  ut_ad(new_base_lsn >= lsn);
  write_to_buf+= size_t(offset >> WRITE_TO_BUF_SHIFT);
  /* This synchronizes with get_lsn_approx();
  we must store write_lsn_offset before base_lsn. */
  write_lsn_offset.store(0, std::memory_order_relaxed);
  base_lsn.store(new_base_lsn, std::memory_order_release);
  flushed_to_disk_lsn.store(lsn, std::memory_order_relaxed);
  log_flush_notify(lsn);
  DBUG_EXECUTE_IF("crash_after_log_write_upto", DBUG_SUICIDE(););
}

ATTRIBUTE_NOINLINE
static void log_write_persist(lsn_t lsn) noexcept
{
  log_sys.latch.wr_lock(SRW_LOCK_CALL);
  log_sys.persist(lsn);
  log_sys.latch.wr_unlock();
}
#endif

void log_t::resize_write_buf(const byte *b, size_t length) noexcept
{
  const size_t block_size_1= write_size - 1;
  ut_ad(b == resize_buf || b == resize_flush_buf);
  ut_ad(!(resize_target & block_size_1));
  ut_ad(!(length & block_size_1));
  ut_ad(length > block_size_1);
  ut_ad(length <= resize_target);

  int64_t d= int64_t(write_lsn - resize_in_progress());
  if (UNIV_UNLIKELY(d < 0))
  {
    d&= ~int64_t(block_size_1);
    if (int64_t(d + length) <= 0)
      return;
    length+= ssize_t(d);
    b-= ssize_t(d);
    d= 0;
  }
  lsn_t offset= START_OFFSET + (lsn_t(d) & ~lsn_t{block_size_1}) %
    (resize_target - START_OFFSET);

  if (UNIV_UNLIKELY(offset + length > resize_target))
  {
    offset= START_OFFSET;
    resize_lsn.store(first_lsn +
                     (~lsn_t{block_size_1} & (write_lsn - first_lsn)),
                     std::memory_order_relaxed);
  }

  ut_a(os_file_write_func(IORequestWrite, "ib_logfile101", resize_log.m_file,
                          b, offset, length) == DB_SUCCESS);
}

/** Write buf to ib_logfile0 and possibly ib_logfile101.
@tparam resizing whether to release latch and whether resize_in_progress()>1
@return the current log sequence number */
template<log_t::resizing_and_latch resizing>
inline __attribute__((always_inline))
lsn_t log_t::write_buf() noexcept
{
  ut_ad(latch_have_wr());
  ut_ad(!is_mmap());
  ut_ad(!srv_read_only_mode);
  ut_ad(resizing == RETAIN_LATCH ||
        (resizing == RESIZING) == (resize_in_progress() > 1));

  const lsn_t lsn{get_lsn()};

  if (write_lsn >= lsn)
  {
    if (resizing != RETAIN_LATCH)
      latch.wr_unlock();
    ut_ad(write_lsn == lsn);
  }
  else
  {
    ut_ad(write_lock.is_owner());
    ut_ad(!recv_no_log_write);
    write_lock.set_pending(lsn);
    ut_ad(write_lsn >= get_flushed_lsn());
    const size_t write_size_1{write_size - 1};
    ut_ad(ut_is_2pow(write_size));
    lsn_t base= base_lsn.load(std::memory_order_relaxed);
    size_t length{size_t(lsn - base)};
    lsn_t offset{calc_lsn_offset(write_lsn)};
    ut_ad(length >= (offset & write_size_1));
    ut_ad(write_size_1 >= 511);

    const byte *const write_buf{buf};
    byte *const re_write_buf{resizing == NOT_RESIZING ? nullptr : resize_buf};
    ut_ad(resizing == RETAIN_LATCH ||
          (resizing == NOT_RESIZING) == !re_write_buf);
    ut_ad(!re_write_buf == !resize_flush_buf);
    if (resizing == RESIZING)
#ifdef _MSC_VER
      __assume(re_write_buf != nullptr);
#else
      if (!re_write_buf) __builtin_unreachable();
#endif
    offset&= ~lsn_t{write_size_1};

    if (length <= write_size_1)
    {
      ut_ad(!((length ^ (size_t(lsn) - size_t(first_lsn))) & write_size_1));
      /* Keep filling the same buffer until we have more than one block. */
      MEM_MAKE_DEFINED(buf + length, (write_size_1 + 1) - length);
      buf[length]= 0; /* ensure that recovery catches EOF */
      if (UNIV_LIKELY_NULL(re_write_buf))
      {
        MEM_MAKE_DEFINED(re_write_buf + length, (write_size_1 + 1) - length);
        re_write_buf[length]= 0;
      }
      length= write_size_1 + 1;
    }
    else
    {
      const size_t new_buf_free{length & write_size_1};
      base+= length & ~write_size_1;
      ut_ad(new_buf_free == ((lsn - first_lsn) & write_size_1));
      write_to_buf+= size_t(write_lsn_offset >> WRITE_TO_BUF_SHIFT);
      /* This synchronizes with get_lsn_approx();
      we must store write_lsn_offset before base_lsn. */
      write_lsn_offset.store(new_buf_free, std::memory_order_relaxed);
      base_lsn.store(base, std::memory_order_release);

      if (new_buf_free)
      {
        /* The rest of the block will be written as garbage.
        (We want to avoid memset() while holding exclusive log_sys.latch)
        This block will be overwritten later, once records beyond
        the current LSN are generated. */
        MEM_MAKE_DEFINED(buf + length, (write_size_1 + 1) - new_buf_free);
        buf[length]= 0; /* allow recovery to catch EOF faster */
        if (UNIV_LIKELY_NULL(re_write_buf))
          MEM_MAKE_DEFINED(re_write_buf + length, (write_size_1 + 1) -
                           new_buf_free);
        length&= ~write_size_1;
        memcpy_aligned<16>(flush_buf, buf + length, (new_buf_free + 15) & ~15);
        if (UNIV_LIKELY_NULL(re_write_buf))
        {
          memcpy_aligned<16>(resize_flush_buf, re_write_buf + length,
                             (new_buf_free + 15) & ~15);
          re_write_buf[length + new_buf_free]= 0;
        }
        length+= write_size_1 + 1;
      }

      std::swap(buf, flush_buf);
      if (UNIV_LIKELY_NULL(re_write_buf))
        std::swap(resize_buf, resize_flush_buf);
    }

    ut_ad(base + (write_lsn_offset & (WRITE_TO_BUF - 1)) == lsn);
    write_to_log++;

    if (resizing != RETAIN_LATCH)
      latch.wr_unlock();

    DBUG_PRINT("ib_log", ("write " LSN_PF " to " LSN_PF " at " LSN_PF,
                          write_lsn, lsn, offset));

    /* Do the write to the log file */
    log_write_buf(write_buf, length, offset);

    if (UNIV_LIKELY_NULL(re_write_buf))
      resize_write_buf(re_write_buf, length);
    write_lsn= lsn;

    if (UNIV_UNLIKELY(srv_shutdown_state > SRV_SHUTDOWN_INITIATED))
    {
      service_manager_extend_timeout(INNODB_EXTEND_TIMEOUT_INTERVAL,
                                     "InnoDB log write: " LSN_PF, write_lsn);
    }
  }

  set_check_for_checkpoint(false);
  return lsn;
}

bool log_t::flush(lsn_t lsn) noexcept
{
  ut_ad(lsn >= get_flushed_lsn());
  flush_lock.set_pending(lsn);
  const bool success{log_write_through || log.flush()};
  if (UNIV_LIKELY(success))
  {
    flushed_to_disk_lsn.store(lsn, std::memory_order_release);
    log_flush_notify(lsn);
  }
  return success;
}

/** Ensure that previous log writes are durable.
@param lsn  previously written LSN
@return new durable lsn target
@retval 0  if there are no pending callbacks on flush_lock
           or there is another group commit lead.
*/
static lsn_t log_flush(lsn_t lsn) noexcept
{
  ut_ad(!log_sys.is_mmap());
  ut_a(log_sys.flush(lsn));
  DBUG_EXECUTE_IF("crash_after_log_write_upto", DBUG_SUICIDE(););
  return flush_lock.release(lsn);
}

static const completion_callback dummy_callback{[](void *) {},nullptr};

/** Ensure that the log has been written to the log file up to a given
log entry (such as that of a transaction commit). Start a new write, or
wait and check if an already running write is covering the request.
@param lsn      log sequence number that should be included in the file write
@param durable  whether the write needs to be durable
@param callback log write completion callback */
void log_write_up_to(lsn_t lsn, bool durable,
                     const completion_callback *callback) noexcept
{
  ut_ad(!srv_read_only_mode);
  ut_ad(lsn != LSN_MAX);
  ut_ad(lsn != 0);
<<<<<<< HEAD
  ut_ad(lsn <= log_sys.get_lsn());
=======
  ut_ad(!log_sys.is_mmap() || !callback || durable);

  if (UNIV_UNLIKELY(recv_no_ibuf_operations))
  {
    /* A non-final batch of recovery is active no writes to the log
    are allowed yet. */
    ut_a(!callback);
    return;
  }
>>>>>>> 4d41ec08

#ifdef HAVE_PMEM
  if (log_sys.is_mmap())
  {
    if (durable)
      log_write_persist(lsn);
    else
      ut_ad(!callback);
    return;
  }
#endif
  ut_ad(!log_sys.is_mmap());

repeat:
  if (durable)
  {
    if (flush_lock.acquire(lsn, callback) != group_commit_lock::ACQUIRED)
      return;
    /* Promise to other concurrent flush_lock.acquire() that we
    will be durable at least up to the current LSN. The LSN may still
    advance when we acquire log_sys.latch below. */
    if (lsn > log_sys.get_flushed_lsn())
      flush_lock.set_pending(lsn);
  }

  lsn_t pending_write_lsn= 0, pending_flush_lsn= 0;

  if (write_lock.acquire(lsn, durable ? nullptr : callback) ==
      group_commit_lock::ACQUIRED)
  {
    ut_ad(!recv_no_log_write || srv_operation != SRV_OPERATION_NORMAL);
    log_sys.latch.wr_lock(SRW_LOCK_CALL);
    pending_write_lsn= write_lock.release(log_sys.writer());
  }

  if (durable)
  {
    pending_flush_lsn= log_flush(write_lock.value());
  }

  if (pending_write_lsn || pending_flush_lsn)
  {
    /* There is no new group commit lead; some async waiters could stall. */
    callback= &dummy_callback;
    lsn= std::max(pending_write_lsn, pending_flush_lsn);
    goto repeat;
  }
}

static lsn_t log_writer() noexcept
{
  return log_sys.write_buf<log_t::NOT_RESIZING>();
}

ATTRIBUTE_COLD static lsn_t log_writer_resizing() noexcept
{
  return log_sys.write_buf<log_t::RESIZING>();
}

void log_t::writer_update(bool resizing) noexcept
{
  ut_ad(latch_have_wr());
  ut_ad(resizing == (resize_in_progress() > 1));
  writer= resizing ? log_writer_resizing : log_writer;
  mtr_t::finisher_update();
}

/** Write to the log file up to the last log entry.
@param durable  whether to wait for a durable write to complete */
void log_buffer_flush_to_disk(bool durable) noexcept
{
  log_write_up_to(log_get_lsn(), durable);
}

/** Prepare to invoke log_write_and_flush(), before acquiring log_sys.latch. */
ATTRIBUTE_COLD void log_write_and_flush_prepare() noexcept
{
#ifdef HAVE_PMEM
  if (log_sys.is_mmap())
    return;
#endif

  while (flush_lock.acquire(log_get_lsn() + 1, nullptr) !=
         group_commit_lock::ACQUIRED);
  while (write_lock.acquire(log_get_lsn() + 1, nullptr) !=
         group_commit_lock::ACQUIRED);
}

void log_t::clear_mmap() noexcept
{
  if (!is_mmap() || high_level_read_only)
    return;
#ifdef HAVE_PMEM
  if (!is_opened())
  {
    ut_d(latch.wr_lock(SRW_LOCK_CALL));
    ut_ad(!resize_in_progress());
    ut_ad(get_lsn() == get_flushed_lsn(std::memory_order_relaxed));
    ut_d(latch.wr_unlock());
    return;
  }
#endif

  log_resize_acquire();
  ut_ad(!resize_in_progress());
  ut_ad(write_lsn == get_lsn());
  ut_ad(write_lsn == get_flushed_lsn(std::memory_order_relaxed));

  if (buf) /* this may be invoked while creating a new database */
  {
    alignas(16) byte log_block[4096];
    const size_t bs{write_size};
    {
      const size_t bf=
        size_t(write_lsn - base_lsn.load(std::memory_order_relaxed));
      memcpy_aligned<16>(log_block, buf + (bf & ~(bs - 1)), bs);
    }

    close_file(false);
    log_mmap= false;
    ut_a(attach(log, file_size));
    ut_ad(!is_mmap());

    memcpy_aligned<16>(buf, log_block, bs);
  }
  log_resize_release();
}

/** Durably write the log up to log_sys.get_lsn(). */
ATTRIBUTE_COLD void log_write_and_flush() noexcept
{
  ut_ad(!srv_read_only_mode);
#ifdef HAVE_PMEM
  if (log_sys.is_mmap())
    log_sys.persist(log_sys.get_lsn());
  else
#endif
  {
    const lsn_t lsn{log_sys.write_buf<log_t::RETAIN_LATCH>()};
    write_lock.release(lsn);
    log_flush(lsn);
  }
}

/****************************************************************//**
Tries to establish a big enough margin of free space in the log, such
that a new log entry can be catenated without an immediate need for a
checkpoint. NOTE: this function may only be called if the calling thread
owns no synchronization objects! */
ATTRIBUTE_COLD static void log_checkpoint_margin() noexcept
{
  while (log_sys.check_for_checkpoint())
  {
    log_sys.latch.wr_lock(SRW_LOCK_CALL);
    ut_ad(!recv_no_log_write);

    if (!log_sys.check_for_checkpoint())
    {
func_exit:
      log_sys.latch.wr_unlock();
      return;
    }

    const lsn_t lsn= log_sys.get_lsn();
    const lsn_t checkpoint= log_sys.last_checkpoint_lsn;
    const lsn_t sync_lsn= checkpoint + log_sys.max_checkpoint_age;

    if (lsn <= sync_lsn)
    {
#ifndef DBUG_OFF
    skip_checkpoint:
#endif
      log_sys.set_check_for_checkpoint(false);
      goto func_exit;
    }

    DBUG_EXECUTE_IF("ib_log_checkpoint_avoid_hard", goto skip_checkpoint;);
    log_sys.latch.wr_unlock();

    /* We must wait to prevent the tail of the log overwriting the head. */
    buf_flush_wait_flushed(std::min(sync_lsn, checkpoint + (1U << 20)));
    /* Sleep to avoid a thundering herd */
    std::this_thread::sleep_for(std::chrono::milliseconds(10));
  }
}

/** Wait for a log checkpoint if needed.
NOTE that this function may only be called while not holding
any synchronization objects except dict_sys.latch. */
void log_free_check() noexcept
{
  ut_ad(!lock_sys.is_holder());
  if (log_sys.check_for_checkpoint())
  {
    ut_ad(!recv_no_log_write);
    log_checkpoint_margin();
  }
}

#ifdef __linux__
extern void buf_mem_pressure_shutdown() noexcept;
#else
inline void buf_mem_pressure_shutdown() noexcept {}
#endif

/** Make a checkpoint at the latest lsn on shutdown. */
ATTRIBUTE_COLD void logs_empty_and_mark_files_at_shutdown() noexcept
{
	lsn_t			lsn;
	ulint			count = 0;

	ib::info() << "Starting shutdown...";

	/* Wait until the master task and all other operations are idle: our
	algorithm only works if the server is idle at shutdown */
	if (srv_master_timer) {
		srv_master_timer.reset();
	}

	buf_mem_pressure_shutdown();
	dict_stats_shutdown();

	srv_shutdown_state = SRV_SHUTDOWN_CLEANUP;

	if (srv_buffer_pool_dump_at_shutdown &&
		!srv_read_only_mode && srv_fast_shutdown < 2) {
		buf_dump_start();
	}
	srv_monitor_timer.reset();

loop:
	ut_ad(lock_sys.is_initialised() || !srv_was_started);
	ut_ad(log_sys.is_initialised() || !srv_was_started);
	ut_ad(fil_system.is_initialised() || !srv_was_started);

#define COUNT_INTERVAL 600U
#define CHECK_INTERVAL 100000U
	std::this_thread::sleep_for(std::chrono::microseconds(CHECK_INTERVAL));

	count++;

	/* Check that there are no longer transactions, except for
	PREPARED ones. We need this wait even for the 'very fast'
	shutdown, because the InnoDB layer may have committed or
	prepared transactions and we don't want to lose them. */

	if (ulint total_trx = srv_was_started && !srv_read_only_mode
	    && srv_force_recovery < SRV_FORCE_NO_TRX_UNDO
	    ? trx_sys.any_active_transactions() : 0) {

		if (srv_print_verbose_log && count > COUNT_INTERVAL) {
			service_manager_extend_timeout(
				COUNT_INTERVAL * CHECK_INTERVAL/1000000 * 2,
				"Waiting for %lu active transactions to finish",
				(ulong) total_trx);
			ib::info() << "Waiting for " << total_trx << " active"
				<< " transactions to finish";

			count = 0;
		}

		goto loop;
	}

	/* We need these threads to stop early in shutdown. */
	const char* thread_name = srv_fast_shutdown != 2
		&& trx_rollback_is_active
		? "rollback of recovered transactions" : nullptr;

	if (thread_name) {
		ut_ad(!srv_read_only_mode);
wait_suspend_loop:
		service_manager_extend_timeout(
			COUNT_INTERVAL * CHECK_INTERVAL/1000000 * 2,
			"Waiting for %s to exit", thread_name);
		if (srv_print_verbose_log && count > COUNT_INTERVAL) {
			ib::info() << "Waiting for " << thread_name
				   << " to exit";
			count = 0;
		}
		goto loop;
	}

	/* Check that the background threads are suspended */

	ut_ad(!srv_any_background_activity());
	if (srv_n_fil_crypt_threads_started) {
		fil_crypt_threads_signal(true);
		thread_name = "fil_crypt_thread";
		goto wait_suspend_loop;
	}

	if (buf_page_cleaner_is_active) {
		thread_name = "page cleaner thread";
		pthread_cond_signal(&buf_pool.do_flush_list);
		goto wait_suspend_loop;
	}

	buf_load_dump_end();

	if (!buf_pool.is_initialised()) {
		ut_ad(!srv_was_started);
	} else {
		buf_flush_buffer_pool();
	}

	if (srv_fast_shutdown == 2 || !srv_was_started) {
		if (!srv_read_only_mode && srv_was_started) {
			sql_print_information(
				"InnoDB: Executing innodb_fast_shutdown=2."
				" Next startup will execute crash recovery!");

			/* In this fastest shutdown we do not flush the
			buffer pool:

			it is essentially a 'crash' of the InnoDB server.
			Make sure that the log is all flushed to disk, so
			that we can recover all committed transactions in
			a crash recovery. */
			log_buffer_flush_to_disk();
		}

		srv_shutdown_state = SRV_SHUTDOWN_LAST_PHASE;
		return;
	}

	if (!srv_read_only_mode) {
		service_manager_extend_timeout(INNODB_EXTEND_TIMEOUT_INTERVAL,
			"ensuring dirty buffer pool are written to log");
		log_make_checkpoint();

                const auto sizeof_cp = log_sys.is_encrypted()
			? SIZE_OF_FILE_CHECKPOINT + 8
			: SIZE_OF_FILE_CHECKPOINT;

		log_sys.latch.wr_lock(SRW_LOCK_CALL);

		lsn = log_sys.get_lsn();

		const bool lsn_changed = lsn != log_sys.last_checkpoint_lsn
			&& lsn != log_sys.last_checkpoint_lsn + sizeof_cp;
		ut_ad(lsn >= log_sys.last_checkpoint_lsn);

		log_sys.latch.wr_unlock();

		if (lsn_changed) {
			goto loop;
		}
	} else {
		lsn = recv_sys.lsn;
	}

	srv_shutdown_state = SRV_SHUTDOWN_LAST_PHASE;

	/* Make some checks that the server really is quiet */
	ut_ad(!srv_any_background_activity());

	service_manager_extend_timeout(INNODB_EXTEND_TIMEOUT_INTERVAL,
				       "Free innodb buffer pool");
	ut_d(buf_pool.assert_all_freed());

	ut_a(lsn == log_get_lsn()
	     || srv_force_recovery == SRV_FORCE_NO_LOG_REDO);

	if (UNIV_UNLIKELY(lsn < recv_sys.lsn)) {
		sql_print_error("InnoDB: Shutdown LSN=" LSN_PF
				" is less than start LSN=" LSN_PF,
				lsn, recv_sys.lsn);
	}

	srv_shutdown_lsn = lsn;

	/* Make some checks that the server really is quiet */
	ut_ad(!srv_any_background_activity());

	ut_a(lsn == log_get_lsn()
	     || srv_force_recovery == SRV_FORCE_NO_LOG_REDO);
}

/******************************************************//**
Prints info of the log. */
void
log_print(
/*======*/
	FILE*	file)	/*!< in: file where to print */
{
	log_sys.latch.wr_lock(SRW_LOCK_CALL);

	const lsn_t lsn= log_sys.get_lsn();
	mysql_mutex_lock(&buf_pool.flush_list_mutex);
	const lsn_t pages_flushed = buf_pool.get_oldest_modification(lsn);
	mysql_mutex_unlock(&buf_pool.flush_list_mutex);
	const lsn_t flushed_lsn{log_sys.get_flushed_lsn()};
	const lsn_t checkpoint_lsn{log_sys.last_checkpoint_lsn};
	log_sys.latch.wr_unlock();

	fprintf(file,
		"Log sequence number " LSN_PF "\n"
		"Log flushed up to   " LSN_PF "\n"
		"Pages flushed up to " LSN_PF "\n"
		"Last checkpoint at  " LSN_PF "\n",
		lsn, flushed_lsn, pages_flushed, checkpoint_lsn);
}

/** Shut down the redo log subsystem. */
void log_t::close()
{
  ut_ad(this == &log_sys);
  if (!is_initialised()) return;
  close_file();

  ut_ad(!checkpoint_buf);
  ut_ad(!buf);
  ut_ad(!flush_buf);
  base_lsn.store(0, std::memory_order_relaxed);

  latch.destroy();
#ifdef HAVE_PMEM
  resize_wrap_mutex.destroy();
#endif

  recv_sys.close();
}

std::string get_log_file_path(const char *filename)
{
  const size_t size= strlen(srv_log_group_home_dir) + /* path separator */ 1 +
                     strlen(filename) + /* longest suffix */ 3;
  std::string path;
  path.reserve(size);
  path.assign(srv_log_group_home_dir);

  switch (path.back()) {
#ifdef _WIN32
  case '\\':
#endif
  case '/':
    break;
  default:
    path.push_back('/');
  }
  path.append(filename);

  return path;
}<|MERGE_RESOLUTION|>--- conflicted
+++ resolved
@@ -1160,20 +1160,6 @@
   ut_ad(!srv_read_only_mode);
   ut_ad(lsn != LSN_MAX);
   ut_ad(lsn != 0);
-<<<<<<< HEAD
-  ut_ad(lsn <= log_sys.get_lsn());
-=======
-  ut_ad(!log_sys.is_mmap() || !callback || durable);
-
-  if (UNIV_UNLIKELY(recv_no_ibuf_operations))
-  {
-    /* A non-final batch of recovery is active no writes to the log
-    are allowed yet. */
-    ut_a(!callback);
-    return;
-  }
->>>>>>> 4d41ec08
-
 #ifdef HAVE_PMEM
   if (log_sys.is_mmap())
   {

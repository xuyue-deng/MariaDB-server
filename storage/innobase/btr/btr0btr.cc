--- conflicted
+++ resolved
@@ -962,18 +962,12 @@
 
 	buf_block_t*	block = buf_page_get_gen(
 		page_id, zip_size, RW_X_LATCH, NULL, BUF_GET_POSSIBLY_FREED,
-		__FILE__, __LINE__, mtr);
-
-<<<<<<< HEAD
-	if (block) {
-=======
+		mtr);
+
 	if (!block) {
 	} else if (block->page.status == buf_page_t::FREED) {
 		block = NULL;
 	} else {
-		buf_block_dbg_add_level(block, SYNC_TREE_NODE);
-
->>>>>>> 9f3fe6ad
 		if (fil_page_index_page_check(block->frame)
 		    && index_id == btr_page_get_index_id(block->frame)) {
 			/* This should be a root page.

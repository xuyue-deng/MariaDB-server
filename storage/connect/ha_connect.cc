--- conflicted
+++ resolved
@@ -7054,15 +7054,9 @@
 
     if (n < 0) {
       if (errno != ENOENT) {
-<<<<<<< HEAD
-        char buf[_MAX_PATH + 20];
-
-        snprintf(buf, sizeof(buf),  "Error %d for file %s", errno, filename);
-        push_warning(table->in_use, Sql_condition::WARN_LEVEL_WARN, ER_UNKNOWN_ERROR, buf);
-=======
-        push_warning_printf(table->in_use, Sql_condition::WARN_LEVEL_WARN, 0,
+        push_warning_printf(table->in_use, Sql_condition::WARN_LEVEL_WARN,
+                            ER_UNKNOWN_ERROR,
                             "Error %d for file %s", errno, filename);
->>>>>>> 82d7419e
         return true;
       } else
         return false;

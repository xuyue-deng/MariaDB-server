# ticket 895 is a query optimization problem with the primary key

<<<<<<< HEAD
#--source include/have_tokudb.inc
#--source include/not_5_5.inc
=======
--source include/have_tokudb.inc
--source include/not_5_5.inc
>>>>>>> 44002a34

SET DEFAULT_STORAGE_ENGINE = 'tokudb';

--echo # Establish connection conn1 (user = root)
connect (conn1,localhost,root,,);

--disable_warnings
DROP TABLE IF EXISTS foo;
--enable_warnings

connection default;
set session transaction isolation level repeatable read;
create table foo (a int, b int, c int, primary key (a))engine=TokuDB;
insert into foo values (1,10,100),(2,20,200),(3,30,300),(4,40,400);
begin;
--echo # should read all four values
select * from foo;

connection conn1;
set session transaction isolation level repeatable read;
set session tokudb_load_save_space=1;
alter table foo add index (b);

connection default;
--echo # should read all four values
select * from foo;
--echo # should fail
--error ER_TABLE_DEF_CHANGED
select sum(b) from foo;
commit;
--echo # should return 100
select sum(b) from foo;

connection default;
disconnect conn1;

connection default;
# Final cleanup.
set session transaction isolation level serializable;
DROP TABLE foo;<|MERGE_RESOLUTION|>--- conflicted
+++ resolved
@@ -1,12 +1,7 @@
 # ticket 895 is a query optimization problem with the primary key
 
-<<<<<<< HEAD
-#--source include/have_tokudb.inc
-#--source include/not_5_5.inc
-=======
 --source include/have_tokudb.inc
 --source include/not_5_5.inc
->>>>>>> 44002a34
 
 SET DEFAULT_STORAGE_ENGINE = 'tokudb';
 

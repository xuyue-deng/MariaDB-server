--- conflicted
+++ resolved
@@ -13,9 +13,5 @@
   `id` int(10) unsigned NOT NULL,
   `tag` varchar(64) DEFAULT NULL COMMENT 'It must consist of only alphabet and number.',
   PRIMARY KEY (`id`)
-<<<<<<< HEAD
-) ENGINE=Mroonga DEFAULT CHARSET=utf8mb3 COMMENT='engine "InnoDB"'
-=======
-) ENGINE=Mroonga DEFAULT CHARSET=utf8 COLLATE=utf8_general_ci COMMENT='engine "InnoDB"'
->>>>>>> 0792aff1
+) ENGINE=Mroonga DEFAULT CHARSET=utf8mb3 COLLATE=utf8mb3_general_ci COMMENT='engine "InnoDB"'
 DROP TABLE bugs;
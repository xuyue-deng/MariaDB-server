DROP TABLE IF EXISTS diaries;
CREATE TABLE diaries (
id INT PRIMARY KEY AUTO_INCREMENT,
title VARCHAR(40),
body VARCHAR(140)
) DEFAULT CHARSET UTF8;
SHOW CREATE TABLE diaries;
Table	Create Table
diaries	CREATE TABLE `diaries` (
  `id` int(11) NOT NULL AUTO_INCREMENT,
  `title` varchar(40) DEFAULT NULL,
  `body` varchar(140) DEFAULT NULL,
  PRIMARY KEY (`id`)
<<<<<<< HEAD
) ENGINE=Mroonga DEFAULT CHARSET=utf8mb3
=======
) ENGINE=Mroonga DEFAULT CHARSET=utf8 COLLATE=utf8_general_ci
>>>>>>> 0792aff1
ALTER TABLE diaries CHANGE body description VARCHAR(140) FIRST;
SHOW CREATE TABLE diaries;
Table	Create Table
diaries	CREATE TABLE `diaries` (
  `description` varchar(140) DEFAULT NULL,
  `id` int(11) NOT NULL AUTO_INCREMENT,
  `title` varchar(40) DEFAULT NULL,
  PRIMARY KEY (`id`)
<<<<<<< HEAD
) ENGINE=Mroonga DEFAULT CHARSET=utf8mb3
=======
) ENGINE=Mroonga DEFAULT CHARSET=utf8 COLLATE=utf8_general_ci
>>>>>>> 0792aff1
INSERT INTO diaries (title, description) values ("groonga (1)", "starting groonga.");
SELECT * FROM diaries;
description	id	title
starting groonga.	1	groonga (1)
DROP TABLE diaries;<|MERGE_RESOLUTION|>--- conflicted
+++ resolved
@@ -11,11 +11,7 @@
   `title` varchar(40) DEFAULT NULL,
   `body` varchar(140) DEFAULT NULL,
   PRIMARY KEY (`id`)
-<<<<<<< HEAD
-) ENGINE=Mroonga DEFAULT CHARSET=utf8mb3
-=======
-) ENGINE=Mroonga DEFAULT CHARSET=utf8 COLLATE=utf8_general_ci
->>>>>>> 0792aff1
+) ENGINE=Mroonga DEFAULT CHARSET=utf8mb3 COLLATE=utf8mb3_general_ci
 ALTER TABLE diaries CHANGE body description VARCHAR(140) FIRST;
 SHOW CREATE TABLE diaries;
 Table	Create Table
@@ -24,11 +20,7 @@
   `id` int(11) NOT NULL AUTO_INCREMENT,
   `title` varchar(40) DEFAULT NULL,
   PRIMARY KEY (`id`)
-<<<<<<< HEAD
-) ENGINE=Mroonga DEFAULT CHARSET=utf8mb3
-=======
-) ENGINE=Mroonga DEFAULT CHARSET=utf8 COLLATE=utf8_general_ci
->>>>>>> 0792aff1
+) ENGINE=Mroonga DEFAULT CHARSET=utf8mb3 COLLATE=utf8mb3_general_ci
 INSERT INTO diaries (title, description) values ("groonga (1)", "starting groonga.");
 SELECT * FROM diaries;
 description	id	title

/* Copyright (C) 2008-2019 Kentoku Shiba
   Copyright (C) 2019-2023 MariaDB corp

  This program is free software; you can redistribute it and/or modify
  it under the terms of the GNU General Public License as published by
  the Free Software Foundation; version 2 of the License.

  This program is distributed in the hope that it will be useful,
  but WITHOUT ANY WARRANTY; without even the implied warranty of
  MERCHANTABILITY or FITNESS FOR A PARTICULAR PURPOSE.  See the
  GNU General Public License for more details.

  You should have received a copy of the GNU General Public License
  along with this program; if not, write to the Free Software
  Foundation, Inc., 51 Franklin Street, Fifth Floor, Boston, MA 02110-1335 USA */

#ifdef USE_PRAGMA_IMPLEMENTATION
#pragma implementation
#endif

#define MYSQL_SERVER 1
#include <my_global.h>
#include "mysql_version.h"
#include "spd_environ.h"
#include "sql_priv.h"
#include "probes_mysql.h"
#include "sql_class.h"
#include "key.h"
#include "sql_select.h"
#include "ha_partition.h"
#include "spd_param.h"
#include "spd_err.h"
#include "spd_db_include.h"
#include "spd_include.h"
#include "ha_spider.h"
#include "spd_table.h"
#include "spd_sys_table.h"
#include "spd_trx.h"
#include "spd_conn.h"
#include "spd_db_conn.h"
#include "spd_ping_table.h"
#include "spd_malloc.h"

#define SPIDER_CAN_BG_SEARCH (1LL << 37)
#define SPIDER_CAN_BG_INSERT (1LL << 38)
#define SPIDER_CAN_BG_UPDATE (1LL << 39)

extern handlerton *spider_hton_ptr;
extern SPIDER_DBTON spider_dbton[SPIDER_DBTON_SIZE];
extern HASH spider_open_tables;
extern pthread_mutex_t spider_lgtm_tblhnd_share_mutex;

/* UTC time zone for timestamp columns */
extern Time_zone *UTC;

ha_spider::ha_spider(
) : handler(spider_hton_ptr, NULL)
{
  DBUG_ENTER("ha_spider::ha_spider");
  DBUG_PRINT("info",("spider this=%p", this));
  spider_alloc_calc_mem_init(mem_calc, SPD_MID_HA_SPIDER_HA_SPIDER_1);
  spider_alloc_calc_mem(spider_current_trx, mem_calc, sizeof(*this));
  share = NULL;
  conns = NULL;
  need_mons = NULL;
  blob_buff = NULL;
  conn_keys = NULL;
  spider_thread_id = 0;
  trx_conn_adjustment = 0;
  search_link_query_id = 0;
  partition_handler = NULL;
  multi_range_keys = NULL;
  mrr_key_buff = NULL;
  append_tblnm_alias = NULL;
  use_index_merge = FALSE;
  is_clone = FALSE;
  pt_clone_source_handler = NULL;
  pt_clone_last_searcher = NULL;
  ft_handler = NULL;
  ft_first = NULL;
  ft_current = NULL;
  ft_count = 0;
  ft_init_without_index_init = FALSE;
  error_mode = 0;
  use_spatial_index = FALSE;
  use_fields = FALSE;
  dml_inited = FALSE;
  use_pre_call = FALSE;
  use_pre_action = FALSE;
  do_direct_update = FALSE;
  prev_index_rnd_init = SPD_NONE;
  direct_aggregate_item_first = NULL;
  result_link_idx = 0;
  result_list.sqls = NULL;
  result_list.insert_sqls = NULL;
  result_list.update_sqls = NULL;
  result_list.tmp_sqls = NULL;
  result_list.tmp_tables_created = FALSE;
  result_list.bgs_working = FALSE;
  result_list.direct_order_limit = FALSE;
  result_list.direct_limit_offset = FALSE;
  result_list.set_split_read = FALSE;
  result_list.insert_dup_update_pushdown = FALSE;
  result_list.tmp_pos_row_first = NULL;
  result_list.direct_aggregate = FALSE;
  result_list.snap_direct_aggregate = FALSE;
  result_list.direct_distinct = FALSE;
  result_list.casual_read = NULL;
  result_list.use_both_key = FALSE;
  result_list.in_cmp_ref = FALSE;
  DBUG_VOID_RETURN;
}

ha_spider::ha_spider(
  handlerton *hton,
  TABLE_SHARE *table_arg
) : handler(hton, table_arg)
{
  DBUG_ENTER("ha_spider::ha_spider");
  DBUG_PRINT("info",("spider this=%p", this));
  spider_alloc_calc_mem_init(mem_calc, SPD_MID_HA_SPIDER_HA_SPIDER_2);
  spider_alloc_calc_mem(spider_current_trx, mem_calc, sizeof(*this));
  share = NULL;
  conns = NULL;
  need_mons = NULL;
  blob_buff = NULL;
  conn_keys = NULL;
  spider_thread_id = 0;
  trx_conn_adjustment = 0;
  search_link_query_id = 0;
  partition_handler = NULL;
  multi_range_keys = NULL;
  mrr_key_buff = NULL;
  append_tblnm_alias = NULL;
  use_index_merge = FALSE;
  is_clone = FALSE;
  pt_clone_source_handler = NULL;
  pt_clone_last_searcher = NULL;
  ft_handler = NULL;
  ft_first = NULL;
  ft_current = NULL;
  ft_count = 0;
  ft_init_without_index_init = FALSE;
  error_mode = 0;
  use_spatial_index = FALSE;
  use_fields = FALSE;
  dml_inited = FALSE;
  use_pre_call = FALSE;
  use_pre_action = FALSE;
  do_direct_update = FALSE;
  prev_index_rnd_init = SPD_NONE;
  direct_aggregate_item_first = NULL;
  result_link_idx = 0;
  result_list.sqls = NULL;
  result_list.insert_sqls = NULL;
  result_list.update_sqls = NULL;
  result_list.tmp_sqls = NULL;
  result_list.tmp_tables_created = FALSE;
  result_list.bgs_working = FALSE;
  result_list.direct_order_limit = FALSE;
  result_list.direct_limit_offset = FALSE;
  result_list.set_split_read = FALSE;
  result_list.insert_dup_update_pushdown = FALSE;
  result_list.tmp_pos_row_first = NULL;
  result_list.direct_aggregate = FALSE;
  result_list.snap_direct_aggregate = FALSE;
  result_list.direct_distinct = FALSE;
  result_list.casual_read = NULL;
  result_list.use_both_key = FALSE;
  result_list.in_cmp_ref = FALSE;
  ref_length = sizeof(SPIDER_POSITION);
  DBUG_VOID_RETURN;
}

ha_spider::~ha_spider()
{
  DBUG_ENTER("ha_spider::~ha_spider");
  DBUG_PRINT("info",("spider this=%p", this));
  partition_handler = NULL;
  if (wide_handler_owner)
  {
    spider_free(spider_current_trx, wide_handler, MYF(0));
  }
  wide_handler = NULL;
  spider_free_mem_calc(spider_current_trx, mem_calc_id, sizeof(*this));
  DBUG_VOID_RETURN;
}

handler *ha_spider::clone(
  const char *name,
  MEM_ROOT *mem_root
) {
  ha_spider *spider;
  DBUG_ENTER("ha_spider::clone");
  DBUG_PRINT("info",("spider this=%p", this));
  if (
    !(spider = (ha_spider *)
      get_new_handler(table->s, mem_root, spider_hton_ptr)) ||
    !(spider->ref = (uchar*) alloc_root(mem_root, ALIGN_SIZE(ref_length) * 2))
  )
    DBUG_RETURN(NULL);
  spider->is_clone = TRUE;
  spider->pt_clone_source_handler = this;
  if (spider->ha_open(table, name, table->db_stat,
    HA_OPEN_IGNORE_IF_LOCKED))
    DBUG_RETURN(NULL);
  spider->sync_from_clone_source_base(this);
  use_index_merge = TRUE;

  DBUG_RETURN((handler *) spider);
}

static const char *ha_spider_exts[] = {
  NullS
};

const char **ha_spider::bas_ext() const
{
  return ha_spider_exts;
}

int ha_spider::open(
  const char* name,
  int mode,
  uint test_if_locked
) {
  THD *thd = ha_thd();
  int error_num, roop_count;
  int init_sql_alloc_size;
  ha_spider *spider, *owner;
  bool wide_handler_alloc = FALSE;
  SPIDER_WIDE_SHARE *wide_share;
  uint part_num;
  bool partition_handler_alloc = FALSE;
  ha_spider **wide_handler_handlers = NULL;
  ha_partition *clone_source;
  DBUG_ENTER("ha_spider::open");
  DBUG_PRINT("info",("spider this=%p", this));

  dup_key_idx = (uint) -1;
  table->file->get_no_parts("", &part_num);
  if (part_num)
  {
    wide_handler_handlers =
      (ha_spider **) ((ha_partition *) table->file)->get_child_handlers();
    spider = wide_handler_handlers[0];
    owner = wide_handler_handlers[part_num - 1];
    clone_source = ((ha_partition *) table->file)->get_clone_source();
    if (clone_source)
    {
      is_clone = TRUE;
    }
  } else {
    spider = this;
    owner = this;
    clone_source = NULL;
  }
  if (!spider->wide_handler)
  {
    uchar *searched_bitmap;
    uchar *ft_discard_bitmap;
    uchar *position_bitmap;
    uchar *idx_read_bitmap;
    uchar *idx_write_bitmap;
    uchar *rnd_read_bitmap;
    uchar *rnd_write_bitmap;
    if (!(wide_handler = (SPIDER_WIDE_HANDLER *)
      spider_bulk_malloc(spider_current_trx, 16, MYF(MY_WME | MY_ZEROFILL),
        &wide_handler, sizeof(SPIDER_WIDE_HANDLER),
        &searched_bitmap,
          (uint) sizeof(uchar) * no_bytes_in_map(table->read_set),
        &ft_discard_bitmap,
          (uint) sizeof(uchar) * no_bytes_in_map(table->read_set),
        &position_bitmap,
          (uint) sizeof(uchar) * no_bytes_in_map(table->read_set),
        &idx_read_bitmap,
          (uint) sizeof(uchar) * no_bytes_in_map(table->read_set),
        &idx_write_bitmap,
          (uint) sizeof(uchar) * no_bytes_in_map(table->read_set),
        &rnd_read_bitmap,
          (uint) sizeof(uchar) * no_bytes_in_map(table->read_set),
        &rnd_write_bitmap,
          (uint) sizeof(uchar) * no_bytes_in_map(table->read_set),
        &partition_handler,
          (uint) sizeof(SPIDER_PARTITION_HANDLER),
        NullS)
        )
    ) {
      error_num = HA_ERR_OUT_OF_MEM;
      goto error_wide_handler_alloc;
    }
    spider->wide_handler = wide_handler;
    owner->wide_handler = wide_handler;
    wide_handler->searched_bitmap = searched_bitmap;
    wide_handler->ft_discard_bitmap = ft_discard_bitmap;
    wide_handler->position_bitmap = position_bitmap;
    wide_handler->idx_read_bitmap = idx_read_bitmap;
    wide_handler->idx_write_bitmap = idx_write_bitmap;
    wide_handler->rnd_read_bitmap = rnd_read_bitmap;
    wide_handler->rnd_write_bitmap = rnd_write_bitmap;
    wide_handler->partition_handler = partition_handler;
    wide_handler->owner = owner;
    if (table_share->tmp_table == NO_TMP_TABLE)
      wide_handler->top_share = table->s;
    owner->wide_handler_owner = TRUE;
    memset(wide_handler->ft_discard_bitmap, 0xFF,
      no_bytes_in_map(table->read_set));
    memset(wide_handler->searched_bitmap, 0,
      no_bytes_in_map(table->read_set));
    wide_handler_alloc = TRUE;

    if (!share && !spider_get_share(name, table, thd, this, &error_num))
      goto error_get_share;

    wide_share = share->wide_share;

    DBUG_PRINT("info",("spider create partition_handler"));
    DBUG_PRINT("info",("spider table=%p", table));
    partition_handler->table = table;
    partition_handler->no_parts = part_num;
    partition_handler->owner = owner;
    partition_handler->parallel_search_query_id = 0;
    spider->partition_handler = partition_handler;
    owner->partition_handler = partition_handler;
    partition_handler->handlers = wide_handler_handlers;
    partition_handler_alloc = TRUE;
  } else {
    wide_handler = spider->wide_handler;
    partition_handler = wide_handler->partition_handler;

    if (!share && !spider_get_share(name, table, thd, this, &error_num))
      goto error_get_share;

    wide_share= share->wide_share;
  }
  if (wide_handler_alloc)
  {
    thr_lock_data_init(&wide_share->lock, &wide_handler->lock, NULL);
  }

  init_sql_alloc_size =
    spider_param_init_sql_alloc_size(thd, share->init_sql_alloc_size);

  result_list.table = table;
  result_list.first = NULL;
  result_list.last = NULL;
  result_list.current = NULL;
  result_list.record_num = 0;
  if (
    !(result_list.sqls = new spider_string[share->link_count]) ||
    !(result_list.insert_sqls = new spider_string[share->link_count]) ||
    !(result_list.update_sqls = new spider_string[share->link_count]) ||
    !(result_list.tmp_sqls = new spider_string[share->link_count])
  ) {
    error_num = HA_ERR_OUT_OF_MEM;
    goto error_init_result_list;
  }
  for (roop_count = 0; roop_count < (int) share->link_count; roop_count++)
  {
    result_list.sqls[roop_count].init_calc_mem(SPD_MID_HA_SPIDER_OPEN_3);
    result_list.insert_sqls[roop_count].init_calc_mem(SPD_MID_HA_SPIDER_OPEN_4);
    result_list.update_sqls[roop_count].init_calc_mem(SPD_MID_HA_SPIDER_OPEN_5);
    result_list.tmp_sqls[roop_count].init_calc_mem(SPD_MID_HA_SPIDER_OPEN_6);
    uint all_link_idx = conn_link_idx[roop_count];
    uint dbton_id = share->sql_dbton_ids[all_link_idx];
    if (share->dbton_share[dbton_id]->need_change_db_table_name())
    {
      if (
        result_list.sqls[roop_count].real_alloc(init_sql_alloc_size) ||
        result_list.insert_sqls[roop_count].real_alloc(init_sql_alloc_size) ||
        result_list.update_sqls[roop_count].real_alloc(init_sql_alloc_size) ||
        result_list.tmp_sqls[roop_count].real_alloc(init_sql_alloc_size)
      ) {
        error_num = HA_ERR_OUT_OF_MEM;
        goto error_init_result_list;
      }
    }
    result_list.sqls[roop_count].set_charset(share->access_charset);
    result_list.insert_sqls[roop_count].set_charset(share->access_charset);
    result_list.update_sqls[roop_count].set_charset(share->access_charset);
    result_list.tmp_sqls[roop_count].set_charset(share->access_charset);
  }

  DBUG_PRINT("info",("spider blob_fields=%d", table_share->blob_fields));
  if (table_share->blob_fields)
  {
    if (!(blob_buff = new spider_string[table_share->fields]))
    {
      error_num = HA_ERR_OUT_OF_MEM;
      goto error_init_blob_buff;
    }
    for (roop_count = 0; roop_count < (int) table_share->fields; roop_count++)
    {
      blob_buff[roop_count].init_calc_mem(SPD_MID_HA_SPIDER_OPEN_7);
      blob_buff[roop_count].set_charset(table->field[roop_count]->charset());
    }
  }

  if (is_clone)
  {
    if (part_num)
    {
      for (roop_count = 0; roop_count < (int) part_num; roop_count++)
      {
        if (partition_handler->handlers[roop_count]->share == share)
        {
          pt_clone_source_handler =
            partition_handler->handlers[roop_count];
          break;
        }
      }
    }

    wide_handler->external_lock_type =
      pt_clone_source_handler->wide_handler->external_lock_type;

    if (wide_handler_alloc)
    {
      wide_handler->lock_mode =
        pt_clone_source_handler->wide_handler->lock_mode;
      if (!partition_handler->clone_bitmap_init)
      {
        pt_clone_source_handler->set_select_column_mode();
        partition_handler->clone_bitmap_init = TRUE;
      }
      set_clone_searched_bitmap();
      wide_handler->position_bitmap_init = FALSE;
      wide_handler->sql_command =
        pt_clone_source_handler->wide_handler->sql_command;
    }
  } else
    wide_handler->semi_table_lock =
      spider_param_semi_table_lock(thd, share->semi_table_lock);

  if (reset())
  {
    error_num = HA_ERR_OUT_OF_MEM;
    goto error_reset;
  }

  DBUG_RETURN(0);

error_reset:
  delete [] blob_buff;
  blob_buff = NULL;
error_init_blob_buff:
error_init_result_list:
  if (partition_handler_alloc)
  {
    wide_share = share->wide_share;
    spider->partition_handler = NULL;
    owner->partition_handler = NULL;
  }
  partition_handler = NULL;
  spider_free_share(share);
  share = NULL;
  if (conn_keys)
  {
    spider_free(spider_current_trx, conn_keys, MYF(0));
    conn_keys = NULL;
  }
error_get_share:
  if (wide_handler_alloc)
  {
    spider_free(spider_current_trx, wide_handler, MYF(0));
    if (wide_handler_handlers)
    {
      wide_handler_handlers[0]->wide_handler = NULL;
    }
    spider->wide_handler = NULL;
    owner->wide_handler = NULL;
    owner->wide_handler_owner = FALSE;
  }
  wide_handler = NULL;
error_wide_handler_alloc:
  DBUG_RETURN(error_num);
}

int ha_spider::close()
{
  int error_num= 0, roop_count;
  THD *thd = ha_thd();
  backup_error_status();
  DBUG_ENTER("ha_spider::close");
  DBUG_PRINT("info",("spider this=%p", this));

  if (multi_range_keys)
  {
    DBUG_PRINT("info",("spider free multi_range_keys=%p", multi_range_keys));
    spider_free(spider_current_trx, multi_range_keys, MYF(0));
    multi_range_keys = NULL;
  }
  if (mrr_key_buff)
  {
    delete [] mrr_key_buff;
    mrr_key_buff = NULL;
  }
  while (direct_aggregate_item_first)
  {
    direct_aggregate_item_current = direct_aggregate_item_first->next;
    if (direct_aggregate_item_first->item)
    {
      delete direct_aggregate_item_first->item;
    }
    spider_free(spider_current_trx, direct_aggregate_item_first, MYF(0));
    direct_aggregate_item_first = direct_aggregate_item_current;
  }
  for (roop_count = share->use_dbton_count - 1; roop_count >= 0; roop_count--)
  {
    uint dbton_id = share->use_dbton_ids[roop_count];
    if (dbton_handler[dbton_id])
    {
      delete dbton_handler[dbton_id];
      dbton_handler[dbton_id] = NULL;
    }
  }

  if (!thd || !thd_get_ha_data(thd, spider_hton_ptr))
  {
    for (roop_count = 0; roop_count < (int) share->link_count; roop_count++)
      conns[roop_count] = NULL;
  }

  if (ft_first)
  {
    st_spider_ft_info *tmp_ft_info;
    do {
      tmp_ft_info = ft_first->next;
      spider_free(spider_current_trx, ft_first, MYF(0));
      ft_first = tmp_ft_info;
    } while (ft_first);
  }

  spider_db_free_result(this, TRUE);
  if (conn_keys)
  {
    spider_free(spider_current_trx, conn_keys, MYF(0));
    conn_keys = NULL;
  }
  partition_handler = NULL;
  if (wide_handler_owner)
  {
    spider_free(spider_current_trx, wide_handler, MYF(0));
    wide_handler_owner = FALSE;
  }
  wide_handler = NULL;
  if (blob_buff)
  {
    delete [] blob_buff;
    blob_buff = NULL;
  }
  if (result_list.sqls)
  {
    delete [] result_list.sqls;
    result_list.sqls = NULL;
  }
  if (result_list.insert_sqls)
  {
    delete [] result_list.insert_sqls;
    result_list.insert_sqls = NULL;
  }
  if (result_list.update_sqls)
  {
    delete [] result_list.update_sqls;
    result_list.update_sqls = NULL;
  }
  if (result_list.tmp_sqls)
  {
    delete [] result_list.tmp_sqls;
    result_list.tmp_sqls = NULL;
  }

  spider_free_share(share);
  is_clone = FALSE;
  pt_clone_source_handler = NULL;
  share = NULL;
  conns = NULL;

  DBUG_RETURN(error_num);
}

int ha_spider::check_access_kind_for_connection(
  THD *thd,
  bool write_request
) {
  int error_num, roop_count;
  DBUG_ENTER("ha_spider::check_access_kind_for_connection");
  DBUG_PRINT("info",("spider this=%p", this));
  if ((error_num= spider_check_trx_and_get_conn(thd, this)))
  {
    DBUG_RETURN(error_num);
  }
  DBUG_PRINT("info",("spider wide_handler->semi_trx_isolation_chk = %s",
    wide_handler->semi_trx_isolation_chk ? "TRUE" : "FALSE"));
  if (wide_handler->semi_trx_isolation_chk)
  {
    SPIDER_SET_CONNS_PARAM(semi_trx_isolation_chk, TRUE, conns,
      share->link_statuses, conn_link_idx, (int) share->link_count,
      SPIDER_LINK_STATUS_RECOVERY);
  }
  DBUG_PRINT("info",("spider wide_handler->semi_trx_chk = %s",
    wide_handler->semi_trx_chk ? "TRUE" : "FALSE"));
  if (wide_handler->semi_trx_chk)
  {
    SPIDER_SET_CONNS_PARAM(semi_trx_chk, TRUE, conns, share->link_statuses,
      conn_link_idx, (int) share->link_count, SPIDER_LINK_STATUS_RECOVERY);
  } else {
    SPIDER_SET_CONNS_PARAM(semi_trx_chk, FALSE, conns, share->link_statuses,
      conn_link_idx, (int) share->link_count, SPIDER_LINK_STATUS_RECOVERY);
  }
  DBUG_RETURN(0);
}

void ha_spider::check_access_kind(
  THD *thd
) {
  DBUG_ENTER("ha_spider::check_access_kind");
  DBUG_PRINT("info",("spider this=%p", this));
  wide_handler->sql_command = thd_sql_command(thd);
  DBUG_PRINT("info",("spider sql_command=%u", wide_handler->sql_command));
  DBUG_PRINT("info",("spider thd->query_id=%lld", thd->query_id));
    wide_handler->update_request = FALSE;
  DBUG_VOID_RETURN;
}


THR_LOCK_DATA **ha_spider::store_lock(
  THD *thd,
  THR_LOCK_DATA **to,
  enum thr_lock_type lock_type
) {
  DBUG_ENTER("ha_spider::store_lock");
  DBUG_PRINT("info",("spider this=%p", this));
  if (
    wide_handler->stage == SPD_HND_STAGE_STORE_LOCK &&
    wide_handler->stage_executor != this)
  {
    DBUG_RETURN(to);
  }
  wide_handler->stage = SPD_HND_STAGE_STORE_LOCK;
  wide_handler->stage_executor = this;
  wide_handler->lock_table_type = 0;
  if (lock_type == TL_IGNORE)
  {
    *to++ = &wide_handler->lock;
    DBUG_RETURN(to);
  }
  check_access_kind(thd);
  DBUG_PRINT("info",("spider sql_command=%u", wide_handler->sql_command));
  DBUG_PRINT("info",("spider lock_type=%d", lock_type));
  DBUG_PRINT("info",("spider thd->query_id=%lld", thd->query_id));

  wide_handler->lock_type = lock_type;
  if (
    wide_handler->sql_command != SQLCOM_DROP_TABLE &&
    wide_handler->sql_command != SQLCOM_ALTER_TABLE
  ) {
    wide_handler->semi_trx_chk = FALSE;
  }
  switch (wide_handler->sql_command)
  {
    case SQLCOM_SELECT:
    case SQLCOM_HA_READ:
      if (lock_type == TL_READ_WITH_SHARED_LOCKS)
        wide_handler->lock_mode = 1;
      else if (lock_type <= TL_READ_NO_INSERT)
      {
        wide_handler->lock_mode = 0;
        wide_handler->semi_trx_isolation_chk = TRUE;
      } else
        wide_handler->lock_mode = -1;
      wide_handler->semi_trx_chk = TRUE;
      break;
    case SQLCOM_UPDATE:
    case SQLCOM_UPDATE_MULTI:
    case SQLCOM_CREATE_TABLE:
    case SQLCOM_INSERT:
    case SQLCOM_INSERT_SELECT:
    case SQLCOM_DELETE:
    case SQLCOM_LOAD:
    case SQLCOM_REPLACE:
    case SQLCOM_REPLACE_SELECT:
    case SQLCOM_DELETE_MULTI:
      if (lock_type >= TL_READ && lock_type <= TL_READ_NO_INSERT)
      {
        wide_handler->lock_mode = -2;
        wide_handler->semi_trx_isolation_chk = TRUE;
      } else
        wide_handler->lock_mode = -1;
      wide_handler->semi_trx_chk = TRUE;
      break;
    default:
        wide_handler->lock_mode = -1;
  }
  switch (lock_type)
  {
    case TL_READ_HIGH_PRIORITY:
      wide_handler->high_priority = TRUE;
      break;
    case TL_WRITE_LOW_PRIORITY:
      wide_handler->low_priority = TRUE;
      break;
    default:
      break;
  }

  if (wide_handler->lock_type != TL_IGNORE &&
    wide_handler->lock.type == TL_UNLOCK)
  {
    if (
      wide_handler->sql_command == SQLCOM_DROP_TABLE ||
      wide_handler->sql_command == SQLCOM_ALTER_TABLE ||
      wide_handler->sql_command == SQLCOM_SHOW_CREATE ||
      wide_handler->sql_command == SQLCOM_SHOW_FIELDS
    ) {
      if (
        lock_type == TL_READ_NO_INSERT &&
        !thd->in_lock_tables
      )
        lock_type = TL_READ;
      if (
        lock_type >= TL_WRITE_CONCURRENT_INSERT && lock_type <= TL_WRITE &&
        !thd->in_lock_tables && !thd_tablespace_op(thd)
      )
        lock_type = TL_WRITE_ALLOW_WRITE;
    } else if (
      wide_handler->sql_command == SQLCOM_LOCK_TABLES ||
      (spider_param_lock_exchange(thd) == 1 && wide_handler->semi_table_lock))
    {
      DBUG_PRINT("info",("spider lock exchange route"));
      DBUG_PRINT("info",("spider lock_type=%u", wide_handler->lock_type));
      if (
        (
          wide_handler->lock_type == TL_READ ||
          wide_handler->lock_type == TL_READ_NO_INSERT ||
          wide_handler->lock_type == TL_WRITE_LOW_PRIORITY ||
          wide_handler->lock_type == TL_WRITE
        ) &&
        !spider_param_local_lock_table(thd)
      ) {
        wide_handler->lock_table_type = 1;
        if (partition_handler && partition_handler->handlers)
        {
          uint roop_count;
          for (roop_count = 0; roop_count < partition_handler->no_parts;
            ++roop_count)
          {
            if (unlikely((store_error_num =
              partition_handler->handlers[roop_count]->
                append_lock_tables_list())))
            {
              break;
            }
          }
        } else {
          store_error_num = append_lock_tables_list();
        }
      }
    } else {
      DBUG_PRINT("info",("spider default lock route"));
      DBUG_PRINT("info",("spider lock_type=%u", wide_handler->lock_type));
      if (
        wide_handler->lock_type == TL_READ ||
        wide_handler->lock_type == TL_READ_NO_INSERT ||
        wide_handler->lock_type == TL_WRITE_LOW_PRIORITY ||
        wide_handler->lock_type == TL_WRITE
      ) {
        if (
          !spider_param_local_lock_table(thd) &&
          spider_param_semi_table_lock(thd, wide_handler->semi_table_lock)
        ) {
          wide_handler->lock_table_type = 2;
          if (partition_handler && partition_handler->handlers)
          {
            uint roop_count;
            for (roop_count = 0;
              roop_count < partition_handler->no_parts;
              ++roop_count)
            {
              if (unlikely((store_error_num =
                partition_handler->handlers[roop_count]->
                  append_lock_tables_list())))
              {
                break;
              }
            }
          } else {
            store_error_num = append_lock_tables_list();
          }
        }
      }
      if (
        lock_type == TL_READ_NO_INSERT &&
        !thd->in_lock_tables
      )
        lock_type = TL_READ;
      if (
        lock_type >= TL_WRITE_CONCURRENT_INSERT && lock_type <= TL_WRITE &&
        !thd->in_lock_tables && !thd_tablespace_op(thd)
      )
        lock_type = TL_WRITE_ALLOW_WRITE;
    }
    wide_handler->lock.type = lock_type;
  }
  *to++ = &wide_handler->lock;
  DBUG_RETURN(to);
}

int ha_spider::external_lock(
  THD *thd,
  int lock_type
) {
  int error_num = 0;
  SPIDER_TRX *trx;
  backup_error_status();

  DBUG_ENTER("ha_spider::external_lock");

  /* Beginning of wide_handler setup */
  if (wide_handler->stage == SPD_HND_STAGE_EXTERNAL_LOCK)
  {
    /* Only the stage executor deals with table locks. */
    if (wide_handler->stage_executor != this)
    {
      DBUG_RETURN(0);
    }
  }
  else
  {
    /* Update the stage executor when the stage changes. */
    wide_handler->stage= SPD_HND_STAGE_EXTERNAL_LOCK;
    wide_handler->stage_executor= this;
  }

  info_auto_called = FALSE;
  wide_handler->external_lock_type= lock_type;
  wide_handler->sql_command = thd_sql_command(thd);

  trx= spider_get_trx(thd, TRUE, &error_num);
  if (error_num)
  {
    DBUG_RETURN(error_num);
  }
  wide_handler->trx= trx;
  /* End of wide_handler setup */

  if (lock_type == F_UNLCK)
  {
    if (!trx->locked_connections)
    {
      DBUG_RETURN(0); /* No remote table actually locked by Spider */
    }
  }

  if (store_error_num)
  {
    DBUG_RETURN(store_error_num);
  }

  /* We treat BEGIN as if UNLOCK TABLE. */
  if (wide_handler->sql_command == SQLCOM_BEGIN)
  {
    wide_handler->sql_command = SQLCOM_UNLOCK_TABLES;
  }
  const uint sql_command= wide_handler->sql_command;

  DBUG_ASSERT(sql_command != SQLCOM_RENAME_TABLE &&
              sql_command != SQLCOM_DROP_DB);

  if (sql_command == SQLCOM_DROP_TABLE || sql_command == SQLCOM_ALTER_TABLE)
  {
    if (trx->locked_connections)
    {
      my_message(ER_SPIDER_ALTER_BEFORE_UNLOCK_NUM,
                 ER_SPIDER_ALTER_BEFORE_UNLOCK_STR, MYF(0));
      DBUG_RETURN(ER_SPIDER_ALTER_BEFORE_UNLOCK_NUM);
    }
    DBUG_RETURN(0);
  }

  if (lock_type == F_UNLCK)
  {
    wide_handler->sql_command = SQLCOM_UNLOCK_TABLES;
    if (!trx->locked_connections)
    {
      DBUG_RETURN(0); /* No remote table actually locked by Spider */
    }
  }
  else
  {
    if (unlikely((error_num= spider_internal_start_trx(this))))
    {
      DBUG_RETURN(error_num);
    }
    if (sql_command != SQLCOM_SELECT && sql_command != SQLCOM_HA_READ)
    {
      trx->updated_in_this_trx= TRUE;
    }
    if (!wide_handler->lock_table_type)
    {
      DBUG_RETURN(0); /* No need to actually lock remote tables. */
    }
  }

  if (!partition_handler || !partition_handler->handlers)
  {
    DBUG_RETURN(lock_tables()); /* Non-partitioned table */
  }

  for (uint i= 0; i < partition_handler->no_parts; ++i)
  {
    if (unlikely((error_num= partition_handler->handlers[i]->lock_tables())))
    {
      DBUG_RETURN(error_num);
    }
  }

  DBUG_RETURN(0);
}

int ha_spider::start_stmt(
  THD *thd,
  thr_lock_type lock_type
) {
  DBUG_ENTER("ha_spider::start_stmt");
  if (
    wide_handler->stage == SPD_HND_STAGE_START_STMT &&
    wide_handler->stage_executor != this)
  {
    DBUG_RETURN(0);
  }
  wide_handler->stage = SPD_HND_STAGE_START_STMT;
  wide_handler->stage_executor = this;
  DBUG_RETURN(0);
}

int ha_spider::reset()
{
  int error_num = 0, error_num2, roop_count;
  THD *thd = ha_thd();
  SPIDER_TRX *tmp_trx, *trx_bak;
  SPIDER_CONDITION *tmp_cond;
/*
  char first_byte, first_byte_bak;
*/
  backup_error_status();
  DBUG_ENTER("ha_spider::reset");
  DBUG_PRINT("info",("spider this=%p", this));
  direct_aggregate_item_current = direct_aggregate_item_first;
  while (direct_aggregate_item_current)
  {
    if (direct_aggregate_item_current->item)
    {
      delete direct_aggregate_item_current->item;
      direct_aggregate_item_current->item = NULL;
      if (direct_aggregate_item_current->init_mem_root)
      {
        free_root(&direct_aggregate_item_current->mem_root, MYF(0));
        direct_aggregate_item_current->init_mem_root = FALSE;
      }
    }
    direct_aggregate_item_current = direct_aggregate_item_current->next;
  }
  result_list.direct_aggregate = FALSE;
  result_list.snap_direct_aggregate = FALSE;
  result_list.direct_distinct = FALSE;
  store_error_num = 0;
  if (wide_handler)
  {
    wide_handler->sql_command = SQLCOM_END;
    wide_handler->between_flg = FALSE;
    wide_handler->idx_bitmap_is_set = FALSE;
    wide_handler->rnd_bitmap_is_set = FALSE;
    wide_handler->quick_mode = FALSE;
    wide_handler->keyread = FALSE;
    wide_handler->ignore_dup_key = FALSE;
    wide_handler->write_can_replace = FALSE;
    wide_handler->insert_with_update = FALSE;
    wide_handler->low_priority = FALSE;
    wide_handler->high_priority = FALSE;
    wide_handler->lock_table_type = 0;
    wide_handler->semi_trx_isolation_chk = FALSE;
    wide_handler->semi_trx_chk = FALSE;
    if (!is_clone)
    {
      memset(wide_handler->ft_discard_bitmap, 0xFF,
        no_bytes_in_map(table->read_set));
      memset(wide_handler->searched_bitmap, 0,
        no_bytes_in_map(table->read_set));
    }
    while (wide_handler->condition)
    {
      tmp_cond = wide_handler->condition->next;
      spider_free(spider_current_trx, wide_handler->condition, MYF(0));
      wide_handler->condition = tmp_cond;
    }
    wide_handler->cond_check = FALSE;
    wide_handler->direct_update_fields = NULL;
#ifdef INFO_KIND_FORCE_LIMIT_BEGIN
    wide_handler->info_limit = 9223372036854775807LL;
#endif
    wide_handler->stage = SPD_HND_STAGE_NONE;
    wide_handler->stage_executor = NULL;
  }
  if (!(tmp_trx = spider_get_trx(thd, TRUE, &error_num2)))
  {
    DBUG_PRINT("info",("spider get trx error"));
    if (check_error_mode(error_num2))
      error_num = error_num2;
  }
  if (share)
  {
    trx_bak = wide_handler->trx;
    wide_handler->trx = tmp_trx;
    if ((error_num2 = spider_db_free_result(this, FALSE)))
      error_num = error_num2;
    wide_handler->trx = trx_bak;
    memset(need_mons, 0, sizeof(int) * share->link_count);
    memset(result_list.casual_read, 0, sizeof(int) * share->link_count);
    rm_bulk_tmp_table();
    for (roop_count = share->link_count - 1; roop_count >= 0; roop_count--)
    {
      result_list.update_sqls[roop_count].length(0);
    }
    result_list.bulk_update_mode = 0;
    result_list.bulk_update_size = 0;
    result_list.bulk_update_start = SPD_BU_NOT_START;
    for (roop_count = 0; roop_count < (int) share->use_dbton_count;
      roop_count++)
    {
      uint dbton_id = share->use_dbton_ids[roop_count];
      if ((error_num2 = dbton_handler[dbton_id]->reset()))
      {
        if (check_error_mode(error_num2))
          error_num = error_num2;
      }
    }
  }
  dml_inited = FALSE;
  use_pre_call = FALSE;
  use_pre_action = FALSE;
  pre_bitmap_checked = FALSE;
  bulk_insert = FALSE;
  partition_handler->clone_bitmap_init = FALSE;
  result_list.tmp_table_join = FALSE;
  result_list.use_union = FALSE;
  result_list.use_both_key = FALSE;
  pt_clone_last_searcher = NULL;
  use_index_merge = FALSE;
  init_rnd_handler = FALSE;
  if (multi_range_keys)
  {
    DBUG_PRINT("info",("spider free multi_range_keys=%p", multi_range_keys));
    spider_free(spider_current_trx, multi_range_keys, MYF(0));
    multi_range_keys = NULL;
  }
  multi_range_num = 0;
  ft_handler = NULL;
  ft_current = NULL;
  ft_count = 0;
  ft_init_without_index_init = FALSE;
  do_direct_update = FALSE;
  prev_index_rnd_init = SPD_NONE;
  result_list.direct_order_limit = FALSE;
  result_list.direct_limit_offset = FALSE;
  result_list.set_split_read = FALSE;
  result_list.insert_dup_update_pushdown = FALSE;
  use_spatial_index = FALSE;
  use_fields = FALSE;
  error_mode = 0;
  DBUG_RETURN(error_num);
}

int ha_spider::extra(
  enum ha_extra_function operation
) {
  int error_num;
  DBUG_ENTER("ha_spider::extra");
  DBUG_PRINT("info",("spider this=%p", this));
  DBUG_PRINT("info",("spider operation=%d", (int) operation));
  if (
    wide_handler->stage == SPD_HND_STAGE_EXTRA &&
    wide_handler->stage_executor != this)
  {
    DBUG_RETURN(0);
  }
  wide_handler->stage = SPD_HND_STAGE_EXTRA;
  wide_handler->stage_executor = this;
  switch (operation)
  {
    case HA_EXTRA_QUICK:
      wide_handler->quick_mode = TRUE;
      break;
    case HA_EXTRA_KEYREAD:
      if (!is_clone)
      {
        wide_handler->keyread = TRUE;
        if (wide_handler->update_request)
        {
          if (check_partitioned())
            wide_handler->keyread = FALSE;
        }
      }
      break;
    case HA_EXTRA_NO_KEYREAD:
      wide_handler->keyread = FALSE;
      break;
    case HA_EXTRA_IGNORE_DUP_KEY:
      wide_handler->ignore_dup_key = TRUE;
      break;
    case HA_EXTRA_NO_IGNORE_DUP_KEY:
      wide_handler->ignore_dup_key = FALSE;
      break;
    case HA_EXTRA_WRITE_CAN_REPLACE:
      wide_handler->write_can_replace = TRUE;
      break;
    case HA_EXTRA_WRITE_CANNOT_REPLACE:
      wide_handler->write_can_replace = FALSE;
      break;
    case HA_EXTRA_INSERT_WITH_UPDATE:
      wide_handler->insert_with_update = TRUE;
      break;
    case HA_EXTRA_ATTACH_CHILDREN:
      DBUG_PRINT("info",("spider HA_EXTRA_ATTACH_CHILDREN"));
      if (!(wide_handler->trx = spider_get_trx(ha_thd(), TRUE, &error_num)))
        DBUG_RETURN(error_num);
      break;
    case HA_EXTRA_ADD_CHILDREN_LIST:
      DBUG_PRINT("info",("spider HA_EXTRA_ADD_CHILDREN_LIST"));
      if (!(wide_handler->trx = spider_get_trx(ha_thd(), TRUE, &error_num)))
        DBUG_RETURN(error_num);
      break;
#if defined(HA_EXTRA_HAS_STARTING_ORDERED_INDEX_SCAN) || defined(HA_EXTRA_HAS_HA_EXTRA_USE_CMP_REF)
#ifdef HA_EXTRA_HAS_STARTING_ORDERED_INDEX_SCAN
    case HA_EXTRA_STARTING_ORDERED_INDEX_SCAN:
#endif
#ifdef HA_EXTRA_HAS_HA_EXTRA_USE_CMP_REF
    case HA_EXTRA_USE_CMP_REF:
#endif
      DBUG_PRINT("info",("spider HA_EXTRA_STARTING_ORDERED_INDEX_SCAN"));
      if (table_share->primary_key != MAX_KEY)
      {
        DBUG_PRINT("info",("spider need primary key columns"));
        KEY *key_info = &table->key_info[table->s->primary_key];
        KEY_PART_INFO *key_part;
        uint part_num;
        for (
          key_part = key_info->key_part, part_num = 0;
          part_num < spider_user_defined_key_parts(key_info);
          key_part++, part_num++
        ) {
          spider_set_bit(wide_handler->searched_bitmap,
            key_part->field->field_index);
        }
      } else {
        DBUG_PRINT("info",("spider need all columns"));
        Field **field;
        for (
          field = table->field;
          *field;
          field++
        ) {
          spider_set_bit(wide_handler->searched_bitmap, (*field)->field_index);
        }
      }
      break;
#endif
    default:
      break;
  }
  DBUG_RETURN(0);
}

int ha_spider::index_init(
  uint idx,
  bool sorted
) {
  int error_num;
  DBUG_ENTER("ha_spider::index_init");
  DBUG_PRINT("info",("spider this=%p", this));
  DBUG_PRINT("info",("spider idx=%u", idx));
  if (!dml_inited)
  {
    if (unlikely((error_num = dml_init())))
    {
      DBUG_RETURN(error_num);
    }
  }
  pushed_pos = NULL;
  active_index = idx;
  result_list.sorted = sorted;
  spider_set_result_list_param(this);
  mrr_with_cnt = FALSE;
  init_index_handler = FALSE;
  use_spatial_index = FALSE;

  if (pre_bitmap_checked)
    pre_bitmap_checked = FALSE;
  else {
    if (wide_handler->external_lock_type == F_WRLCK)
    {
      pk_update = FALSE;
/*
      check_and_start_bulk_update(SPD_BU_START_BY_INDEX_OR_RND_INIT);
*/
      if (
        wide_handler->update_request &&
        share->have_recovery_link &&
        (pk_update = spider_check_pk_update(table))
      ) {
        bitmap_set_all(table->read_set);
        if (is_clone)
          memset(wide_handler->searched_bitmap, 0xFF,
            no_bytes_in_map(table->read_set));
      }
    }

    if (!is_clone)
      set_select_column_mode();
  }

  if ((error_num= reset_sql_sql(SPIDER_SQL_TYPE_SELECT_SQL)))
    DBUG_RETURN(error_num);
  result_list.check_direct_order_limit = FALSE;
  prev_index_rnd_init = SPD_INDEX;
  DBUG_RETURN(0);
}


int ha_spider::index_end()
{
  int error_num;
  backup_error_status();
  DBUG_ENTER("ha_spider::index_end");
  DBUG_PRINT("info",("spider this=%p", this));
  active_index = MAX_KEY;
/*
#ifdef INFO_KIND_FORCE_LIMIT_BEGIN
  info_limit = 9223372036854775807LL;
#endif
  if (
    (error_num = drop_tmp_tables()) ||
    (error_num = check_and_end_bulk_update(
      SPD_BU_START_BY_INDEX_OR_RND_INIT)) ||
    (error_num = spider_trx_check_link_idx_failed(this))
  )
    DBUG_RETURN(check_error_mode(error_num));
*/
  if ((error_num = drop_tmp_tables()))
    DBUG_RETURN(check_error_mode(error_num));
  result_list.use_union = FALSE;
  DBUG_RETURN(0);
}


int ha_spider::index_read_map_internal(
  uchar *buf,
  const uchar *key,
  key_part_map keypart_map,
  enum ha_rkey_function find_flag
) {
  int error_num, roop_count;
  key_range start_key;
  SPIDER_CONN *conn;
  backup_error_status();
  DBUG_ENTER("ha_spider::index_read_map_internal");
  DBUG_PRINT("info",("spider this=%p", this));
  if (wide_handler->trx->thd->killed)
  {
    my_error(ER_QUERY_INTERRUPTED, MYF(0));
    DBUG_RETURN(ER_QUERY_INTERRUPTED);
  }
  do_direct_update = FALSE;
  if (
    find_flag >= HA_READ_MBR_CONTAIN &&
    find_flag <= HA_READ_MBR_EQUAL
  )
    use_spatial_index = TRUE;

  if (is_clone)
  {
    DBUG_PRINT("info",("spider set pt_clone_last_searcher to %p",
      pt_clone_source_handler));
    pt_clone_source_handler->pt_clone_last_searcher = this;
  }
  spider_db_free_one_result_for_start_next(this);
  spider_set_result_list_param(this);
  check_direct_order_limit();
  start_key.key = key;
  start_key.keypart_map = keypart_map;
  start_key.flag = find_flag;
  if ((error_num= reset_sql_sql(SPIDER_SQL_TYPE_SELECT_SQL)))
    DBUG_RETURN(error_num);
  if ((error_num = spider_set_conn_bg_param(this)))
    DBUG_RETURN(error_num);
  check_select_column(FALSE);
  DBUG_PRINT("info",("spider result_list.finish_flg = FALSE"));
  result_list.finish_flg = FALSE;
  result_list.record_num = 0;
  if (wide_handler->keyread)
    result_list.keyread = TRUE;
  else
    result_list.keyread = FALSE;
  if (
    (error_num = spider_db_append_select(this)) ||
    (error_num = spider_db_append_select_columns(this))
  )
    DBUG_RETURN(error_num);
  if (
    share->key_hint &&
    (error_num = append_hint_after_table_sql_part(
      SPIDER_SQL_TYPE_SELECT_SQL))
  )
    DBUG_RETURN(HA_ERR_OUT_OF_MEM);
  set_where_pos_sql(SPIDER_SQL_TYPE_SELECT_SQL);
  result_list.desc_flg = FALSE;
  result_list.sorted = TRUE;
  result_list.key_info = &table->key_info[active_index];
  check_distinct_key_query();
  result_list.limit_num =
    result_list.internal_limit >= result_list.split_read ?
    result_list.split_read : result_list.internal_limit;
  DBUG_PRINT("info",("spider result_list.internal_limit=%lld",
    result_list.internal_limit));
  DBUG_PRINT("info",("spider result_list.split_read=%lld",
    result_list.split_read));
  DBUG_PRINT("info",("spider result_list.limit_num=%lld",
    result_list.limit_num));
  if (
    (error_num = spider_db_append_key_where(
      &start_key, NULL, this))
  )
    DBUG_RETURN(error_num);
  DBUG_PRINT("info",("spider result_list.internal_limit=%lld",
    result_list.internal_limit));
  DBUG_PRINT("info",("spider result_list.split_read=%lld",
    result_list.split_read));
  DBUG_PRINT("info",("spider result_list.limit_num=%lld",
    result_list.limit_num));
  {
    if (result_list.direct_order_limit)
    {
      if ((error_num =
        append_key_order_for_direct_order_limit_with_alias_sql_part(
          NULL, 0, SPIDER_SQL_TYPE_SELECT_SQL)))
        DBUG_RETURN(error_num);
    } else {
      if ((error_num = append_key_order_with_alias_sql_part(
        NULL, 0, SPIDER_SQL_TYPE_SELECT_SQL)))
        DBUG_RETURN(error_num);
    }
    if ((error_num = append_limit_sql_part(
      result_list.internal_offset,
      result_list.limit_num,
      SPIDER_SQL_TYPE_SELECT_SQL)))
    {
      DBUG_RETURN(error_num);
    }
    if (
      (error_num = append_select_lock_sql_part(
        SPIDER_SQL_TYPE_SELECT_SQL))
    ) {
      DBUG_RETURN(error_num);
    }
  }

  int roop_start, roop_end, lock_mode, link_ok;
  lock_mode = spider_conn_lock_mode(this);
  if (lock_mode)
  {
    /* "for update" or "lock in share mode" */
    link_ok = spider_conn_link_idx_next(share->link_statuses,
      conn_link_idx, -1, share->link_count,
      SPIDER_LINK_STATUS_OK);
    roop_start = spider_conn_link_idx_next(share->link_statuses,
      conn_link_idx, -1, share->link_count,
      SPIDER_LINK_STATUS_RECOVERY);
    roop_end = share->link_count;
  } else {
    link_ok = search_link_idx;
    roop_start = search_link_idx;
    roop_end = search_link_idx + 1;
  }
  for (roop_count = roop_start; roop_count < roop_end;
    roop_count = spider_conn_link_idx_next(share->link_statuses,
      conn_link_idx, roop_count, share->link_count,
      SPIDER_LINK_STATUS_RECOVERY)
  ) {
    if (result_list.bgs_phase > 0)
    {
      if ((error_num = spider_check_and_init_casual_read(
        wide_handler->trx->thd, this,
        roop_count)))
        DBUG_RETURN(error_num);
      if ((error_num = spider_bg_conn_search(this, roop_count, roop_start,
        TRUE, FALSE, (roop_count != link_ok))))
      {
        if (
          error_num != HA_ERR_END_OF_FILE &&
          share->monitoring_kind[roop_count] &&
          need_mons[roop_count]
        ) {
          error_num = spider_ping_table_mon_from_table(
              wide_handler->trx,
              wide_handler->trx->thd,
              share,
              roop_count,
              (uint32) share->monitoring_sid[roop_count],
              share->table_name,
              share->table_name_length,
              conn_link_idx[roop_count],
              NULL,
              0,
              share->monitoring_kind[roop_count],
              share->monitoring_limit[roop_count],
              share->monitoring_flag[roop_count],
              TRUE
            );
        }
        DBUG_RETURN(check_error_mode_eof(error_num));
      }
    } else {
      ulong sql_type;
      conn= conns[roop_count];
      sql_type= SPIDER_SQL_TYPE_SELECT_SQL;
      spider_db_handler *dbton_hdl = dbton_handler[conn->dbton_id];
      pthread_mutex_assert_not_owner(&conn->mta_conn_mutex);
      if ((error_num = dbton_hdl->set_sql_for_exec(sql_type, roop_count)))
      {
        DBUG_RETURN(error_num);
      }
      pthread_mutex_lock(&conn->mta_conn_mutex);
      SPIDER_SET_FILE_POS(&conn->mta_conn_mutex_file_pos);
      DBUG_PRINT("info",("spider sql_type=%lu", sql_type));
        conn->need_mon = &need_mons[roop_count];
        DBUG_ASSERT(!conn->mta_conn_mutex_lock_already);
        DBUG_ASSERT(!conn->mta_conn_mutex_unlock_later);
        conn->mta_conn_mutex_lock_already = TRUE;
        conn->mta_conn_mutex_unlock_later = TRUE;
        if ((error_num = spider_db_set_names(this, conn,
          roop_count)))
        {
          DBUG_ASSERT(conn->mta_conn_mutex_lock_already);
          DBUG_ASSERT(conn->mta_conn_mutex_unlock_later);
          conn->mta_conn_mutex_lock_already = FALSE;
          conn->mta_conn_mutex_unlock_later = FALSE;
          SPIDER_CLEAR_FILE_POS(&conn->mta_conn_mutex_file_pos);
          pthread_mutex_unlock(&conn->mta_conn_mutex);
          if (
            share->monitoring_kind[roop_count] &&
            need_mons[roop_count]
          ) {
            error_num = spider_ping_table_mon_from_table(
                wide_handler->trx,
                wide_handler->trx->thd,
                share,
                roop_count,
                (uint32) share->monitoring_sid[roop_count],
                share->table_name,
                share->table_name_length,
                conn_link_idx[roop_count],
                NULL,
                0,
                share->monitoring_kind[roop_count],
                share->monitoring_limit[roop_count],
                share->monitoring_flag[roop_count],
                TRUE
              );
          }
          DBUG_RETURN(check_error_mode_eof(error_num));
        }
        spider_conn_set_timeout_from_share(conn, roop_count,
          wide_handler->trx->thd, share);
        if (dbton_hdl->execute_sql(
          sql_type,
          conn,
          result_list.quick_mode,
          &need_mons[roop_count])
        ) {
          DBUG_ASSERT(conn->mta_conn_mutex_lock_already);
          DBUG_ASSERT(conn->mta_conn_mutex_unlock_later);
          conn->mta_conn_mutex_lock_already = FALSE;
          conn->mta_conn_mutex_unlock_later = FALSE;
          error_num = spider_db_errorno(conn);
          if (
            share->monitoring_kind[roop_count] &&
            need_mons[roop_count]
          ) {
            error_num = spider_ping_table_mon_from_table(
                wide_handler->trx,
                wide_handler->trx->thd,
                share,
                roop_count,
                (uint32) share->monitoring_sid[roop_count],
                share->table_name,
                share->table_name_length,
                conn_link_idx[roop_count],
                NULL,
                0,
                share->monitoring_kind[roop_count],
                share->monitoring_limit[roop_count],
                share->monitoring_flag[roop_count],
                TRUE
              );
          }
          DBUG_RETURN(check_error_mode_eof(error_num));
        }
        connection_ids[roop_count] = conn->connection_id;
        DBUG_ASSERT(conn->mta_conn_mutex_lock_already);
        DBUG_ASSERT(conn->mta_conn_mutex_unlock_later);
        conn->mta_conn_mutex_lock_already = FALSE;
        conn->mta_conn_mutex_unlock_later = FALSE;
        if (roop_count == link_ok)
        {
          if ((error_num = spider_db_store_result(this, roop_count, table)))
          {
            if (
              error_num != HA_ERR_END_OF_FILE &&
              share->monitoring_kind[roop_count] &&
              need_mons[roop_count]
            ) {
              error_num = spider_ping_table_mon_from_table(
                  wide_handler->trx,
                  wide_handler->trx->thd,
                  share,
                  roop_count,
                  (uint32) share->monitoring_sid[roop_count],
                  share->table_name,
                  share->table_name_length,
                  conn_link_idx[roop_count],
                  NULL,
                  0,
                  share->monitoring_kind[roop_count],
                  share->monitoring_limit[roop_count],
                  share->monitoring_flag[roop_count],
                  TRUE
                );
            }
            DBUG_RETURN(check_error_mode_eof(error_num));
          }
          result_link_idx = link_ok;
        } else {
          spider_db_discard_result(this, roop_count, conn);
          SPIDER_CLEAR_FILE_POS(&conn->mta_conn_mutex_file_pos);
          pthread_mutex_unlock(&conn->mta_conn_mutex);
        }
    }
  }
  if (buf && (error_num = spider_db_fetch(buf, this, table)))
    DBUG_RETURN(check_error_mode_eof(error_num));
  DBUG_RETURN(0);
}

int ha_spider::pre_index_read_map(
  const uchar *key,
  key_part_map keypart_map,
  enum ha_rkey_function find_flag,
  bool use_parallel
) {
  DBUG_ENTER("ha_spider::pre_index_read_map");
  DBUG_PRINT("info",("spider this=%p", this));
  check_pre_call(use_parallel);
  if (use_pre_call)
  {
    store_error_num =
      index_read_map_internal(NULL, key, keypart_map, find_flag);
    DBUG_RETURN(store_error_num);
  }
  DBUG_RETURN(0);
}

int ha_spider::index_read_map(
  uchar *buf,
  const uchar *key,
  key_part_map keypart_map,
  enum ha_rkey_function find_flag
) {
  int error_num;
  DBUG_ENTER("ha_spider::index_read_map");
  DBUG_PRINT("info",("spider this=%p", this));
  if (use_pre_call)
  {
    if (store_error_num)
    {
      if (store_error_num == HA_ERR_END_OF_FILE)
        table->status = STATUS_NOT_FOUND;
      DBUG_RETURN(store_error_num);
    }
    if ((error_num = spider_bg_all_conn_pre_next(this, search_link_idx)))
      DBUG_RETURN(error_num);
    use_pre_call = FALSE;
    if (
      result_list.sorted &&
      result_list.desc_flg
    ) {
      DBUG_RETURN(index_prev(buf));
    }
    DBUG_RETURN(index_next(buf));
  }
  DBUG_RETURN(index_read_map_internal(buf, key, keypart_map, find_flag));
}

int ha_spider::index_read_last_map_internal(
  uchar *buf,
  const uchar *key,
  key_part_map keypart_map
) {
  int error_num;
  key_range start_key;
  SPIDER_CONN *conn;
  backup_error_status();
  DBUG_ENTER("ha_spider::index_read_last_map_internal");
  DBUG_PRINT("info",("spider this=%p", this));
  if (wide_handler->trx->thd->killed)
  {
    my_error(ER_QUERY_INTERRUPTED, MYF(0));
    DBUG_RETURN(ER_QUERY_INTERRUPTED);
  }
  do_direct_update = FALSE;
  if (is_clone)
  {
    DBUG_PRINT("info",("spider set pt_clone_last_searcher to %p",
      pt_clone_source_handler));
    pt_clone_source_handler->pt_clone_last_searcher = this;
  }
/*
  spider_db_free_one_result_for_start_next(this);
*/
  if (
      result_list.current
    &&
    (error_num = spider_db_free_result(this, FALSE))
  )
    DBUG_RETURN(error_num);

  check_direct_order_limit();
  start_key.key = key;
  start_key.keypart_map = keypart_map;
  start_key.flag = HA_READ_KEY_EXACT;
  if ((error_num= reset_sql_sql(SPIDER_SQL_TYPE_SELECT_SQL)))
    DBUG_RETURN(error_num);
  if ((error_num = spider_set_conn_bg_param(this)))
    DBUG_RETURN(error_num);
  check_select_column(FALSE);
  DBUG_PRINT("info",("spider result_list.finish_flg = FALSE"));
  result_list.finish_flg = FALSE;
  result_list.record_num = 0;
  if (wide_handler->keyread)
    result_list.keyread = TRUE;
  else
    result_list.keyread = FALSE;
  if (
    (error_num = spider_db_append_select(this)) ||
    (error_num = spider_db_append_select_columns(this))
  )
    DBUG_RETURN(error_num);
  if (
    share->key_hint &&
    (error_num = append_hint_after_table_sql_part(
      SPIDER_SQL_TYPE_SELECT_SQL))
  )
    DBUG_RETURN(error_num);
  set_where_pos_sql(SPIDER_SQL_TYPE_SELECT_SQL);
  result_list.desc_flg = TRUE;
  result_list.sorted = TRUE;
  result_list.key_info = &table->key_info[active_index];
  check_distinct_key_query();
  result_list.limit_num =
    result_list.internal_limit >= result_list.split_read ?
    result_list.split_read : result_list.internal_limit;
  if (
    (error_num = spider_db_append_key_where(
      &start_key, NULL, this))
  )
    DBUG_RETURN(error_num);
  {
    if (result_list.direct_order_limit)
    {
      if ((error_num =
        append_key_order_for_direct_order_limit_with_alias_sql_part(
          NULL, 0, SPIDER_SQL_TYPE_SELECT_SQL)))
        DBUG_RETURN(error_num);
    } else {
      if ((error_num = append_key_order_with_alias_sql_part(
        NULL, 0, SPIDER_SQL_TYPE_SELECT_SQL)))
        DBUG_RETURN(error_num);
    }
    if ((error_num = append_limit_sql_part(
      result_list.internal_offset,
      result_list.limit_num,
      SPIDER_SQL_TYPE_SELECT_SQL)))
    {
      DBUG_RETURN(error_num);
    }
    if (
      (error_num = append_select_lock_sql_part(
        SPIDER_SQL_TYPE_SELECT_SQL))
    ) {
      DBUG_RETURN(error_num);
    }
  }

  int roop_start, roop_end, roop_count, tmp_lock_mode, link_ok;
  tmp_lock_mode = spider_conn_lock_mode(this);
  if (tmp_lock_mode)
  {
    /* "for update" or "lock in share mode" */
    link_ok = spider_conn_link_idx_next(share->link_statuses,
      conn_link_idx, -1, share->link_count,
      SPIDER_LINK_STATUS_OK);
    roop_start = spider_conn_link_idx_next(share->link_statuses,
      conn_link_idx, -1, share->link_count,
      SPIDER_LINK_STATUS_RECOVERY);
    roop_end = share->link_count;
  } else {
    link_ok = search_link_idx;
    roop_start = search_link_idx;
    roop_end = search_link_idx + 1;
  }
  for (roop_count = roop_start; roop_count < roop_end;
    roop_count = spider_conn_link_idx_next(share->link_statuses,
      conn_link_idx, roop_count, share->link_count,
      SPIDER_LINK_STATUS_RECOVERY)
  ) {
    if (result_list.bgs_phase > 0)
    {
      if ((error_num = spider_check_and_init_casual_read(
        wide_handler->trx->thd, this,
        roop_count)))
        DBUG_RETURN(error_num);
      if ((error_num = spider_bg_conn_search(this, roop_count, roop_start,
        TRUE, FALSE, (roop_count != link_ok))))
      {
        if (
          error_num != HA_ERR_END_OF_FILE &&
          share->monitoring_kind[roop_count] &&
          need_mons[roop_count]
        ) {
          error_num = spider_ping_table_mon_from_table(
              wide_handler->trx,
              wide_handler->trx->thd,
              share,
              roop_count,
              (uint32) share->monitoring_sid[roop_count],
              share->table_name,
              share->table_name_length,
              conn_link_idx[roop_count],
              NULL,
              0,
              share->monitoring_kind[roop_count],
              share->monitoring_limit[roop_count],
              share->monitoring_flag[roop_count],
              TRUE
            );
        }
        DBUG_RETURN(check_error_mode_eof(error_num));
      }
    } else {
      ulong sql_type;
      conn= conns[roop_count];
      sql_type= SPIDER_SQL_TYPE_SELECT_SQL;
      spider_db_handler *dbton_hdl = dbton_handler[conn->dbton_id];
      pthread_mutex_assert_not_owner(&conn->mta_conn_mutex);
      if ((error_num = dbton_hdl->set_sql_for_exec(sql_type, roop_count)))
      {
        DBUG_RETURN(error_num);
      }
      pthread_mutex_lock(&conn->mta_conn_mutex);
      SPIDER_SET_FILE_POS(&conn->mta_conn_mutex_file_pos);
      DBUG_PRINT("info",("spider sql_type=%lu", sql_type));
        conn->need_mon = &need_mons[roop_count];
        DBUG_ASSERT(!conn->mta_conn_mutex_lock_already);
        DBUG_ASSERT(!conn->mta_conn_mutex_unlock_later);
        conn->mta_conn_mutex_lock_already = TRUE;
        conn->mta_conn_mutex_unlock_later = TRUE;
        if ((error_num = spider_db_set_names(this, conn,
          roop_count)))
        {
          DBUG_ASSERT(conn->mta_conn_mutex_lock_already);
          DBUG_ASSERT(conn->mta_conn_mutex_unlock_later);
          conn->mta_conn_mutex_lock_already = FALSE;
          conn->mta_conn_mutex_unlock_later = FALSE;
          SPIDER_CLEAR_FILE_POS(&conn->mta_conn_mutex_file_pos);
          pthread_mutex_unlock(&conn->mta_conn_mutex);
          if (
            share->monitoring_kind[roop_count] &&
            need_mons[roop_count]
          ) {
            error_num = spider_ping_table_mon_from_table(
                wide_handler->trx,
                wide_handler->trx->thd,
                share,
                roop_count,
                (uint32) share->monitoring_sid[roop_count],
                share->table_name,
                share->table_name_length,
                conn_link_idx[roop_count],
                NULL,
                0,
                share->monitoring_kind[roop_count],
                share->monitoring_limit[roop_count],
                share->monitoring_flag[roop_count],
                TRUE
              );
          }
          DBUG_RETURN(check_error_mode_eof(error_num));
        }
        spider_conn_set_timeout_from_share(conn, roop_count,
          wide_handler->trx->thd, share);
        if (dbton_hdl->execute_sql(
          sql_type,
          conn,
          result_list.quick_mode,
          &need_mons[roop_count])
        ) {
          DBUG_ASSERT(conn->mta_conn_mutex_lock_already);
          DBUG_ASSERT(conn->mta_conn_mutex_unlock_later);
          conn->mta_conn_mutex_lock_already = FALSE;
          conn->mta_conn_mutex_unlock_later = FALSE;
          error_num = spider_db_errorno(conn);
          if (
            share->monitoring_kind[roop_count] &&
            need_mons[roop_count]
          ) {
            error_num = spider_ping_table_mon_from_table(
                wide_handler->trx,
                wide_handler->trx->thd,
                share,
                roop_count,
                (uint32) share->monitoring_sid[roop_count],
                share->table_name,
                share->table_name_length,
                conn_link_idx[roop_count],
                NULL,
                0,
                share->monitoring_kind[roop_count],
                share->monitoring_limit[roop_count],
                share->monitoring_flag[roop_count],
                TRUE
              );
          }
          DBUG_RETURN(check_error_mode_eof(error_num));
        }
        connection_ids[roop_count] = conn->connection_id;
        DBUG_ASSERT(conn->mta_conn_mutex_lock_already);
        DBUG_ASSERT(conn->mta_conn_mutex_unlock_later);
        conn->mta_conn_mutex_lock_already = FALSE;
        conn->mta_conn_mutex_unlock_later = FALSE;
        if (roop_count == link_ok)
        {
          if ((error_num = spider_db_store_result(this, roop_count, table)))
          {
            if (
              error_num != HA_ERR_END_OF_FILE &&
              share->monitoring_kind[roop_count] &&
              need_mons[roop_count]
            ) {
              error_num = spider_ping_table_mon_from_table(
                  wide_handler->trx,
                  wide_handler->trx->thd,
                  share,
                  roop_count,
                  (uint32) share->monitoring_sid[roop_count],
                  share->table_name,
                  share->table_name_length,
                  conn_link_idx[roop_count],
                  NULL,
                  0,
                  share->monitoring_kind[roop_count],
                  share->monitoring_limit[roop_count],
                  share->monitoring_flag[roop_count],
                  TRUE
                );
            }
            DBUG_RETURN(check_error_mode_eof(error_num));
          }
          result_link_idx = link_ok;
        } else {
          spider_db_discard_result(this, roop_count, conn);
          SPIDER_CLEAR_FILE_POS(&conn->mta_conn_mutex_file_pos);
          pthread_mutex_unlock(&conn->mta_conn_mutex);
        }
    }
  }
  if (buf && (error_num = spider_db_fetch(buf, this, table)))
    DBUG_RETURN(check_error_mode_eof(error_num));
  DBUG_RETURN(0);
}

int ha_spider::pre_index_read_last_map(
  const uchar *key,
  key_part_map keypart_map,
  bool use_parallel
) {
  DBUG_ENTER("ha_spider::pre_index_read_last_map");
  DBUG_PRINT("info",("spider this=%p", this));
  check_pre_call(use_parallel);
  if (use_pre_call)
  {
    store_error_num =
      index_read_last_map_internal(NULL, key, keypart_map);
    DBUG_RETURN(store_error_num);
  }
  DBUG_RETURN(0);
}

int ha_spider::index_read_last_map(
  uchar *buf,
  const uchar *key,
  key_part_map keypart_map
) {
  int error_num;
  DBUG_ENTER("ha_spider::index_read_last_map");
  DBUG_PRINT("info",("spider this=%p", this));
  if (use_pre_call)
  {
    if (store_error_num)
    {
      if (store_error_num == HA_ERR_END_OF_FILE)
        table->status = STATUS_NOT_FOUND;
      DBUG_RETURN(store_error_num);
    }
    if ((error_num = spider_bg_all_conn_pre_next(this, search_link_idx)))
      DBUG_RETURN(error_num);
    use_pre_call = FALSE;
    DBUG_RETURN(index_prev(buf));
  }
  DBUG_RETURN(index_read_last_map_internal(buf, key, keypart_map));
}

int ha_spider::index_next(
  uchar *buf
) {
  int error_num;
  backup_error_status();
  DBUG_ENTER("ha_spider::index_next");
  DBUG_PRINT("info",("spider this=%p", this));
  if (wide_handler->trx->thd->killed)
  {
    my_error(ER_QUERY_INTERRUPTED, MYF(0));
    DBUG_RETURN(ER_QUERY_INTERRUPTED);
  }
  if (is_clone)
  {
    DBUG_PRINT("info",("spider set pt_clone_last_searcher to %p",
      pt_clone_source_handler));
    pt_clone_source_handler->pt_clone_last_searcher = this;
  }
  if (
    result_list.sorted &&
    result_list.desc_flg
  ) {
    if ((error_num = spider_db_seek_prev(buf, this, table)))
      DBUG_RETURN(check_error_mode_eof(error_num));
    DBUG_RETURN(0);
  }
  if ((error_num = spider_db_seek_next(buf, this, search_link_idx, table)))
    DBUG_RETURN(check_error_mode_eof(error_num));
  DBUG_RETURN(0);
}

int ha_spider::index_prev(
  uchar *buf
) {
  int error_num;
  backup_error_status();
  DBUG_ENTER("ha_spider::index_prev");
  DBUG_PRINT("info",("spider this=%p", this));
  if (wide_handler->trx->thd->killed)
  {
    my_error(ER_QUERY_INTERRUPTED, MYF(0));
    DBUG_RETURN(ER_QUERY_INTERRUPTED);
  }
  if (is_clone)
  {
    DBUG_PRINT("info",("spider set pt_clone_last_searcher to %p",
      pt_clone_source_handler));
    pt_clone_source_handler->pt_clone_last_searcher = this;
  }
  if (
    result_list.sorted &&
    result_list.desc_flg
  ) {
    if ((error_num = spider_db_seek_next(buf, this, search_link_idx, table)))
      DBUG_RETURN(check_error_mode_eof(error_num));
    DBUG_RETURN(0);
  }
  if ((error_num = spider_db_seek_prev(buf, this, table)))
    DBUG_RETURN(check_error_mode_eof(error_num));
  DBUG_RETURN(0);
}

int ha_spider::index_first_internal(
  uchar *buf
) {
  int error_num;
  SPIDER_CONN *conn;
  backup_error_status();
  DBUG_ENTER("ha_spider::index_first_internal");
  DBUG_PRINT("info",("spider this=%p", this));
  if (wide_handler->trx->thd->killed)
  {
    my_error(ER_QUERY_INTERRUPTED, MYF(0));
    DBUG_RETURN(ER_QUERY_INTERRUPTED);
  }
  do_direct_update = FALSE;
  if (is_clone)
  {
    DBUG_PRINT("info",("spider set pt_clone_last_searcher to %p",
      pt_clone_source_handler));
    pt_clone_source_handler->pt_clone_last_searcher = this;
  }
  {
    /*
        spider_db_free_one_result_for_start_next(this);
    */
    if ((error_num = spider_db_free_result(this, FALSE)))
      DBUG_RETURN(error_num);
    if ((error_num= reset_sql_sql(SPIDER_SQL_TYPE_SELECT_SQL)))
      DBUG_RETURN(error_num);

    check_direct_order_limit();
    if ((error_num = spider_set_conn_bg_param(this)))
      DBUG_RETURN(error_num);
    check_select_column(FALSE);
    DBUG_PRINT("info",("spider result_list.finish_flg = FALSE"));
    result_list.finish_flg = FALSE;
    result_list.record_num = 0;
    if (wide_handler->keyread)
      result_list.keyread = TRUE;
    else
      result_list.keyread = FALSE;
    if (
      (error_num = spider_db_append_select(this)) ||
      (error_num = spider_db_append_select_columns(this))
    )
      DBUG_RETURN(error_num);
    if (
      share->key_hint &&
      (error_num = append_hint_after_table_sql_part(
        SPIDER_SQL_TYPE_SELECT_SQL))
    )
      DBUG_RETURN(error_num);
    set_where_pos_sql(SPIDER_SQL_TYPE_SELECT_SQL);
    result_list.desc_flg = FALSE;
    result_list.sorted = TRUE;
    result_list.key_info = &table->key_info[active_index];
    result_list.key_order = 0;
    check_distinct_key_query();
    result_list.limit_num =
      result_list.internal_limit >= result_list.split_read ?
      result_list.split_read : result_list.internal_limit;
    if (
      (error_num = spider_db_append_key_where(
        NULL, NULL, this))
    )
      DBUG_RETURN(error_num);
    {
      if (result_list.direct_order_limit)
      {
        if ((error_num =
          append_key_order_for_direct_order_limit_with_alias_sql_part(
            NULL, 0, SPIDER_SQL_TYPE_SELECT_SQL)))
          DBUG_RETURN(error_num);
      } else {
        if ((error_num = append_key_order_with_alias_sql_part(
          NULL, 0, SPIDER_SQL_TYPE_SELECT_SQL)))
          DBUG_RETURN(error_num);
      }
      if ((error_num = append_limit_sql_part(
        result_list.internal_offset,
        result_list.limit_num,
        SPIDER_SQL_TYPE_SELECT_SQL)))
      {
        DBUG_RETURN(error_num);
      }
      if (
        (error_num = append_select_lock_sql_part(
          SPIDER_SQL_TYPE_SELECT_SQL))
      ) {
        DBUG_RETURN(error_num);
      }
    }

    int roop_start, roop_end, roop_count, tmp_lock_mode, link_ok;
    tmp_lock_mode = spider_conn_lock_mode(this);
    if (tmp_lock_mode)
    {
      /* "for update" or "lock in share mode" */
      link_ok = spider_conn_link_idx_next(share->link_statuses,
        conn_link_idx, -1, share->link_count,
        SPIDER_LINK_STATUS_OK);
      roop_start = spider_conn_link_idx_next(share->link_statuses,
        conn_link_idx, -1, share->link_count,
        SPIDER_LINK_STATUS_RECOVERY);
      roop_end = share->link_count;
    } else {
      link_ok = search_link_idx;
      roop_start = search_link_idx;
      roop_end = search_link_idx + 1;
    }
    for (roop_count = roop_start; roop_count < roop_end;
      roop_count = spider_conn_link_idx_next(share->link_statuses,
        conn_link_idx, roop_count, share->link_count,
        SPIDER_LINK_STATUS_RECOVERY)
    ) {
      if (result_list.bgs_phase > 0)
      {
        if ((error_num = spider_check_and_init_casual_read(
          wide_handler->trx->thd, this,
          roop_count)))
          DBUG_RETURN(error_num);
        if ((error_num = spider_bg_conn_search(this, roop_count, roop_start,
          TRUE, FALSE, (roop_count != link_ok))))
        {
          if (
            error_num != HA_ERR_END_OF_FILE &&
            share->monitoring_kind[roop_count] &&
            need_mons[roop_count]
          ) {
            error_num = spider_ping_table_mon_from_table(
                wide_handler->trx,
                wide_handler->trx->thd,
                share,
                roop_count,
                (uint32) share->monitoring_sid[roop_count],
                share->table_name,
                share->table_name_length,
                conn_link_idx[roop_count],
                NULL,
                0,
                share->monitoring_kind[roop_count],
                share->monitoring_limit[roop_count],
                share->monitoring_flag[roop_count],
                TRUE
              );
          }
          DBUG_RETURN(check_error_mode_eof(error_num));
        }
      } else {
        ulong sql_type;
        conn= conns[roop_count];
        sql_type= SPIDER_SQL_TYPE_SELECT_SQL;
        spider_db_handler *dbton_hdl = dbton_handler[conn->dbton_id];
        pthread_mutex_assert_not_owner(&conn->mta_conn_mutex);
        if ((error_num =
          dbton_hdl->set_sql_for_exec(sql_type, roop_count)))
        {
          DBUG_RETURN(error_num);
        }
        pthread_mutex_lock(&conn->mta_conn_mutex);
        SPIDER_SET_FILE_POS(&conn->mta_conn_mutex_file_pos);
        DBUG_PRINT("info",("spider sql_type=%lu", sql_type));
          conn->need_mon = &need_mons[roop_count];
          DBUG_ASSERT(!conn->mta_conn_mutex_lock_already);
          DBUG_ASSERT(!conn->mta_conn_mutex_unlock_later);
          conn->mta_conn_mutex_lock_already = TRUE;
          conn->mta_conn_mutex_unlock_later = TRUE;
          if ((error_num = spider_db_set_names(this, conn,
            roop_count)))
          {
            DBUG_ASSERT(conn->mta_conn_mutex_lock_already);
            DBUG_ASSERT(conn->mta_conn_mutex_unlock_later);
            conn->mta_conn_mutex_lock_already = FALSE;
            conn->mta_conn_mutex_unlock_later = FALSE;
            SPIDER_CLEAR_FILE_POS(&conn->mta_conn_mutex_file_pos);
            pthread_mutex_unlock(&conn->mta_conn_mutex);
            if (
              share->monitoring_kind[roop_count] &&
              need_mons[roop_count]
            ) {
              error_num = spider_ping_table_mon_from_table(
                  wide_handler->trx,
                  wide_handler->trx->thd,
                  share,
                  roop_count,
                  (uint32) share->monitoring_sid[roop_count],
                  share->table_name,
                  share->table_name_length,
                  conn_link_idx[roop_count],
                  NULL,
                  0,
                  share->monitoring_kind[roop_count],
                  share->monitoring_limit[roop_count],
                  share->monitoring_flag[roop_count],
                  TRUE
                );
            }
            DBUG_RETURN(check_error_mode_eof(error_num));
          }
          spider_conn_set_timeout_from_share(conn, roop_count,
            wide_handler->trx->thd, share);
          if (dbton_hdl->execute_sql(
            sql_type,
            conn,
            result_list.quick_mode,
            &need_mons[roop_count])
          ) {
            DBUG_ASSERT(conn->mta_conn_mutex_lock_already);
            DBUG_ASSERT(conn->mta_conn_mutex_unlock_later);
            conn->mta_conn_mutex_lock_already = FALSE;
            conn->mta_conn_mutex_unlock_later = FALSE;
            error_num = spider_db_errorno(conn);
            if (
              share->monitoring_kind[roop_count] &&
              need_mons[roop_count]
            ) {
              error_num = spider_ping_table_mon_from_table(
                  wide_handler->trx,
                  wide_handler->trx->thd,
                  share,
                  roop_count,
                  (uint32) share->monitoring_sid[roop_count],
                  share->table_name,
                  share->table_name_length,
                  conn_link_idx[roop_count],
                  NULL,
                  0,
                  share->monitoring_kind[roop_count],
                  share->monitoring_limit[roop_count],
                  share->monitoring_flag[roop_count],
                  TRUE
                );
            }
            DBUG_RETURN(check_error_mode_eof(error_num));
          }
          connection_ids[roop_count] = conn->connection_id;
          DBUG_ASSERT(conn->mta_conn_mutex_lock_already);
          DBUG_ASSERT(conn->mta_conn_mutex_unlock_later);
          conn->mta_conn_mutex_lock_already = FALSE;
          conn->mta_conn_mutex_unlock_later = FALSE;
          if (roop_count == link_ok)
          {
            if ((error_num = spider_db_store_result(this, roop_count, table)))
            {
              if (
                error_num != HA_ERR_END_OF_FILE &&
                share->monitoring_kind[roop_count] &&
                need_mons[roop_count]
              ) {
                error_num = spider_ping_table_mon_from_table(
                    wide_handler->trx,
                    wide_handler->trx->thd,
                    share,
                    roop_count,
                    (uint32) share->monitoring_sid[roop_count],
                    share->table_name,
                    share->table_name_length,
                    conn_link_idx[roop_count],
                    NULL,
                    0,
                    share->monitoring_kind[roop_count],
                    share->monitoring_limit[roop_count],
                    share->monitoring_flag[roop_count],
                    TRUE
                  );
              }
              DBUG_RETURN(check_error_mode_eof(error_num));
            }
            result_link_idx = link_ok;
          } else {
            spider_db_discard_result(this, roop_count, conn);
            SPIDER_CLEAR_FILE_POS(&conn->mta_conn_mutex_file_pos);
            pthread_mutex_unlock(&conn->mta_conn_mutex);
          }
      }
    }
  }

  if (buf)
  {
    if (
      result_list.sorted &&
      result_list.desc_flg
    ) {
      if ((error_num = spider_db_seek_last(buf, this, search_link_idx, table)))
        DBUG_RETURN(check_error_mode_eof(error_num));
      DBUG_RETURN(0);
    }
    if ((error_num = spider_db_seek_first(buf, this, table)))
      DBUG_RETURN(check_error_mode_eof(error_num));
  }
  DBUG_RETURN(0);
}

int ha_spider::pre_index_first(
  bool use_parallel
) {
  DBUG_ENTER("ha_spider::pre_index_first");
  DBUG_PRINT("info",("spider this=%p", this));
  check_pre_call(use_parallel);
  if (use_pre_call)
  {
    store_error_num =
      index_first_internal(NULL);
    DBUG_RETURN(store_error_num);
  }
  DBUG_RETURN(0);
}

int ha_spider::index_first(
  uchar *buf
) {
  int error_num;
  DBUG_ENTER("ha_spider::index_first");
  DBUG_PRINT("info",("spider this=%p", this));
  if (use_pre_call)
  {
    if (store_error_num)
    {
      if (store_error_num == HA_ERR_END_OF_FILE)
        table->status = STATUS_NOT_FOUND;
      DBUG_RETURN(store_error_num);
    }
    if ((error_num = spider_bg_all_conn_pre_next(this, search_link_idx)))
      DBUG_RETURN(error_num);
    use_pre_call = FALSE;
    DBUG_RETURN(index_next(buf));
  }
  DBUG_RETURN(index_first_internal(buf));
}

int ha_spider::index_last_internal(
  uchar *buf
) {
  int error_num;
  SPIDER_CONN *conn;
  backup_error_status();
  DBUG_ENTER("ha_spider::index_last_internal");
  DBUG_PRINT("info",("spider this=%p", this));
  if (wide_handler->trx->thd->killed)
  {
    my_error(ER_QUERY_INTERRUPTED, MYF(0));
    DBUG_RETURN(ER_QUERY_INTERRUPTED);
  }
  do_direct_update = FALSE;
  if (is_clone)
  {
    DBUG_PRINT("info",("spider set pt_clone_last_searcher to %p",
      pt_clone_source_handler));
    pt_clone_source_handler->pt_clone_last_searcher = this;
  }
  {
    /*
        spider_db_free_one_result_for_start_next(this);
    */
    if ((error_num = spider_db_free_result(this, FALSE)))
      DBUG_RETURN(error_num);
    if ((error_num= reset_sql_sql(SPIDER_SQL_TYPE_SELECT_SQL)))
      DBUG_RETURN(error_num);

    check_direct_order_limit();
    if ((error_num = spider_set_conn_bg_param(this)))
      DBUG_RETURN(error_num);
    check_select_column(FALSE);
    DBUG_PRINT("info",("spider result_list.finish_flg = FALSE"));
    result_list.finish_flg = FALSE;
    result_list.record_num = 0;
    if (wide_handler->keyread)
      result_list.keyread = TRUE;
    else
      result_list.keyread = FALSE;
    if (
      (error_num = spider_db_append_select(this)) ||
      (error_num = spider_db_append_select_columns(this))
    )
      DBUG_RETURN(error_num);
    if (
      share->key_hint &&
      (error_num = append_hint_after_table_sql_part(
        SPIDER_SQL_TYPE_SELECT_SQL))
    )
      DBUG_RETURN(error_num);
    set_where_pos_sql(SPIDER_SQL_TYPE_SELECT_SQL);
    result_list.desc_flg = TRUE;
    result_list.sorted = TRUE;
    result_list.key_info = &table->key_info[active_index];
    result_list.key_order = 0;
    check_distinct_key_query();
    result_list.limit_num =
      result_list.internal_limit >= result_list.split_read ?
      result_list.split_read : result_list.internal_limit;
    if (
      (error_num = spider_db_append_key_where(
        NULL, NULL, this))
    )
      DBUG_RETURN(error_num);
    {
      if (result_list.direct_order_limit)
      {
        if ((error_num =
          append_key_order_for_direct_order_limit_with_alias_sql_part(
            NULL, 0, SPIDER_SQL_TYPE_SELECT_SQL)))
          DBUG_RETURN(error_num);
      } else {
        if ((error_num = append_key_order_with_alias_sql_part(
          NULL, 0, SPIDER_SQL_TYPE_SELECT_SQL)))
          DBUG_RETURN(error_num);
      }
      if ((error_num = append_limit_sql_part(
        result_list.internal_offset,
        result_list.limit_num,
        SPIDER_SQL_TYPE_SELECT_SQL)))
      {
        DBUG_RETURN(error_num);
      }
      if (
        (error_num = append_select_lock_sql_part(
          SPIDER_SQL_TYPE_SELECT_SQL))
      ) {
        DBUG_RETURN(error_num);
      }
    }

    int roop_start, roop_end, roop_count, tmp_lock_mode, link_ok;
    tmp_lock_mode = spider_conn_lock_mode(this);
    if (tmp_lock_mode)
    {
      /* "for update" or "lock in share mode" */
      link_ok = spider_conn_link_idx_next(share->link_statuses,
        conn_link_idx, -1, share->link_count,
        SPIDER_LINK_STATUS_OK);
      roop_start = spider_conn_link_idx_next(share->link_statuses,
        conn_link_idx, -1, share->link_count,
        SPIDER_LINK_STATUS_RECOVERY);
      roop_end = share->link_count;
    } else {
      link_ok = search_link_idx;
      roop_start = search_link_idx;
      roop_end = search_link_idx + 1;
    }
    for (roop_count = roop_start; roop_count < roop_end;
      roop_count = spider_conn_link_idx_next(share->link_statuses,
        conn_link_idx, roop_count, share->link_count,
        SPIDER_LINK_STATUS_RECOVERY)
    ) {
      if (result_list.bgs_phase > 0)
      {
        if ((error_num = spider_check_and_init_casual_read(
          wide_handler->trx->thd, this,
          roop_count)))
          DBUG_RETURN(error_num);
        if ((error_num = spider_bg_conn_search(this, roop_count, roop_start,
          TRUE, FALSE, (roop_count != link_ok))))
        {
          if (
            error_num != HA_ERR_END_OF_FILE &&
            share->monitoring_kind[roop_count] &&
            need_mons[roop_count]
          ) {
            error_num = spider_ping_table_mon_from_table(
                wide_handler->trx,
                wide_handler->trx->thd,
                share,
                roop_count,
                (uint32) share->monitoring_sid[roop_count],
                share->table_name,
                share->table_name_length,
                conn_link_idx[roop_count],
                NULL,
                0,
                share->monitoring_kind[roop_count],
                share->monitoring_limit[roop_count],
                share->monitoring_flag[roop_count],
                TRUE
              );
          }
          DBUG_RETURN(check_error_mode_eof(error_num));
        }
      } else {
        ulong sql_type;
        conn= conns[roop_count];
        sql_type= SPIDER_SQL_TYPE_SELECT_SQL;
        spider_db_handler *dbton_hdl = dbton_handler[conn->dbton_id];
        pthread_mutex_assert_not_owner(&conn->mta_conn_mutex);
        if ((error_num =
          dbton_hdl->set_sql_for_exec(sql_type, roop_count)))
        {
          DBUG_RETURN(error_num);
        }
        pthread_mutex_lock(&conn->mta_conn_mutex);
        SPIDER_SET_FILE_POS(&conn->mta_conn_mutex_file_pos);
        DBUG_PRINT("info",("spider sql_type=%lu", sql_type));
          conn->need_mon = &need_mons[roop_count];
          DBUG_ASSERT(!conn->mta_conn_mutex_lock_already);
          DBUG_ASSERT(!conn->mta_conn_mutex_unlock_later);
          conn->mta_conn_mutex_lock_already = TRUE;
          conn->mta_conn_mutex_unlock_later = TRUE;
          if ((error_num = spider_db_set_names(this, conn,
            roop_count)))
          {
            DBUG_ASSERT(conn->mta_conn_mutex_lock_already);
            DBUG_ASSERT(conn->mta_conn_mutex_unlock_later);
            conn->mta_conn_mutex_lock_already = FALSE;
            conn->mta_conn_mutex_unlock_later = FALSE;
            SPIDER_CLEAR_FILE_POS(&conn->mta_conn_mutex_file_pos);
            pthread_mutex_unlock(&conn->mta_conn_mutex);
            if (
              share->monitoring_kind[roop_count] &&
              need_mons[roop_count]
            ) {
              error_num = spider_ping_table_mon_from_table(
                  wide_handler->trx,
                  wide_handler->trx->thd,
                  share,
                  roop_count,
                  (uint32) share->monitoring_sid[roop_count],
                  share->table_name,
                  share->table_name_length,
                  conn_link_idx[roop_count],
                  NULL,
                  0,
                  share->monitoring_kind[roop_count],
                  share->monitoring_limit[roop_count],
                  share->monitoring_flag[roop_count],
                  TRUE
                );
            }
            DBUG_RETURN(check_error_mode_eof(error_num));
          }
          spider_conn_set_timeout_from_share(conn, roop_count,
            wide_handler->trx->thd, share);
          if (dbton_hdl->execute_sql(
            sql_type,
            conn,
            result_list.quick_mode,
            &need_mons[roop_count])
          ) {
            DBUG_ASSERT(conn->mta_conn_mutex_lock_already);
            DBUG_ASSERT(conn->mta_conn_mutex_unlock_later);
            conn->mta_conn_mutex_lock_already = FALSE;
            conn->mta_conn_mutex_unlock_later = FALSE;
            error_num = spider_db_errorno(conn);
            if (
              share->monitoring_kind[roop_count] &&
              need_mons[roop_count]
            ) {
              error_num = spider_ping_table_mon_from_table(
                  wide_handler->trx,
                  wide_handler->trx->thd,
                  share,
                  roop_count,
                  (uint32) share->monitoring_sid[roop_count],
                  share->table_name,
                  share->table_name_length,
                  conn_link_idx[roop_count],
                  NULL,
                  0,
                  share->monitoring_kind[roop_count],
                  share->monitoring_limit[roop_count],
                  share->monitoring_flag[roop_count],
                  TRUE
                );
            }
            DBUG_RETURN(check_error_mode_eof(error_num));
          }
          connection_ids[roop_count] = conn->connection_id;
          DBUG_ASSERT(conn->mta_conn_mutex_lock_already);
          DBUG_ASSERT(conn->mta_conn_mutex_unlock_later);
          conn->mta_conn_mutex_lock_already = FALSE;
          conn->mta_conn_mutex_unlock_later = FALSE;
          if (roop_count == link_ok)
          {
            if ((error_num = spider_db_store_result(this, roop_count, table)))
            {
              if (
                error_num != HA_ERR_END_OF_FILE &&
                share->monitoring_kind[roop_count] &&
                need_mons[roop_count]
              ) {
                error_num = spider_ping_table_mon_from_table(
                    wide_handler->trx,
                    wide_handler->trx->thd,
                    share,
                    roop_count,
                    (uint32) share->monitoring_sid[roop_count],
                    share->table_name,
                    share->table_name_length,
                    conn_link_idx[roop_count],
                    NULL,
                    0,
                    share->monitoring_kind[roop_count],
                    share->monitoring_limit[roop_count],
                    share->monitoring_flag[roop_count],
                    TRUE
                  );
              }
              DBUG_RETURN(check_error_mode_eof(error_num));
            }
            result_link_idx = link_ok;
          } else {
            spider_db_discard_result(this, roop_count, conn);
            SPIDER_CLEAR_FILE_POS(&conn->mta_conn_mutex_file_pos);
            pthread_mutex_unlock(&conn->mta_conn_mutex);
          }
      }
    }
  }

  if (buf)
  {
    if (
      result_list.sorted &&
      result_list.desc_flg
    ) {
      if ((error_num = spider_db_seek_first(buf, this, table)))
        DBUG_RETURN(check_error_mode_eof(error_num));
      DBUG_RETURN(0);
    }
    if ((error_num = spider_db_seek_last(buf, this, search_link_idx, table)))
      DBUG_RETURN(check_error_mode_eof(error_num));
  }
  DBUG_RETURN(0);
}

int ha_spider::pre_index_last(
  bool use_parallel
) {
  DBUG_ENTER("ha_spider::pre_index_last");
  DBUG_PRINT("info",("spider this=%p", this));
  check_pre_call(use_parallel);
  if (use_pre_call)
  {
    store_error_num =
      index_last_internal(NULL);
    DBUG_RETURN(store_error_num);
  }
  DBUG_RETURN(0);
}

int ha_spider::index_last(
  uchar *buf
) {
  int error_num;
  DBUG_ENTER("ha_spider::index_last");
  DBUG_PRINT("info",("spider this=%p", this));
  if (use_pre_call)
  {
    if (store_error_num)
    {
      if (store_error_num == HA_ERR_END_OF_FILE)
        table->status = STATUS_NOT_FOUND;
      DBUG_RETURN(store_error_num);
    }
    if ((error_num = spider_bg_all_conn_pre_next(this, search_link_idx)))
      DBUG_RETURN(error_num);
    use_pre_call = FALSE;
    DBUG_RETURN(index_prev(buf));
  }
  DBUG_RETURN(index_last_internal(buf));
}

int ha_spider::index_next_same(
  uchar *buf,
  const uchar *key,
  uint keylen
) {
  int error_num;
  backup_error_status();
  DBUG_ENTER("ha_spider::index_next_same");
  DBUG_PRINT("info",("spider this=%p", this));
  if (wide_handler->trx->thd->killed)
  {
    my_error(ER_QUERY_INTERRUPTED, MYF(0));
    DBUG_RETURN(ER_QUERY_INTERRUPTED);
  }
  if (is_clone)
  {
    DBUG_PRINT("info",("spider set pt_clone_last_searcher to %p",
      pt_clone_source_handler));
    pt_clone_source_handler->pt_clone_last_searcher = this;
  }
  if (
    result_list.sorted &&
    result_list.desc_flg
  ) {
    if ((error_num = spider_db_seek_prev(buf, this, table)))
      DBUG_RETURN(check_error_mode_eof(error_num));
    DBUG_RETURN(0);
  }
  if ((error_num = spider_db_seek_next(buf, this, search_link_idx, table)))
    DBUG_RETURN(check_error_mode_eof(error_num));
  DBUG_RETURN(0);
}

int ha_spider::read_range_first_internal(
  uchar *buf,
  const key_range *start_key,
  const key_range *end_key,
  bool eq_range,
  bool sorted
) {
  int error_num;
  SPIDER_CONN *conn;
  backup_error_status();
  DBUG_ENTER("ha_spider::read_range_first_internal");
  DBUG_PRINT("info",("spider this=%p", this));
  if (wide_handler->trx->thd->killed)
  {
    my_error(ER_QUERY_INTERRUPTED, MYF(0));
    DBUG_RETURN(ER_QUERY_INTERRUPTED);
  }
  do_direct_update = FALSE;
  if (
    start_key &&
    start_key->flag >= HA_READ_MBR_CONTAIN &&
    start_key->flag <= HA_READ_MBR_EQUAL
  )
    use_spatial_index = TRUE;

  if (end_key)
  {
    key_compare_result_on_equal =
      ((end_key->flag == HA_READ_BEFORE_KEY) ? 1 :
      (end_key->flag == HA_READ_AFTER_KEY) ? -1 : 0);
  }
  range_key_part = table->key_info[active_index].key_part;

  if (is_clone)
  {
    DBUG_PRINT("info",("spider set pt_clone_last_searcher to %p",
      pt_clone_source_handler));
    pt_clone_source_handler->pt_clone_last_searcher = this;
  }
  spider_db_free_one_result_for_start_next(this);
  check_direct_order_limit();
  if ((error_num= reset_sql_sql(SPIDER_SQL_TYPE_SELECT_SQL)))
    DBUG_RETURN(error_num);
  if ((error_num = spider_set_conn_bg_param(this)))
    DBUG_RETURN(error_num);
  check_select_column(FALSE);
  DBUG_PRINT("info",("spider result_list.finish_flg = FALSE"));
  result_list.finish_flg = FALSE;
  result_list.record_num = 0;
  if (wide_handler->keyread)
    result_list.keyread = TRUE;
  else
    result_list.keyread = FALSE;
  if (
    (error_num = spider_db_append_select(this)) ||
    (error_num = spider_db_append_select_columns(this))
  )
    DBUG_RETURN(error_num);
  if (
    share->key_hint &&
    (error_num = append_hint_after_table_sql_part(
      SPIDER_SQL_TYPE_SELECT_SQL))
  )
    DBUG_RETURN(error_num);
  set_where_pos_sql(SPIDER_SQL_TYPE_SELECT_SQL);
  result_list.desc_flg = FALSE;
  result_list.sorted = sorted;
  result_list.key_info = &table->key_info[active_index];
  check_distinct_key_query();
  result_list.limit_num =
    result_list.internal_limit >= result_list.split_read ?
    result_list.split_read : result_list.internal_limit;
  DBUG_PRINT("info",("spider limit_num=%lld", result_list.limit_num));
  if (
    (error_num = spider_db_append_key_where(
      start_key, eq_range ? NULL : end_key, this))
  )
    DBUG_RETURN(error_num);
  {
    if (result_list.direct_order_limit)
    {
      if ((error_num =
        append_key_order_for_direct_order_limit_with_alias_sql_part(
          NULL, 0, SPIDER_SQL_TYPE_SELECT_SQL)))
        DBUG_RETURN(error_num);
    } else {
      if ((error_num = append_key_order_with_alias_sql_part(
        NULL, 0, SPIDER_SQL_TYPE_SELECT_SQL)))
        DBUG_RETURN(error_num);
    }
    if ((error_num = append_limit_sql_part(
      result_list.internal_offset,
      result_list.limit_num,
      SPIDER_SQL_TYPE_SELECT_SQL)))
    {
      DBUG_RETURN(error_num);
    }
    if (
      (error_num = append_select_lock_sql_part(
        SPIDER_SQL_TYPE_SELECT_SQL))
    ) {
      DBUG_RETURN(error_num);
    }
  }

  int roop_start, roop_end, roop_count, tmp_lock_mode, link_ok;
  tmp_lock_mode = spider_conn_lock_mode(this);
  if (tmp_lock_mode)
  {
    /* "for update" or "lock in share mode" */
    link_ok = spider_conn_link_idx_next(share->link_statuses,
      conn_link_idx, -1, share->link_count,
      SPIDER_LINK_STATUS_OK);
    roop_start = spider_conn_link_idx_next(share->link_statuses,
      conn_link_idx, -1, share->link_count,
      SPIDER_LINK_STATUS_RECOVERY);
    roop_end = share->link_count;
  } else {
    link_ok = search_link_idx;
    roop_start = search_link_idx;
    roop_end = search_link_idx + 1;
  }
  for (roop_count = roop_start; roop_count < roop_end;
    roop_count = spider_conn_link_idx_next(share->link_statuses,
      conn_link_idx, roop_count, share->link_count,
      SPIDER_LINK_STATUS_RECOVERY)
  ) {
    if (result_list.bgs_phase > 0)
    {
      if ((error_num = spider_check_and_init_casual_read(
        wide_handler->trx->thd, this,
        roop_count)))
        DBUG_RETURN(error_num);
      if ((error_num = spider_bg_conn_search(this, roop_count, roop_start,
        TRUE, FALSE, (roop_count != link_ok))))
      {
        if (
          error_num != HA_ERR_END_OF_FILE &&
          share->monitoring_kind[roop_count] &&
          need_mons[roop_count]
        ) {
          error_num = spider_ping_table_mon_from_table(
              wide_handler->trx,
              wide_handler->trx->thd,
              share,
              roop_count,
              (uint32) share->monitoring_sid[roop_count],
              share->table_name,
              share->table_name_length,
              conn_link_idx[roop_count],
              NULL,
              0,
              share->monitoring_kind[roop_count],
              share->monitoring_limit[roop_count],
              share->monitoring_flag[roop_count],
              TRUE
            );
        }
        DBUG_RETURN(check_error_mode_eof(error_num));
      }
    } else {
      ulong sql_type;
      conn= conns[roop_count];
      sql_type= SPIDER_SQL_TYPE_SELECT_SQL;
      spider_db_handler *dbton_hdl = dbton_handler[conn->dbton_id];
      pthread_mutex_assert_not_owner(&conn->mta_conn_mutex);
      if ((error_num = dbton_hdl->set_sql_for_exec(sql_type, roop_count)))
      {
        DBUG_RETURN(error_num);
      }
      pthread_mutex_lock(&conn->mta_conn_mutex);
      SPIDER_SET_FILE_POS(&conn->mta_conn_mutex_file_pos);
      DBUG_PRINT("info",("spider sql_type=%lu", sql_type));
        conn->need_mon = &need_mons[roop_count];
        DBUG_ASSERT(!conn->mta_conn_mutex_lock_already);
        DBUG_ASSERT(!conn->mta_conn_mutex_unlock_later);
        conn->mta_conn_mutex_lock_already = TRUE;
        conn->mta_conn_mutex_unlock_later = TRUE;
        if ((error_num = spider_db_set_names(this, conn,
          roop_count)))
        {
          DBUG_ASSERT(conn->mta_conn_mutex_lock_already);
          DBUG_ASSERT(conn->mta_conn_mutex_unlock_later);
          conn->mta_conn_mutex_lock_already = FALSE;
          conn->mta_conn_mutex_unlock_later = FALSE;
          SPIDER_CLEAR_FILE_POS(&conn->mta_conn_mutex_file_pos);
          pthread_mutex_unlock(&conn->mta_conn_mutex);
          if (
            share->monitoring_kind[roop_count] &&
            need_mons[roop_count]
          ) {
            error_num = spider_ping_table_mon_from_table(
                wide_handler->trx,
                wide_handler->trx->thd,
                share,
                roop_count,
                (uint32) share->monitoring_sid[roop_count],
                share->table_name,
                share->table_name_length,
                conn_link_idx[roop_count],
                NULL,
                0,
                share->monitoring_kind[roop_count],
                share->monitoring_limit[roop_count],
                share->monitoring_flag[roop_count],
                TRUE
              );
          }
          DBUG_RETURN(check_error_mode_eof(error_num));
        }
        spider_conn_set_timeout_from_share(conn, roop_count,
          wide_handler->trx->thd, share);
        if (dbton_hdl->execute_sql(
          sql_type,
          conn,
          result_list.quick_mode,
          &need_mons[roop_count])
        ) {
          DBUG_ASSERT(conn->mta_conn_mutex_lock_already);
          DBUG_ASSERT(conn->mta_conn_mutex_unlock_later);
          conn->mta_conn_mutex_lock_already = FALSE;
          conn->mta_conn_mutex_unlock_later = FALSE;
          error_num = spider_db_errorno(conn);
          if (
            share->monitoring_kind[roop_count] &&
            need_mons[roop_count]
          ) {
            error_num = spider_ping_table_mon_from_table(
                wide_handler->trx,
                wide_handler->trx->thd,
                share,
                roop_count,
                (uint32) share->monitoring_sid[roop_count],
                share->table_name,
                share->table_name_length,
                conn_link_idx[roop_count],
                NULL,
                0,
                share->monitoring_kind[roop_count],
                share->monitoring_limit[roop_count],
                share->monitoring_flag[roop_count],
                TRUE
              );
          }
          DBUG_RETURN(check_error_mode_eof(error_num));
        }
        connection_ids[roop_count] = conn->connection_id;
        DBUG_ASSERT(conn->mta_conn_mutex_lock_already);
        DBUG_ASSERT(conn->mta_conn_mutex_unlock_later);
        conn->mta_conn_mutex_lock_already = FALSE;
        conn->mta_conn_mutex_unlock_later = FALSE;
        if (roop_count == link_ok)
        {
          if ((error_num = spider_db_store_result(this, roop_count, table)))
          {
            if (
              error_num != HA_ERR_END_OF_FILE &&
              share->monitoring_kind[roop_count] &&
              need_mons[roop_count]
            ) {
              error_num = spider_ping_table_mon_from_table(
                  wide_handler->trx,
                  wide_handler->trx->thd,
                  share,
                  roop_count,
                  (uint32) share->monitoring_sid[roop_count],
                  share->table_name,
                  share->table_name_length,
                  conn_link_idx[roop_count],
                  NULL,
                  0,
                  share->monitoring_kind[roop_count],
                  share->monitoring_limit[roop_count],
                  share->monitoring_flag[roop_count],
                  TRUE
                );
            }
            DBUG_RETURN(check_error_mode_eof(error_num));
          }
          result_link_idx = link_ok;
        } else {
          spider_db_discard_result(this, roop_count, conn);
          SPIDER_CLEAR_FILE_POS(&conn->mta_conn_mutex_file_pos);
          pthread_mutex_unlock(&conn->mta_conn_mutex);
        }
    }
  }
  if (buf && (error_num = spider_db_fetch(buf, this, table)))
    DBUG_RETURN(check_error_mode_eof(error_num));
  DBUG_RETURN(0);
}

int ha_spider::pre_read_range_first(
  const key_range *start_key,
  const key_range *end_key,
  bool eq_range,
  bool sorted,
  bool use_parallel
) {
  DBUG_ENTER("ha_spider::pre_read_range_first");
  DBUG_PRINT("info",("spider this=%p", this));
  check_pre_call(use_parallel);
  if (use_pre_call)
  {
    store_error_num =
      read_range_first_internal(NULL, start_key, end_key, eq_range, sorted);
    DBUG_RETURN(store_error_num);
  }
  DBUG_RETURN(0);
}

int ha_spider::read_range_first(
  const key_range *start_key,
  const key_range *end_key,
  bool eq_range,
  bool sorted
) {
  int error_num;
  DBUG_ENTER("ha_spider::read_range_first");
  DBUG_PRINT("info",("spider this=%p", this));
  if (use_pre_call)
  {
    if (store_error_num)
    {
      if (store_error_num == HA_ERR_END_OF_FILE)
        table->status = STATUS_NOT_FOUND;
      DBUG_RETURN(store_error_num);
    }
    if ((error_num = spider_bg_all_conn_pre_next(this, search_link_idx)))
      DBUG_RETURN(error_num);
    use_pre_call = FALSE;
    if ((error_num = read_range_next()))
      DBUG_RETURN(error_num);
    DBUG_RETURN(0);
  }
  if ((error_num = read_range_first_internal(table->record[0], start_key,
    end_key, eq_range, sorted)))
    DBUG_RETURN(error_num);
  DBUG_RETURN(0);
}

int ha_spider::read_range_next()
{
  int error_num;
  backup_error_status();
  DBUG_ENTER("ha_spider::read_range_next");
  DBUG_PRINT("info",("spider this=%p", this));
  if (wide_handler->trx->thd->killed)
  {
    my_error(ER_QUERY_INTERRUPTED, MYF(0));
    DBUG_RETURN(ER_QUERY_INTERRUPTED);
  }
  if (is_clone)
  {
    DBUG_PRINT("info",("spider set pt_clone_last_searcher to %p",
      pt_clone_source_handler));
    pt_clone_source_handler->pt_clone_last_searcher = this;
  }
  if (
    result_list.sorted &&
    result_list.desc_flg
  ) {
    if ((error_num = spider_db_seek_prev(table->record[0], this, table)))
      DBUG_RETURN(check_error_mode_eof(error_num));
    DBUG_RETURN(0);
  }
  if ((error_num = spider_db_seek_next(table->record[0], this, search_link_idx,
    table)))
    DBUG_RETURN(check_error_mode_eof(error_num));
  DBUG_RETURN(0);
}

void ha_spider::reset_no_where_cond()
{
  uint roop_count;
  DBUG_ENTER("ha_spider::reset_no_where_cond");
    for (roop_count = 0; roop_count < share->use_sql_dbton_count; roop_count++)
    {
      dbton_handler[share->use_sql_dbton_ids[roop_count]]->no_where_cond =
        FALSE;
    }
  DBUG_VOID_RETURN;
}

bool ha_spider::check_no_where_cond()
{
  uint roop_count;
  DBUG_ENTER("ha_spider::check_no_where_cond");
    for (roop_count = 0; roop_count < share->use_sql_dbton_count; roop_count++)
    {
      if (dbton_handler[share->use_sql_dbton_ids[roop_count]]->no_where_cond)
      {
        DBUG_RETURN(TRUE);
      }
    }
  DBUG_RETURN(FALSE);
}

ha_rows ha_spider::multi_range_read_info_const(
  uint keyno,
  RANGE_SEQ_IF *seq,
  void *seq_init_param,
  uint n_ranges,
  uint *bufsz,
  uint *flags,
  ha_rows limit,
  Cost_estimate *cost
)
{
  DBUG_ENTER("ha_spider::multi_range_read_info_const");
  DBUG_PRINT("info",("spider this=%p", this));
  if (!pre_bitmap_checked)
  {
    if (wide_handler->external_lock_type == F_WRLCK)
    {
      pk_update = FALSE;
      if (
        wide_handler->update_request &&
        share->have_recovery_link &&
        (pk_update = spider_check_pk_update(table))
      ) {
        bitmap_set_all(table->read_set);
        if (is_clone)
          memset(wide_handler->searched_bitmap, 0xFF,
            no_bytes_in_map(table->read_set));
      }
    }

    if (!is_clone)
      set_select_column_mode();

    pre_bitmap_checked = TRUE;
  }
/*
  multi_range_num = n_ranges;
  mrr_have_range = FALSE;
*/
  ha_rows rows =
    handler::multi_range_read_info_const(
      keyno,
      seq,
      seq_init_param,
      n_ranges,
      bufsz,
      flags,
      limit,
      cost
    );
  *flags &= ~HA_MRR_USE_DEFAULT_IMPL;
  DBUG_PRINT("info",("spider rows=%llu", rows));
  DBUG_RETURN(rows);
}

ha_rows ha_spider::multi_range_read_info(
  uint keyno,
  uint n_ranges,
  uint keys,
  uint key_parts,
  uint *bufsz,
  uint *flags,
  Cost_estimate *cost
)
{
  DBUG_ENTER("ha_spider::multi_range_read_info");
  DBUG_PRINT("info",("spider this=%p", this));
  if (!pre_bitmap_checked)
  {
    if (wide_handler->external_lock_type == F_WRLCK)
    {
      pk_update = FALSE;
      if (
        wide_handler->update_request &&
        share->have_recovery_link &&
        (pk_update = spider_check_pk_update(table))
      ) {
        bitmap_set_all(table->read_set);
        if (is_clone)
          memset(wide_handler->searched_bitmap, 0xFF,
            no_bytes_in_map(table->read_set));
      }
    }

    if (!is_clone)
      set_select_column_mode();

    pre_bitmap_checked = TRUE;
  }
/*
  multi_range_num = n_ranges;
  mrr_have_range = FALSE;
*/
  ha_rows rows =
    handler::multi_range_read_info(
      keyno,
      n_ranges,
      keys,
      key_parts,
      bufsz,
      flags,
      cost
    );
  *flags &= ~HA_MRR_USE_DEFAULT_IMPL;
  DBUG_PRINT("info",("spider rows=%llu", rows));
  DBUG_RETURN(rows);
}

int ha_spider::multi_range_read_init(
  RANGE_SEQ_IF *seq,
  void *seq_init_param,
  uint n_ranges,
  uint mode,
  HANDLER_BUFFER *buf
) {
  bka_mode = spider_param_bka_mode(wide_handler->trx->thd, share->bka_mode);
  backup_error_status();
  DBUG_ENTER("ha_spider::multi_range_read_init");
  DBUG_PRINT("info",("spider this=%p", this));
  DBUG_PRINT("info",("spider n_ranges=%u", n_ranges));
  multi_range_num = n_ranges;
  mrr_have_range = FALSE;
  reset_no_where_cond();
  DBUG_RETURN(
    handler::multi_range_read_init(
      seq,
      seq_init_param,
      n_ranges,
      mode,
      buf
    )
  );
}

int ha_spider::multi_range_read_next_first(
  range_id_t *range_info
)
{
  int error_num, roop_count;
  SPIDER_CONN *conn;
  int range_res;
  backup_error_status();
  DBUG_ENTER("ha_spider::multi_range_read_next_first");
  DBUG_PRINT("info",("spider this=%p", this));
  if (wide_handler->trx->thd->killed)
  {
    my_error(ER_QUERY_INTERRUPTED, MYF(0));
    DBUG_RETURN(ER_QUERY_INTERRUPTED);
  }
  do_direct_update = FALSE;
  if (is_clone)
  {
    DBUG_PRINT("info",("spider set pt_clone_last_searcher to %p",
      pt_clone_source_handler));
    pt_clone_source_handler->pt_clone_last_searcher = this;
  }

  spider_db_free_one_result_for_start_next(this);
  check_direct_order_limit();
  if ((error_num = spider_set_conn_bg_param(this)))
    DBUG_RETURN(error_num);
  check_select_column(FALSE);
  DBUG_PRINT("info",("spider result_list.finish_flg = FALSE"));
  result_list.finish_flg = FALSE;
  result_list.record_num = 0;
  if ((error_num= reset_sql_sql(SPIDER_SQL_TYPE_SELECT_SQL)))
    DBUG_RETURN(error_num);
  result_list.desc_flg = FALSE;
  result_list.sorted = mrr_is_output_sorted;
  result_list.key_info = &table->key_info[active_index];
  if (multi_range_num == 1 || result_list.multi_split_read <= 1)
  {
    if (wide_handler->keyread)
      result_list.keyread = TRUE;
    else
      result_list.keyread = FALSE;
    mrr_with_cnt = FALSE;
    if (
      (error_num = spider_db_append_select(this)) ||
      (error_num = spider_db_append_select_columns(this))
    )
      DBUG_RETURN(error_num);
    if (
      share->key_hint &&
      (error_num = append_hint_after_table_sql_part(
        SPIDER_SQL_TYPE_SELECT_SQL))
    )
      DBUG_RETURN(error_num);
    set_where_pos_sql(SPIDER_SQL_TYPE_SELECT_SQL);
    error_num = HA_ERR_END_OF_FILE;
    while (!(range_res = mrr_funcs.next(mrr_iter, &mrr_cur_range)))
    {
      DBUG_PRINT("info",("spider range_res1=%d", range_res));
      result_list.limit_num =
        result_list.internal_limit - result_list.record_num >=
        result_list.split_read ?
        result_list.split_read :
        result_list.internal_limit - result_list.record_num;
      DBUG_PRINT("info",("spider limit_num=%lld", result_list.limit_num));
      if (
        (error_num = spider_db_append_key_where(
          &mrr_cur_range.start_key,
          SPIDER_TEST(mrr_cur_range.range_flag & EQ_RANGE) ?
          NULL : &mrr_cur_range.end_key, this))
      )
        DBUG_RETURN(error_num);
      {
        if (result_list.direct_order_limit)
        {
          if ((error_num =
            append_key_order_for_direct_order_limit_with_alias_sql_part(
              NULL, 0, SPIDER_SQL_TYPE_SELECT_SQL)))
            DBUG_RETURN(error_num);
        } else {
          if ((error_num = append_key_order_with_alias_sql_part(
            NULL, 0, SPIDER_SQL_TYPE_SELECT_SQL)))
            DBUG_RETURN(error_num);
        }
        if ((error_num = append_limit_sql_part(
          result_list.internal_offset + result_list.record_num,
          result_list.limit_num,
          SPIDER_SQL_TYPE_SELECT_SQL)))
        {
          DBUG_RETURN(error_num);
        }
        if (
          (error_num = append_select_lock_sql_part(
            SPIDER_SQL_TYPE_SELECT_SQL))
        ) {
          DBUG_RETURN(error_num);
        }
      }

      int roop_start, roop_end, tmp_lock_mode, link_ok;
      tmp_lock_mode = spider_conn_lock_mode(this);
      if (tmp_lock_mode)
      {
        /* "for update" or "lock in share mode" */
        link_ok = spider_conn_link_idx_next(share->link_statuses,
          conn_link_idx, -1, share->link_count,
          SPIDER_LINK_STATUS_OK);
        roop_start = spider_conn_link_idx_next(share->link_statuses,
          conn_link_idx, -1, share->link_count,
          SPIDER_LINK_STATUS_RECOVERY);
        roop_end = share->link_count;
      } else {
        link_ok = search_link_idx;
        roop_start = search_link_idx;
        roop_end = search_link_idx + 1;
      }
      for (roop_count = roop_start; roop_count < roop_end;
        roop_count = spider_conn_link_idx_next(share->link_statuses,
          conn_link_idx, roop_count, share->link_count,
          SPIDER_LINK_STATUS_RECOVERY)
      ) {
        if (result_list.bgs_phase > 0)
        {
          if ((error_num = spider_check_and_init_casual_read(
            wide_handler->trx->thd, this,
            roop_count)))
            DBUG_RETURN(error_num);
          error_num = spider_bg_conn_search(this, roop_count, roop_start,
            TRUE, FALSE, (roop_count != link_ok));
          if (
            error_num &&
            error_num != HA_ERR_END_OF_FILE &&
            share->monitoring_kind[roop_count] &&
            need_mons[roop_count]
          ) {
            error_num = spider_ping_table_mon_from_table(
                wide_handler->trx,
                wide_handler->trx->thd,
                share,
                roop_count,
                (uint32) share->monitoring_sid[roop_count],
                share->table_name,
                share->table_name_length,
                conn_link_idx[roop_count],
                NULL,
                0,
                share->monitoring_kind[roop_count],
                share->monitoring_limit[roop_count],
                share->monitoring_flag[roop_count],
                TRUE
              );
          }
        } else {
          ulong sql_type;
          conn= conns[roop_count];
          sql_type= SPIDER_SQL_TYPE_SELECT_SQL;
          spider_db_handler *dbton_hdl = dbton_handler[conn->dbton_id];
          pthread_mutex_assert_not_owner(&conn->mta_conn_mutex);
          if ((error_num =
            dbton_hdl->set_sql_for_exec(sql_type, roop_count)))
          {
            DBUG_RETURN(error_num);
          }
          pthread_mutex_lock(&conn->mta_conn_mutex);
          SPIDER_SET_FILE_POS(&conn->mta_conn_mutex_file_pos);
          DBUG_PRINT("info",("spider sql_type=%lu", sql_type));
            conn->need_mon = &need_mons[roop_count];
            DBUG_ASSERT(!conn->mta_conn_mutex_lock_already);
            DBUG_ASSERT(!conn->mta_conn_mutex_unlock_later);
            conn->mta_conn_mutex_lock_already = TRUE;
            conn->mta_conn_mutex_unlock_later = TRUE;
            if ((error_num = spider_db_set_names(this, conn,
              roop_count)))
            {
              DBUG_ASSERT(conn->mta_conn_mutex_lock_already);
              DBUG_ASSERT(conn->mta_conn_mutex_unlock_later);
              conn->mta_conn_mutex_lock_already = FALSE;
              conn->mta_conn_mutex_unlock_later = FALSE;
              SPIDER_CLEAR_FILE_POS(&conn->mta_conn_mutex_file_pos);
              pthread_mutex_unlock(&conn->mta_conn_mutex);
              if (
                share->monitoring_kind[roop_count] &&
                need_mons[roop_count]
              ) {
                error_num = spider_ping_table_mon_from_table(
                    wide_handler->trx,
                    wide_handler->trx->thd,
                    share,
                    roop_count,
                    (uint32) share->monitoring_sid[roop_count],
                    share->table_name,
                    share->table_name_length,
                    conn_link_idx[roop_count],
                    NULL,
                    0,
                    share->monitoring_kind[roop_count],
                    share->monitoring_limit[roop_count],
                    share->monitoring_flag[roop_count],
                    TRUE
                  );
              }
            }
            if (!error_num)
            {
              spider_conn_set_timeout_from_share(conn, roop_count,
                wide_handler->trx->thd, share);
              if (dbton_hdl->execute_sql(
                sql_type,
                conn,
                result_list.quick_mode,
                &need_mons[roop_count])
              ) {
                DBUG_ASSERT(conn->mta_conn_mutex_lock_already);
                DBUG_ASSERT(conn->mta_conn_mutex_unlock_later);
                conn->mta_conn_mutex_lock_already = FALSE;
                conn->mta_conn_mutex_unlock_later = FALSE;
                error_num = spider_db_errorno(conn);
                if (
                  share->monitoring_kind[roop_count] &&
                  need_mons[roop_count]
                ) {
                  error_num = spider_ping_table_mon_from_table(
                      wide_handler->trx,
                      wide_handler->trx->thd,
                      share,
                      roop_count,
                      (uint32) share->monitoring_sid[roop_count],
                      share->table_name,
                      share->table_name_length,
                      conn_link_idx[roop_count],
                      NULL,
                      0,
                      share->monitoring_kind[roop_count],
                      share->monitoring_limit[roop_count],
                      share->monitoring_flag[roop_count],
                      TRUE
                    );
                }
              }
            }
            if (!error_num)
            {
              connection_ids[roop_count] = conn->connection_id;
              DBUG_ASSERT(conn->mta_conn_mutex_lock_already);
              DBUG_ASSERT(conn->mta_conn_mutex_unlock_later);
              conn->mta_conn_mutex_lock_already = FALSE;
              conn->mta_conn_mutex_unlock_later = FALSE;
              if (roop_count == link_ok)
              {
                error_num = spider_db_store_result(this, roop_count, table);
                if (
                  error_num &&
                  error_num != HA_ERR_END_OF_FILE &&
                  share->monitoring_kind[roop_count] &&
                  need_mons[roop_count]
                ) {
                  error_num = spider_ping_table_mon_from_table(
                      wide_handler->trx,
                      wide_handler->trx->thd,
                      share,
                      roop_count,
                      (uint32) share->monitoring_sid[roop_count],
                      share->table_name,
                      share->table_name_length,
                      conn_link_idx[roop_count],
                      NULL,
                      0,
                      share->monitoring_kind[roop_count],
                      share->monitoring_limit[roop_count],
                      share->monitoring_flag[roop_count],
                      TRUE
                    );
                }
                result_link_idx = link_ok;
              } else {
                spider_db_discard_result(this, roop_count, conn);
                SPIDER_CLEAR_FILE_POS(&conn->mta_conn_mutex_file_pos);
                pthread_mutex_unlock(&conn->mta_conn_mutex);
              }
            }
        }
        if (error_num)
          break;
      }
      if (error_num)
      {
        if (
          error_num != HA_ERR_END_OF_FILE &&
          check_error_mode(error_num)
        )
          DBUG_RETURN(error_num);
        DBUG_PRINT("info",("spider result_list.finish_flg = FALSE"));
        result_list.finish_flg = FALSE;
        result_list.record_num = 0;
        if (result_list.current)
        {
          DBUG_PRINT("info",
            ("spider result_list.current->finish_flg = FALSE"));
          result_list.current->finish_flg = FALSE;
          spider_db_free_one_result(&result_list,
            (SPIDER_RESULT *) result_list.current);
          if (result_list.current == result_list.first)
            result_list.current = NULL;
          else
            result_list.current = result_list.current->prev;
        }
      } else {
        if (!range_info)
          DBUG_RETURN(0);
        if (!(error_num = spider_db_fetch(table->record[0], this, table)))
        {
          *range_info = (char *) mrr_cur_range.ptr;
          DBUG_RETURN(0);
        }
        if (
          error_num != HA_ERR_END_OF_FILE &&
          check_error_mode(error_num)
        )
          DBUG_RETURN(error_num);
        DBUG_PRINT("info",("spider result_list.finish_flg = FALSE"));
        result_list.finish_flg = FALSE;
        result_list.record_num = 0;
        if (result_list.current)
        {
          DBUG_PRINT("info",
            ("spider result_list.current->finish_flg = FALSE"));
          result_list.current->finish_flg = FALSE;
          spider_db_free_one_result(&result_list,
            (SPIDER_RESULT *) result_list.current);
          if (result_list.current == result_list.first)
            result_list.current = NULL;
          else
            result_list.current = result_list.current->prev;
        }
      }
      if (check_no_where_cond())
      {
        DBUG_RETURN(check_error_mode_eof(0));
      }
      set_where_to_pos_sql(SPIDER_SQL_TYPE_SELECT_SQL);
    }
    DBUG_PRINT("info",("spider range_res2=%d", range_res));
    if (error_num)
      DBUG_RETURN(check_error_mode_eof(error_num));
  } else {
    bool tmp_high_priority = wide_handler->high_priority;
    bool have_multi_range;
    const uchar *first_mrr_start_key;
    const uchar *first_mrr_end_key;
    uint first_mrr_start_key_length;
    uint first_mrr_end_key_length;
    have_second_range = FALSE;
    if (wide_handler->keyread)
      result_list.keyread = TRUE;
    else
      result_list.keyread = FALSE;
    mrr_with_cnt = TRUE;
    multi_range_cnt = 0;
    multi_range_hit_point = 0;
    if (multi_range_keys)
    {
      DBUG_PRINT("info",("spider free multi_range_keys=%p", multi_range_keys));
      spider_free(spider_current_trx, multi_range_keys, MYF(0));
    }
    if (!(multi_range_keys = (range_id_t *)
      spider_malloc(spider_current_trx, SPD_MID_HA_SPIDER_MULTI_RANGE_READ_NEXT_FIRST_1, sizeof(range_id_t) *
        (multi_range_num < result_list.multi_split_read ?
          multi_range_num : result_list.multi_split_read), MYF(MY_WME)))
    )
      DBUG_RETURN(HA_ERR_OUT_OF_MEM);
    DBUG_PRINT("info",("spider alloc multi_range_keys=%p", multi_range_keys));
    if (!mrr_key_buff)
    {
      if (!(mrr_key_buff = new spider_string[2]))
      {
        DBUG_RETURN(HA_ERR_OUT_OF_MEM);
      }
      for (roop_count = 0; roop_count < 2; roop_count++)
        mrr_key_buff[roop_count].init_calc_mem(SPD_MID_HA_SPIDER_MULTI_RANGE_READ_NEXT_FIRST_3);
    }
    error_num = 0;
    if ((range_res = mrr_funcs.next(mrr_iter, &mrr_cur_range)))
    {
      DBUG_PRINT("info",("spider range_res3=%d", range_res));
      DBUG_PRINT("info",("spider result_list.finish_flg = TRUE"));
      result_list.finish_flg = TRUE;
      if (result_list.current)
      {
        DBUG_PRINT("info",("spider result_list.current->finish_flg = TRUE"));
        result_list.current->finish_flg = TRUE;
      }
      table->status = STATUS_NOT_FOUND;
      DBUG_RETURN(HA_ERR_END_OF_FILE);
    }
    DBUG_PRINT("info",("spider range_res4=%d", range_res));
    mrr_key_buff[0].length(0);
    first_mrr_start_key = mrr_cur_range.start_key.key;
    first_mrr_start_key_length = mrr_cur_range.start_key.length;
    if (first_mrr_start_key_length)
    {
      if (mrr_key_buff[0].reserve(first_mrr_start_key_length))
        DBUG_RETURN(HA_ERR_END_OF_FILE);
      mrr_key_buff[0].q_append((const char *) first_mrr_start_key,
        first_mrr_start_key_length);
      mrr_cur_range.start_key.key = (const uchar *) mrr_key_buff[0].ptr();
    }
    mrr_key_buff[1].length(0);
    first_mrr_end_key = mrr_cur_range.end_key.key;
    first_mrr_end_key_length = mrr_cur_range.end_key.length;
    if (first_mrr_end_key_length)
    {
      if (mrr_key_buff[1].reserve(first_mrr_end_key_length))
        DBUG_RETURN(HA_ERR_END_OF_FILE);
      mrr_key_buff[1].q_append((const char *) first_mrr_end_key,
        first_mrr_end_key_length);
      mrr_cur_range.end_key.key = (const uchar *) mrr_key_buff[1].ptr();
    }
    result_list.tmp_table_join = FALSE;
    memset(result_list.tmp_table_join_first, 0, share->link_bitmap_size);
    do
    {
      if ((range_res = mrr_funcs.next(mrr_iter, &mrr_second_range)))
      {
        have_second_range = FALSE;
        have_multi_range = FALSE;
      } else {
        have_second_range = TRUE;
        have_multi_range = TRUE;
      }
      DBUG_PRINT("info",("spider range_res5=%d", range_res));
      result_list.tmp_reuse_sql = FALSE;
      if (bka_mode &&
        have_multi_range &&
        SPIDER_TEST(mrr_cur_range.range_flag & EQ_RANGE)
      ) {
        if (
          result_list.tmp_table_join &&
          result_list.tmp_table_join_key_part_map ==
            mrr_cur_range.start_key.keypart_map
        ) {
          /* reuse tmp_sql */
          result_list.tmp_reuse_sql = TRUE;
        } else {
          /* create tmp_sql */
          result_list.tmp_table_join = TRUE;
          result_list.tmp_table_join_key_part_map =
            mrr_cur_range.start_key.keypart_map;
          if ((error_num = reset_sql_sql(
            SPIDER_SQL_TYPE_SELECT_SQL | SPIDER_SQL_TYPE_TMP_SQL)))
            DBUG_RETURN(error_num);
        }
        memset(result_list.tmp_table_join_first, 0xFF,
          share->link_bitmap_size);
      } else {
        result_list.tmp_table_join = FALSE;
      }
      result_list.tmp_table_join_break_after_get_next = FALSE;

      if (result_list.tmp_table_join)
      {
        result_list.limit_num =
          result_list.internal_limit >= result_list.split_read ?
          result_list.split_read : result_list.internal_limit;
        if (bka_mode == 2)
        {
          if (!result_list.tmp_reuse_sql)
          {
            if ((error_num = append_union_table_and_sql_for_bka(
              &mrr_cur_range.start_key
            ))) {
              DBUG_RETURN(error_num);
            }
          } else {
            if ((error_num = reuse_union_table_and_sql_for_bka()))
            {
              DBUG_RETURN(error_num);
            }
          }
        } else {
          if (!result_list.tmp_reuse_sql)
          {
            if ((error_num = append_tmp_table_and_sql_for_bka(
              &mrr_cur_range.start_key
            ))) {
              DBUG_RETURN(error_num);
            }
          } else {
            if ((error_num = reuse_tmp_table_and_sql_for_bka()))
            {
              DBUG_RETURN(error_num);
            }
          }
        }

        do
        {
          if (
            !SPIDER_TEST(mrr_cur_range.range_flag & EQ_RANGE) ||
            result_list.tmp_table_join_key_part_map !=
              mrr_cur_range.start_key.keypart_map
          ) {
            result_list.tmp_table_join_break_after_get_next = TRUE;
            break;
          }

          multi_range_keys[multi_range_cnt] = mrr_cur_range.ptr;
          if (bka_mode == 2)
          {
            if ((error_num = spider_db_append_select(this)))
              DBUG_RETURN(error_num);
            if (multi_range_cnt == 0)
            {
              if ((error_num = append_multi_range_cnt_with_name_sql_part(
                SPIDER_SQL_TYPE_SELECT_SQL, multi_range_cnt)))
                DBUG_RETURN(error_num);
              if ((error_num = append_key_column_values_with_name_sql_part(
                &mrr_cur_range.start_key,
                SPIDER_SQL_TYPE_SELECT_SQL)))
                DBUG_RETURN(error_num);
            } else {
              if ((error_num = append_multi_range_cnt_sql_part(
                SPIDER_SQL_TYPE_SELECT_SQL, multi_range_cnt, TRUE)))
                DBUG_RETURN(error_num);
              if ((error_num = append_key_column_values_sql_part(
                &mrr_cur_range.start_key,
                SPIDER_SQL_TYPE_SELECT_SQL)))
                DBUG_RETURN(error_num);
            }
            if ((error_num = append_union_table_connector_sql_part(
              SPIDER_SQL_TYPE_SELECT_SQL)))
              DBUG_RETURN(error_num);
          } else {
            if ((error_num = append_multi_range_cnt_sql_part(
              SPIDER_SQL_TYPE_TMP_SQL, multi_range_cnt, TRUE)))
              DBUG_RETURN(error_num);
            if ((error_num = append_key_column_values_sql_part(
              &mrr_cur_range.start_key,
              SPIDER_SQL_TYPE_TMP_SQL)))
              DBUG_RETURN(error_num);
            if ((error_num =
              append_values_connector_sql_part(SPIDER_SQL_TYPE_TMP_SQL)))
              DBUG_RETURN(error_num);
          }

          multi_range_cnt++;
          if (multi_range_cnt >= (uint) result_list.multi_split_read)
            break;
          if (multi_range_cnt == 1)
          {
            if (have_multi_range)
            {
              memcpy(&mrr_cur_range, &mrr_second_range,
                sizeof(KEY_MULTI_RANGE));
              have_second_range = FALSE;
              range_res = 0;
            } else {
              range_res = 1;
            }
          } else {
            range_res = mrr_funcs.next(mrr_iter, &mrr_cur_range);
            DBUG_PRINT("info",("spider range_res6=%d", range_res));
          }
        }
        while (!range_res);
        if (bka_mode == 2)
        {
          if ((error_num = append_union_table_terminator_sql_part(
            SPIDER_SQL_TYPE_SELECT_SQL)))
            DBUG_RETURN(error_num);
        } else {
          if ((error_num =
            append_values_terminator_sql_part(SPIDER_SQL_TYPE_TMP_SQL)))
            DBUG_RETURN(error_num);
        }
        result_list.use_union = FALSE;

        if ((error_num = append_limit_sql_part(
          result_list.internal_offset,
          result_list.limit_num,
          SPIDER_SQL_TYPE_SELECT_SQL)))
        {
          DBUG_RETURN(error_num);
        }
        if (
          (error_num = append_select_lock_sql_part(
            SPIDER_SQL_TYPE_SELECT_SQL))
        ) {
          DBUG_RETURN(error_num);
        }
      } else {
        result_list.limit_num = result_list.internal_limit;
        result_list.split_read = result_list.internal_limit;
        if (
          (error_num = init_union_table_name_pos_sql()) ||
          (error_num = append_union_all_start_sql_part(
            SPIDER_SQL_TYPE_SELECT_SQL))
        )
          DBUG_RETURN(error_num);

        do
        {
          DBUG_PRINT("info",("spider range_res7=%d", range_res));
          multi_range_keys[multi_range_cnt] = mrr_cur_range.ptr;
          if ((error_num = spider_db_append_select(this)))
            DBUG_RETURN(error_num);
          if ((error_num = append_multi_range_cnt_sql_part(
            SPIDER_SQL_TYPE_SELECT_SQL, multi_range_cnt, TRUE)))
            DBUG_RETURN(error_num);
          if (
            (error_num = spider_db_append_select_columns(this)) ||
            (error_num = set_union_table_name_pos_sql())
          )
            DBUG_RETURN(error_num);
          wide_handler->high_priority = FALSE;
          if (
            share->key_hint &&
            (error_num = append_hint_after_table_sql_part(
              SPIDER_SQL_TYPE_SELECT_SQL))
          )
            DBUG_RETURN(error_num);
          set_where_pos_sql(SPIDER_SQL_TYPE_SELECT_SQL);
          DBUG_PRINT("info",("spider internal_offset=%lld",
            result_list.internal_offset));
          DBUG_PRINT("info",("spider limit_num=%lld", result_list.limit_num));
          if (
            (error_num = spider_db_append_key_where(
              &mrr_cur_range.start_key,
              SPIDER_TEST(mrr_cur_range.range_flag & EQ_RANGE) ?
              NULL : &mrr_cur_range.end_key, this))
          )
            DBUG_RETURN(error_num);
          if (result_list.direct_order_limit)
          {
            if ((error_num =
              append_key_order_for_direct_order_limit_with_alias_sql_part(
                NULL, 0, SPIDER_SQL_TYPE_SELECT_SQL)))
              DBUG_RETURN(error_num);
          } else {
            if ((error_num = append_key_order_with_alias_sql_part(
              NULL, 0, SPIDER_SQL_TYPE_SELECT_SQL)))
              DBUG_RETURN(error_num);
          }
          if ((error_num = append_limit_sql_part(
            0,
            result_list.internal_offset + result_list.limit_num,
            SPIDER_SQL_TYPE_SELECT_SQL)))
          {
            DBUG_RETURN(error_num);
          }
          if (
            (error_num = append_select_lock_sql_part(
              SPIDER_SQL_TYPE_SELECT_SQL))
          )
            DBUG_RETURN(error_num);
          if ((error_num = append_union_all_sql_part(
            SPIDER_SQL_TYPE_SELECT_SQL)))
            DBUG_RETURN(error_num);
          multi_range_cnt++;
          if (multi_range_cnt >= (uint) result_list.multi_split_read)
            break;
          if (multi_range_cnt == 1)
          {
            if (have_multi_range)
            {
              memcpy(&mrr_cur_range, &mrr_second_range,
                sizeof(KEY_MULTI_RANGE));
              have_second_range = FALSE;
              range_res = 0;
            } else {
              range_res = 1;
            }
          } else {
            range_res = mrr_funcs.next(mrr_iter, &mrr_cur_range);
            DBUG_PRINT("info",("spider range_res8=%d", range_res));
          }
          if (check_no_where_cond())
          {
            range_res = 1;
            break;
          }
        }
        while (!range_res);
        wide_handler->high_priority = tmp_high_priority;
        if ((error_num = append_union_all_end_sql_part(
          SPIDER_SQL_TYPE_SELECT_SQL)))
          DBUG_RETURN(error_num);
        result_list.use_union = TRUE;

        bool direct_aggregate_backup = result_list.direct_aggregate;
        result_list.direct_aggregate = FALSE;
        if (result_list.direct_order_limit)
        {
          if ((error_num =
            append_key_order_for_direct_order_limit_with_alias_sql_part(
              NULL, 0, SPIDER_SQL_TYPE_SELECT_SQL)))
            DBUG_RETURN(error_num);
        } else {
          if ((error_num = append_key_order_with_alias_sql_part(
            NULL, 0, SPIDER_SQL_TYPE_SELECT_SQL)))
            DBUG_RETURN(error_num);
        }
        result_list.direct_aggregate = direct_aggregate_backup;
        if ((error_num = append_limit_sql_part(
          result_list.internal_offset,
          result_list.limit_num,
          SPIDER_SQL_TYPE_SELECT_SQL)))
        {
          DBUG_RETURN(error_num);
        }
      }

      int roop_start, roop_end, roop_count, tmp_lock_mode, link_ok;
      tmp_lock_mode = spider_conn_lock_mode(this);
      if (tmp_lock_mode)
      {
        /* "for update" or "lock in share mode" */
        link_ok = spider_conn_link_idx_next(share->link_statuses,
          conn_link_idx, -1, share->link_count,
          SPIDER_LINK_STATUS_OK);
        roop_start = spider_conn_link_idx_next(share->link_statuses,
          conn_link_idx, -1, share->link_count,
          SPIDER_LINK_STATUS_RECOVERY);
        roop_end = share->link_count;
      } else {
        link_ok = search_link_idx;
        roop_start = search_link_idx;
        roop_end = search_link_idx + 1;
      }

      for (roop_count = roop_start; roop_count < roop_end;
        roop_count = spider_conn_link_idx_next(share->link_statuses,
          conn_link_idx, roop_count, share->link_count,
          SPIDER_LINK_STATUS_RECOVERY)
      ) {
        if (result_list.bgs_phase > 0)
        {
          if ((error_num = spider_check_and_init_casual_read(
            wide_handler->trx->thd, this,
            roop_count)))
            DBUG_RETURN(error_num);
          if ((error_num = spider_bg_conn_search(this, roop_count, roop_start,
            TRUE, FALSE, (roop_count != link_ok))))
          {
            if (
              error_num != HA_ERR_END_OF_FILE &&
              share->monitoring_kind[roop_count] &&
              need_mons[roop_count]
            ) {
              error_num = spider_ping_table_mon_from_table(
                  wide_handler->trx,
                  wide_handler->trx->thd,
                  share,
                  roop_count,
                  (uint32) share->monitoring_sid[roop_count],
                  share->table_name,
                  share->table_name_length,
                  conn_link_idx[roop_count],
                  NULL,
                  0,
                  share->monitoring_kind[roop_count],
                  share->monitoring_limit[roop_count],
                  share->monitoring_flag[roop_count],
                  TRUE
                );
            }
            break;
          }
        } else {
          ulong sql_type;
          conn= conns[roop_count];
          sql_type= SPIDER_SQL_TYPE_SELECT_SQL | SPIDER_SQL_TYPE_TMP_SQL;
          spider_db_handler *dbton_hdl = dbton_handler[conn->dbton_id];
          pthread_mutex_assert_not_owner(&conn->mta_conn_mutex);
          if ((error_num =
            dbton_hdl->set_sql_for_exec(sql_type, roop_count)))
          {
            DBUG_RETURN(error_num);
          }
          pthread_mutex_lock(&conn->mta_conn_mutex);
          SPIDER_SET_FILE_POS(&conn->mta_conn_mutex_file_pos);
          sql_type &= ~SPIDER_SQL_TYPE_TMP_SQL;
          DBUG_PRINT("info",("spider sql_type=%lu", sql_type));
            conn->need_mon = &need_mons[roop_count];
            DBUG_ASSERT(!conn->mta_conn_mutex_lock_already);
            DBUG_ASSERT(!conn->mta_conn_mutex_unlock_later);
            conn->mta_conn_mutex_lock_already = TRUE;
            conn->mta_conn_mutex_unlock_later = TRUE;
            if ((error_num = spider_db_set_names(this, conn,
              roop_count)))
            {
              DBUG_ASSERT(conn->mta_conn_mutex_lock_already);
              DBUG_ASSERT(conn->mta_conn_mutex_unlock_later);
              conn->mta_conn_mutex_lock_already = FALSE;
              conn->mta_conn_mutex_unlock_later = FALSE;
              SPIDER_CLEAR_FILE_POS(&conn->mta_conn_mutex_file_pos);
              pthread_mutex_unlock(&conn->mta_conn_mutex);
              if (
                share->monitoring_kind[roop_count] &&
                need_mons[roop_count]
              ) {
                error_num = spider_ping_table_mon_from_table(
                    wide_handler->trx,
                    wide_handler->trx->thd,
                    share,
                    roop_count,
                    (uint32) share->monitoring_sid[roop_count],
                    share->table_name,
                    share->table_name_length,
                    conn_link_idx[roop_count],
                    NULL,
                    0,
                    share->monitoring_kind[roop_count],
                    share->monitoring_limit[roop_count],
                    share->monitoring_flag[roop_count],
                    TRUE
                  );
              }
              break;
            }
            if (
              result_list.tmp_table_join && bka_mode != 2 &&
              spider_bit_is_set(result_list.tmp_table_join_first, roop_count)
            ) {
              spider_clear_bit(result_list.tmp_table_join_first, roop_count);
              spider_set_bit(result_list.tmp_table_created, roop_count);
              result_list.tmp_tables_created = TRUE;
              spider_conn_set_timeout_from_share(conn, roop_count,
                wide_handler->trx->thd, share);
              if (dbton_hdl->execute_sql(
                SPIDER_SQL_TYPE_TMP_SQL,
                conn,
                -1,
                &need_mons[roop_count])
              ) {
                DBUG_ASSERT(conn->mta_conn_mutex_lock_already);
                DBUG_ASSERT(conn->mta_conn_mutex_unlock_later);
                conn->mta_conn_mutex_lock_already = FALSE;
                conn->mta_conn_mutex_unlock_later = FALSE;
                error_num = spider_db_errorno(conn);
                if (
                  share->monitoring_kind[roop_count] &&
                  need_mons[roop_count]
                ) {
                  error_num = spider_ping_table_mon_from_table(
                      wide_handler->trx,
                      wide_handler->trx->thd,
                      share,
                      roop_count,
                      (uint32) share->monitoring_sid[roop_count],
                      share->table_name,
                      share->table_name_length,
                      conn_link_idx[roop_count],
                      NULL,
                      0,
                      share->monitoring_kind[roop_count],
                      share->monitoring_limit[roop_count],
                      share->monitoring_flag[roop_count],
                      TRUE
                    );
                }
                break;
              }
              spider_db_discard_multiple_result(this, roop_count, conn);
            }
            spider_conn_set_timeout_from_share(conn, roop_count,
              wide_handler->trx->thd, share);
            if (dbton_hdl->execute_sql(
              sql_type,
              conn,
              result_list.quick_mode,
              &need_mons[roop_count])
            ) {
              DBUG_ASSERT(conn->mta_conn_mutex_lock_already);
              DBUG_ASSERT(conn->mta_conn_mutex_unlock_later);
              conn->mta_conn_mutex_lock_already = FALSE;
              conn->mta_conn_mutex_unlock_later = FALSE;
              error_num = spider_db_errorno(conn);
              if (
                share->monitoring_kind[roop_count] &&
                need_mons[roop_count]
              ) {
                error_num = spider_ping_table_mon_from_table(
                    wide_handler->trx,
                    wide_handler->trx->thd,
                    share,
                    roop_count,
                    (uint32) share->monitoring_sid[roop_count],
                    share->table_name,
                    share->table_name_length,
                    conn_link_idx[roop_count],
                    NULL,
                    0,
                    share->monitoring_kind[roop_count],
                    share->monitoring_limit[roop_count],
                    share->monitoring_flag[roop_count],
                    TRUE
                  );
              }
              break;
            }
            connection_ids[roop_count] = conn->connection_id;
            DBUG_ASSERT(conn->mta_conn_mutex_lock_already);
            DBUG_ASSERT(conn->mta_conn_mutex_unlock_later);
            conn->mta_conn_mutex_lock_already = FALSE;
            conn->mta_conn_mutex_unlock_later = FALSE;
            if (roop_count == link_ok)
            {
              if ((error_num = spider_db_store_result(this, roop_count, table)))
              {
                if (
                  error_num != HA_ERR_END_OF_FILE &&
                  share->monitoring_kind[roop_count] &&
                  need_mons[roop_count]
                ) {
                  error_num = spider_ping_table_mon_from_table(
                      wide_handler->trx,
                      wide_handler->trx->thd,
                      share,
                      roop_count,
                      (uint32) share->monitoring_sid[roop_count],
                      share->table_name,
                      share->table_name_length,
                      conn_link_idx[roop_count],
                      NULL,
                      0,
                      share->monitoring_kind[roop_count],
                      share->monitoring_limit[roop_count],
                      share->monitoring_flag[roop_count],
                      TRUE
                    );
                }
                break;
              }
              result_link_idx = link_ok;
            } else {
              spider_db_discard_result(this, roop_count, conn);
              SPIDER_CLEAR_FILE_POS(&conn->mta_conn_mutex_file_pos);
              pthread_mutex_unlock(&conn->mta_conn_mutex);
            }
        }
      }
      if (error_num)
      {
        if (
          error_num != HA_ERR_END_OF_FILE &&
          !check_error_mode(error_num)
        )
          error_num = HA_ERR_END_OF_FILE;
        if (error_num == HA_ERR_END_OF_FILE)
        {
          if (multi_range_cnt >= (uint) result_list.multi_split_read)
          {
            range_res = mrr_funcs.next(mrr_iter, &mrr_cur_range);
            DBUG_PRINT("info",("spider range_res9=%d", range_res));
          }
          if (
            range_res
          ) {
            table->status = STATUS_NOT_FOUND;
            DBUG_RETURN(error_num);
          }

          DBUG_PRINT("info",("spider result_list.finish_flg = FALSE"));
          result_list.finish_flg = FALSE;
          result_list.record_num = 0;
          if (result_list.current)
          {
            DBUG_PRINT("info",
              ("spider result_list.current->finish_flg = FALSE"));
            result_list.current->finish_flg = FALSE;
            spider_db_free_one_result(&result_list,
              (SPIDER_RESULT *) result_list.current);
            if (result_list.current == result_list.first)
              result_list.current = NULL;
            else
              result_list.current = result_list.current->prev;
          }
          error_num = 0;
        } else
          DBUG_RETURN(error_num);
      } else {
        if (!range_info)
          DBUG_RETURN(0);
        if (!(error_num = spider_db_fetch(table->record[0], this, table)))
        {
          *range_info = multi_range_keys[multi_range_hit_point];
          DBUG_RETURN(0);
        }
        if (
          error_num != HA_ERR_END_OF_FILE &&
          !check_error_mode(error_num)
        )
          error_num = HA_ERR_END_OF_FILE;
        if (error_num == HA_ERR_END_OF_FILE)
        {
          if (multi_range_cnt >= (uint) result_list.multi_split_read)
          {
            range_res = mrr_funcs.next(mrr_iter, &mrr_cur_range);
            DBUG_PRINT("info",("spider range_res10=%d", range_res));
          }
          if (
            range_res
          ) {
            table->status = STATUS_NOT_FOUND;
            DBUG_RETURN(error_num);
          }

          DBUG_PRINT("info",("spider result_list.finish_flg = FALSE"));
          result_list.finish_flg = FALSE;
          result_list.record_num = 0;
          if (result_list.current)
          {
            DBUG_PRINT("info",
              ("spider result_list.current->finish_flg = FALSE"));
            result_list.current->finish_flg = FALSE;
            spider_db_free_one_result(&result_list,
              (SPIDER_RESULT *) result_list.current);
            if (result_list.current == result_list.first)
              result_list.current = NULL;
            else
              result_list.current = result_list.current->prev;
          }
          error_num = 0;
        } else
          DBUG_RETURN(error_num);
      }
      if (check_no_where_cond())
      {
        DBUG_RETURN(check_error_mode_eof(0));
      }
      multi_range_cnt = 0;
      if ((error_num= reset_sql_sql(SPIDER_SQL_TYPE_SELECT_SQL)))
        DBUG_RETURN(error_num);
    } while (!error_num);
  }
  DBUG_RETURN(0);
}

int ha_spider::pre_multi_range_read_next(
  bool use_parallel
) {
  DBUG_ENTER("ha_spider::pre_multi_range_read_next");
  DBUG_PRINT("info",("spider this=%p", this));
  check_pre_call(use_parallel);
  if (use_pre_call)
  {
    store_error_num =
      multi_range_read_next_first(NULL);
    DBUG_RETURN(store_error_num);
  }
  DBUG_RETURN(0);
}

int ha_spider::multi_range_read_next(
  range_id_t *range_info
)
{
  int error_num;
  DBUG_ENTER("ha_spider::multi_range_read_next");
  DBUG_PRINT("info",("spider this=%p", this));
  if (use_pre_call)
  {
    if (store_error_num)
    {
      if (store_error_num == HA_ERR_END_OF_FILE)
        table->status = STATUS_NOT_FOUND;
      DBUG_RETURN(store_error_num);
    }
    if ((error_num = spider_bg_all_conn_pre_next(this, search_link_idx)))
      DBUG_RETURN(error_num);
    use_pre_call = FALSE;
    mrr_have_range = TRUE;
    DBUG_RETURN(multi_range_read_next_next(range_info));
  }
  if (!mrr_have_range)
  {
    error_num = multi_range_read_next_first(range_info);
    mrr_have_range = TRUE;
  } else
    error_num = multi_range_read_next_next(range_info);
  DBUG_RETURN(error_num);
}

int ha_spider::multi_range_read_next_next(
  range_id_t *range_info
)
{
  int error_num, roop_count;
  SPIDER_CONN *conn;
  int range_res;
  backup_error_status();
  DBUG_ENTER("ha_spider::multi_range_read_next_next");
  DBUG_PRINT("info",("spider this=%p", this));
  if (wide_handler->trx->thd->killed)
  {
    my_error(ER_QUERY_INTERRUPTED, MYF(0));
    DBUG_RETURN(ER_QUERY_INTERRUPTED);
  }
  if (is_clone)
  {
    DBUG_PRINT("info",("spider set pt_clone_last_searcher to %p",
      pt_clone_source_handler));
    pt_clone_source_handler->pt_clone_last_searcher = this;
  }
  if (multi_range_num == 1 || result_list.multi_split_read <= 1)
  {
    if (!(error_num = spider_db_seek_next(table->record[0], this,
      search_link_idx, table)))
    {
      *range_info = (char *) mrr_cur_range.ptr;
      DBUG_RETURN(0);
    }

    range_res = mrr_funcs.next(mrr_iter, &mrr_cur_range);
    DBUG_PRINT("info",("spider range_res1=%d", range_res));
    if (
      error_num != HA_ERR_END_OF_FILE &&
      !check_error_mode(error_num)
    )
      error_num = HA_ERR_END_OF_FILE;
    if (
      error_num != HA_ERR_END_OF_FILE ||
      range_res
    )
      DBUG_RETURN(error_num);
    spider_db_free_one_result_for_start_next(this);
    spider_first_split_read_param(this);
    if ((error_num = spider_set_conn_bg_param(this)))
      DBUG_RETURN(error_num);
    DBUG_PRINT("info",("spider result_list.finish_flg = FALSE"));
    result_list.finish_flg = FALSE;
    if (result_list.current)
    {
      DBUG_PRINT("info",("spider result_list.current->finish_flg = FALSE"));
      result_list.current->finish_flg = FALSE;
    }
    result_list.record_num = 0;
    do
    {
      DBUG_PRINT("info",("spider range_res2=%d", range_res));
      if (check_no_where_cond())
      {
        DBUG_RETURN(check_error_mode_eof(0));
      }
      set_where_to_pos_sql(SPIDER_SQL_TYPE_SELECT_SQL);
      result_list.limit_num =
        result_list.internal_limit - result_list.record_num >=
        result_list.split_read ?
        result_list.split_read :
        result_list.internal_limit - result_list.record_num;
      if (
        (error_num = spider_db_append_key_where(
          &mrr_cur_range.start_key,
          SPIDER_TEST(mrr_cur_range.range_flag & EQ_RANGE) ?
          NULL : &mrr_cur_range.end_key, this))
      )
        DBUG_RETURN(error_num);
      {
        if (result_list.direct_order_limit)
        {
          if ((error_num =
            append_key_order_for_direct_order_limit_with_alias_sql_part(
              NULL, 0, SPIDER_SQL_TYPE_SELECT_SQL)))
            DBUG_RETURN(error_num);
        } else {
          if ((error_num = append_key_order_with_alias_sql_part(
            NULL, 0, SPIDER_SQL_TYPE_SELECT_SQL)))
            DBUG_RETURN(error_num);
        }
        if ((error_num = append_limit_sql_part(
          result_list.internal_offset + result_list.record_num,
          result_list.limit_num,
          SPIDER_SQL_TYPE_SELECT_SQL)))
        {
          DBUG_RETURN(error_num);
        }
        if (
          (error_num = append_select_lock_sql_part(
            SPIDER_SQL_TYPE_SELECT_SQL))
        ) {
          DBUG_RETURN(error_num);
        }
      }

      int roop_start, roop_end, tmp_lock_mode, link_ok;
      tmp_lock_mode = spider_conn_lock_mode(this);
      if (tmp_lock_mode)
      {
        /* "for update" or "lock in share mode" */
        link_ok = spider_conn_link_idx_next(share->link_statuses,
          conn_link_idx, -1, share->link_count,
          SPIDER_LINK_STATUS_OK);
        roop_start = spider_conn_link_idx_next(share->link_statuses,
          conn_link_idx, -1, share->link_count,
          SPIDER_LINK_STATUS_RECOVERY);
        roop_end = share->link_count;
      } else {
        link_ok = search_link_idx;
        roop_start = search_link_idx;
        roop_end = search_link_idx + 1;
      }
      for (roop_count = roop_start; roop_count < roop_end;
        roop_count = spider_conn_link_idx_next(share->link_statuses,
          conn_link_idx, roop_count, share->link_count,
          SPIDER_LINK_STATUS_RECOVERY)
      ) {
        if (result_list.bgs_phase > 0)
        {
          if ((error_num = spider_check_and_init_casual_read(
            wide_handler->trx->thd, this,
            roop_count)))
            DBUG_RETURN(error_num);
          error_num = spider_bg_conn_search(this, roop_count, roop_start,
            TRUE, FALSE, (roop_count != link_ok));
          if (
            error_num &&
            error_num != HA_ERR_END_OF_FILE &&
            share->monitoring_kind[roop_count] &&
            need_mons[roop_count]
          ) {
            error_num = spider_ping_table_mon_from_table(
                wide_handler->trx,
                wide_handler->trx->thd,
                share,
                roop_count,
                (uint32) share->monitoring_sid[roop_count],
                share->table_name,
                share->table_name_length,
                conn_link_idx[roop_count],
                NULL,
                0,
                share->monitoring_kind[roop_count],
                share->monitoring_limit[roop_count],
                share->monitoring_flag[roop_count],
                TRUE
              );
          }
        } else {
          ulong sql_type;
          conn= conns[roop_count];
          sql_type= SPIDER_SQL_TYPE_SELECT_SQL;
          spider_db_handler *dbton_hdl = dbton_handler[conn->dbton_id];
          pthread_mutex_assert_not_owner(&conn->mta_conn_mutex);
          if ((error_num =
            dbton_hdl->set_sql_for_exec(sql_type, roop_count)))
          {
            DBUG_RETURN(error_num);
          }
          pthread_mutex_lock(&conn->mta_conn_mutex);
          SPIDER_SET_FILE_POS(&conn->mta_conn_mutex_file_pos);
          DBUG_PRINT("info",("spider sql_type=%lu", sql_type));
            conn->need_mon = &need_mons[roop_count];
            DBUG_ASSERT(!conn->mta_conn_mutex_lock_already);
            DBUG_ASSERT(!conn->mta_conn_mutex_unlock_later);
            conn->mta_conn_mutex_lock_already = TRUE;
            conn->mta_conn_mutex_unlock_later = TRUE;
            if ((error_num = spider_db_set_names(this, conn,
              roop_count)))
            {
              DBUG_ASSERT(conn->mta_conn_mutex_lock_already);
              DBUG_ASSERT(conn->mta_conn_mutex_unlock_later);
              conn->mta_conn_mutex_lock_already = FALSE;
              conn->mta_conn_mutex_unlock_later = FALSE;
              SPIDER_CLEAR_FILE_POS(&conn->mta_conn_mutex_file_pos);
              pthread_mutex_unlock(&conn->mta_conn_mutex);
              if (
                share->monitoring_kind[roop_count] &&
                need_mons[roop_count]
              ) {
                error_num = spider_ping_table_mon_from_table(
                    wide_handler->trx,
                    wide_handler->trx->thd,
                    share,
                    roop_count,
                    (uint32) share->monitoring_sid[roop_count],
                    share->table_name,
                    share->table_name_length,
                    conn_link_idx[roop_count],
                    NULL,
                    0,
                    share->monitoring_kind[roop_count],
                    share->monitoring_limit[roop_count],
                    share->monitoring_flag[roop_count],
                    TRUE
                  );
              }
            }
            if (!error_num)
            {
              spider_conn_set_timeout_from_share(conn, roop_count,
                wide_handler->trx->thd, share);
              if (dbton_hdl->execute_sql(
                sql_type,
                conn,
                result_list.quick_mode,
                &need_mons[roop_count])
              ) {
                DBUG_ASSERT(conn->mta_conn_mutex_lock_already);
                DBUG_ASSERT(conn->mta_conn_mutex_unlock_later);
                conn->mta_conn_mutex_lock_already = FALSE;
                conn->mta_conn_mutex_unlock_later = FALSE;
                error_num = spider_db_errorno(conn);
                if (
                  share->monitoring_kind[roop_count] &&
                  need_mons[roop_count]
                ) {
                  error_num = spider_ping_table_mon_from_table(
                      wide_handler->trx,
                      wide_handler->trx->thd,
                      share,
                      roop_count,
                      (uint32) share->monitoring_sid[roop_count],
                      share->table_name,
                      share->table_name_length,
                      conn_link_idx[roop_count],
                      NULL,
                      0,
                      share->monitoring_kind[roop_count],
                      share->monitoring_limit[roop_count],
                      share->monitoring_flag[roop_count],
                      TRUE
                    );
                }
              }
            }
            if (!error_num)
            {
              connection_ids[roop_count] = conn->connection_id;
              DBUG_ASSERT(conn->mta_conn_mutex_lock_already);
              DBUG_ASSERT(conn->mta_conn_mutex_unlock_later);
              conn->mta_conn_mutex_lock_already = FALSE;
              conn->mta_conn_mutex_unlock_later = FALSE;
              if (roop_count == link_ok)
              {
                error_num = spider_db_store_result(this, roop_count, table);
                if (
                  error_num &&
                  error_num != HA_ERR_END_OF_FILE &&
                  share->monitoring_kind[roop_count] &&
                  need_mons[roop_count]
                ) {
                  error_num = spider_ping_table_mon_from_table(
                      wide_handler->trx,
                      wide_handler->trx->thd,
                      share,
                      roop_count,
                      (uint32) share->monitoring_sid[roop_count],
                      share->table_name,
                      share->table_name_length,
                      conn_link_idx[roop_count],
                      NULL,
                      0,
                      share->monitoring_kind[roop_count],
                      share->monitoring_limit[roop_count],
                      share->monitoring_flag[roop_count],
                      TRUE
                    );
                }
                result_link_idx = link_ok;
              } else {
                spider_db_discard_result(this, roop_count, conn);
                SPIDER_CLEAR_FILE_POS(&conn->mta_conn_mutex_file_pos);
                pthread_mutex_unlock(&conn->mta_conn_mutex);
              }
            }
        }
        if (error_num)
          break;
      }
      if (error_num)
      {
        if (
          error_num != HA_ERR_END_OF_FILE &&
          !check_error_mode(error_num)
        )
          error_num = HA_ERR_END_OF_FILE;
        if (error_num == HA_ERR_END_OF_FILE)
        {
          DBUG_PRINT("info",("spider result_list.finish_flg = FALSE"));
          result_list.finish_flg = FALSE;
          result_list.record_num = 0;
          if (result_list.current)
          {
            DBUG_PRINT("info",
              ("spider result_list.current->finish_flg = FALSE"));
            result_list.current->finish_flg = FALSE;
            spider_db_free_one_result(&result_list,
              (SPIDER_RESULT *) result_list.current);
            result_list.current = result_list.current->prev;
          }
        } else
          DBUG_RETURN(error_num);
      } else {
        if (!(error_num = spider_db_fetch(table->record[0], this, table)))
        {
          *range_info = (char *) mrr_cur_range.ptr;
          DBUG_RETURN(0);
        }
        if (
          error_num != HA_ERR_END_OF_FILE &&
          !check_error_mode(error_num)
        )
          error_num = HA_ERR_END_OF_FILE;
        if (error_num == HA_ERR_END_OF_FILE)
        {
          DBUG_PRINT("info",("spider result_list.finish_flg = FALSE"));
          result_list.finish_flg = FALSE;
          result_list.record_num = 0;
          if (result_list.current)
          {
            DBUG_PRINT("info",
              ("spider result_list.current->finish_flg = FALSE"));
            result_list.current->finish_flg = FALSE;
            spider_db_free_one_result(&result_list,
              (SPIDER_RESULT *) result_list.current);
            result_list.current = result_list.current->prev;
          }
        } else
          DBUG_RETURN(error_num);
      }
      range_res = mrr_funcs.next(mrr_iter, &mrr_cur_range);
      DBUG_PRINT("info",("spider range_res3=%d", range_res));
    }
    while (!range_res);
    if (error_num)
      DBUG_RETURN(check_error_mode_eof(error_num));
  } else {
    if (!(error_num = spider_db_seek_next(table->record[0], this,
      search_link_idx, table)))
    {
      *range_info = multi_range_keys[multi_range_hit_point];
      DBUG_RETURN(0);
    }

    const uchar *first_mrr_start_key;
    const uchar *first_mrr_end_key;
    uint first_mrr_start_key_length;
    uint first_mrr_end_key_length;
    if (!result_list.tmp_table_join_break_after_get_next)
    {
      range_res = mrr_funcs.next(mrr_iter, &mrr_cur_range);
      DBUG_PRINT("info",("spider range_res4=%d", range_res));
      if (!range_res)
      {
        mrr_key_buff[0].length(0);
        first_mrr_start_key = mrr_cur_range.start_key.key;
        first_mrr_start_key_length = mrr_cur_range.start_key.length;
        if (first_mrr_start_key_length)
        {
          if (mrr_key_buff[0].reserve(first_mrr_start_key_length))
            DBUG_RETURN(HA_ERR_END_OF_FILE);
          mrr_key_buff[0].q_append((const char *) first_mrr_start_key,
            first_mrr_start_key_length);
          mrr_cur_range.start_key.key = (const uchar *) mrr_key_buff[0].ptr();
        }
        mrr_key_buff[1].length(0);
        first_mrr_end_key = mrr_cur_range.end_key.key;
        first_mrr_end_key_length = mrr_cur_range.end_key.length;
        if (first_mrr_end_key_length)
        {
          if (mrr_key_buff[1].reserve(first_mrr_end_key_length))
            DBUG_RETURN(HA_ERR_END_OF_FILE);
          mrr_key_buff[1].q_append((const char *) first_mrr_end_key,
            first_mrr_end_key_length);
          mrr_cur_range.end_key.key = (const uchar *) mrr_key_buff[1].ptr();
        }
      }
    } else {
      result_list.tmp_table_join_break_after_get_next = FALSE;
      range_res = 0;
    }

    if (
      error_num != HA_ERR_END_OF_FILE &&
      !check_error_mode(error_num)
    )
      error_num = HA_ERR_END_OF_FILE;
    if (
      error_num != HA_ERR_END_OF_FILE ||
      range_res
    )
      DBUG_RETURN(error_num);
    if (check_no_where_cond())
    {
      DBUG_RETURN(check_error_mode_eof(0));
    }
    spider_db_free_one_result_for_start_next(this);
    spider_first_split_read_param(this);
    if ((error_num = spider_set_conn_bg_param(this)))
      DBUG_RETURN(error_num);
    DBUG_PRINT("info",("spider result_list.finish_flg = FALSE"));
    result_list.finish_flg = FALSE;
    if (result_list.current)
    {
      DBUG_PRINT("info",("spider result_list.current->finish_flg = FALSE"));
      result_list.current->finish_flg = FALSE;
    }
    result_list.record_num = 0;

    if ((error_num= reset_sql_sql(SPIDER_SQL_TYPE_SELECT_SQL)))
      DBUG_RETURN(error_num);

    bool tmp_high_priority = wide_handler->high_priority;
    bool have_multi_range;
    multi_range_cnt = 0;
    error_num = 0;
    do
    {
      if (
        !have_second_range &&
        (range_res = mrr_funcs.next(mrr_iter, &mrr_second_range))
      )
      {
        have_second_range = FALSE;
        have_multi_range = FALSE;
      } else {
        have_second_range = TRUE;
        have_multi_range = TRUE;
      }
      DBUG_PRINT("info",("spider range_res5=%d", range_res));
      result_list.tmp_reuse_sql = FALSE;
      if (bka_mode &&
        have_multi_range &&
        SPIDER_TEST(mrr_cur_range.range_flag & EQ_RANGE)
      ) {
        if (
          result_list.tmp_table_join &&
          result_list.tmp_table_join_key_part_map ==
            mrr_cur_range.start_key.keypart_map
        ) {
          /* reuse tmp_sql */
          result_list.tmp_reuse_sql = TRUE;
        } else {
          /* create tmp_sql */
          result_list.tmp_table_join = TRUE;
          result_list.tmp_table_join_key_part_map =
            mrr_cur_range.start_key.keypart_map;
          if ((error_num = reset_sql_sql(
            SPIDER_SQL_TYPE_SELECT_SQL | SPIDER_SQL_TYPE_TMP_SQL)))
            DBUG_RETURN(error_num);
        }
        memset(result_list.tmp_table_join_first, 0xFF,
          share->link_bitmap_size);
      } else {
        result_list.tmp_table_join = FALSE;
      }

      if (result_list.tmp_table_join)
      {
        result_list.limit_num =
          result_list.internal_limit - result_list.record_num >=
          result_list.split_read ?
          result_list.split_read :
          result_list.internal_limit - result_list.record_num;
        if (bka_mode == 2)
        {
          if (!result_list.tmp_reuse_sql)
          {
            if ((error_num = append_union_table_and_sql_for_bka(
              &mrr_cur_range.start_key
            ))) {
              DBUG_RETURN(error_num);
            }
          } else {
            if ((error_num = reuse_union_table_and_sql_for_bka()))
            {
              DBUG_RETURN(error_num);
            }
          }
        } else {
          if (!result_list.tmp_reuse_sql)
          {
            if ((error_num = append_tmp_table_and_sql_for_bka(
              &mrr_cur_range.start_key
            ))) {
              DBUG_RETURN(error_num);
            }
          } else {
            if ((error_num = reuse_tmp_table_and_sql_for_bka()))
            {
              DBUG_RETURN(error_num);
            }
          }
        }

        do
        {
          if (
            !SPIDER_TEST(mrr_cur_range.range_flag & EQ_RANGE) ||
            result_list.tmp_table_join_key_part_map !=
              mrr_cur_range.start_key.keypart_map
          ) {
            result_list.tmp_table_join_break_after_get_next = TRUE;
            break;
          }

          multi_range_keys[multi_range_cnt] = mrr_cur_range.ptr;
          if (bka_mode == 2)
          {
            if ((error_num = spider_db_append_select(this)))
              DBUG_RETURN(error_num);
            if (multi_range_cnt == 0)
            {
              if ((error_num = append_multi_range_cnt_with_name_sql_part(
                SPIDER_SQL_TYPE_SELECT_SQL, multi_range_cnt)))
                DBUG_RETURN(error_num);
              if ((error_num = append_key_column_values_with_name_sql_part(
                &mrr_cur_range.start_key,
                SPIDER_SQL_TYPE_SELECT_SQL)))
                DBUG_RETURN(error_num);
            } else {
              if ((error_num = append_multi_range_cnt_sql_part(
                SPIDER_SQL_TYPE_SELECT_SQL, multi_range_cnt, TRUE)))
                DBUG_RETURN(error_num);
              if ((error_num = append_key_column_values_sql_part(
                &mrr_cur_range.start_key,
                SPIDER_SQL_TYPE_SELECT_SQL)))
                DBUG_RETURN(error_num);
            }
            if ((error_num = append_union_table_connector_sql_part(
              SPIDER_SQL_TYPE_SELECT_SQL)))
              DBUG_RETURN(error_num);
          } else {
            if ((error_num = append_multi_range_cnt_sql_part(
              SPIDER_SQL_TYPE_TMP_SQL, multi_range_cnt, TRUE)))
              DBUG_RETURN(error_num);
            if ((error_num = append_key_column_values_sql_part(
              &mrr_cur_range.start_key,
              SPIDER_SQL_TYPE_TMP_SQL)))
              DBUG_RETURN(error_num);

            if ((error_num =
              append_values_connector_sql_part(SPIDER_SQL_TYPE_TMP_SQL)))
              DBUG_RETURN(error_num);
          }
          multi_range_cnt++;
          if (multi_range_cnt >= (uint) result_list.multi_split_read)
            break;
          if (multi_range_cnt == 1)
          {
            if (have_multi_range)
            {
              memcpy(&mrr_cur_range, &mrr_second_range,
                sizeof(KEY_MULTI_RANGE));
              have_second_range = FALSE;
              range_res = 0;
            } else {
              range_res = 1;
            }
          } else {
            range_res = mrr_funcs.next(mrr_iter, &mrr_cur_range);
            DBUG_PRINT("info",("spider range_res6=%d", range_res));
          }
        }
        while (!range_res);
        if (bka_mode == 2)
        {
          if ((error_num = append_union_table_terminator_sql_part(
            SPIDER_SQL_TYPE_SELECT_SQL)))
            DBUG_RETURN(error_num);
        } else {
          if ((error_num =
            append_values_terminator_sql_part(SPIDER_SQL_TYPE_TMP_SQL)))
            DBUG_RETURN(error_num);
        }
        result_list.use_union = FALSE;

        if ((error_num = append_limit_sql_part(
          result_list.internal_offset,
          result_list.limit_num,
          SPIDER_SQL_TYPE_SELECT_SQL)))
        {
          DBUG_RETURN(error_num);
        }
        if (
          (error_num = append_select_lock_sql_part(
            SPIDER_SQL_TYPE_SELECT_SQL))
        ) {
          DBUG_RETURN(error_num);
        }
      } else {
        result_list.limit_num =
          result_list.internal_limit - result_list.record_num;
        if (
          (error_num = init_union_table_name_pos_sql()) ||
          (error_num =
            append_union_all_start_sql_part(SPIDER_SQL_TYPE_SELECT_SQL))
        )
          DBUG_RETURN(error_num);
        do
        {
          multi_range_keys[multi_range_cnt] = mrr_cur_range.ptr;
          if ((error_num = spider_db_append_select(this)))
            DBUG_RETURN(error_num);
          if ((error_num = append_multi_range_cnt_sql_part(
            SPIDER_SQL_TYPE_SELECT_SQL, multi_range_cnt, TRUE)))
            DBUG_RETURN(error_num);
          if (
            (error_num = spider_db_append_select_columns(this)) ||
            (error_num = set_union_table_name_pos_sql())
          )
            DBUG_RETURN(error_num);
          wide_handler->high_priority = FALSE;
          if (
            share->key_hint &&
            (error_num = append_hint_after_table_sql_part(
              SPIDER_SQL_TYPE_SELECT_SQL))
          )
            DBUG_RETURN(error_num);
          set_where_pos_sql(SPIDER_SQL_TYPE_SELECT_SQL);
          if (
            (error_num = spider_db_append_key_where(
              &mrr_cur_range.start_key,
              SPIDER_TEST(mrr_cur_range.range_flag & EQ_RANGE) ?
              NULL : &mrr_cur_range.end_key, this))
          )
            DBUG_RETURN(error_num);
          if (result_list.direct_order_limit)
          {
            if ((error_num =
              append_key_order_for_direct_order_limit_with_alias_sql_part(
                NULL, 0, SPIDER_SQL_TYPE_SELECT_SQL)))
              DBUG_RETURN(error_num);
          } else {
            if ((error_num = append_key_order_with_alias_sql_part(
              NULL, 0, SPIDER_SQL_TYPE_SELECT_SQL)))
              DBUG_RETURN(error_num);
          }
          if ((error_num = append_limit_sql_part(
            0,
            result_list.internal_offset + result_list.limit_num,
            SPIDER_SQL_TYPE_SELECT_SQL)))
          {
            DBUG_RETURN(error_num);
          }
          if ((error_num = append_select_lock_sql_part(
            SPIDER_SQL_TYPE_SELECT_SQL)))
            DBUG_RETURN(error_num);
          if ((error_num =
            append_union_all_sql_part(SPIDER_SQL_TYPE_SELECT_SQL)))
            DBUG_RETURN(error_num);
          multi_range_cnt++;
          if (multi_range_cnt >= (uint) result_list.multi_split_read)
            break;
          if (multi_range_cnt == 1)
          {
            if (have_multi_range)
            {
              memcpy(&mrr_cur_range, &mrr_second_range,
                sizeof(KEY_MULTI_RANGE));
              have_second_range = FALSE;
              range_res = 0;
            } else {
              range_res = 1;
            }
          } else {
            range_res = mrr_funcs.next(mrr_iter, &mrr_cur_range);
            DBUG_PRINT("info",("spider range_res7=%d", range_res));
          }
        }
        while (!range_res);
        wide_handler->high_priority = tmp_high_priority;
        if ((error_num =
          append_union_all_end_sql_part(SPIDER_SQL_TYPE_SELECT_SQL)))
          DBUG_RETURN(error_num);
        result_list.use_union = TRUE;

        bool direct_aggregate_backup = result_list.direct_aggregate;
        result_list.direct_aggregate = FALSE;
        if (result_list.direct_order_limit)
        {
          if ((error_num =
            append_key_order_for_direct_order_limit_with_alias_sql_part(
              NULL, 0, SPIDER_SQL_TYPE_SELECT_SQL)))
            DBUG_RETURN(error_num);
        } else {
          if ((error_num = append_key_order_with_alias_sql_part(
            NULL, 0, SPIDER_SQL_TYPE_SELECT_SQL)))
            DBUG_RETURN(error_num);
        }
        result_list.direct_aggregate = direct_aggregate_backup;
        if ((error_num = append_limit_sql_part(
          result_list.internal_offset,
          result_list.limit_num,
          SPIDER_SQL_TYPE_SELECT_SQL)))
        {
          DBUG_RETURN(error_num);
        }
      }

      int roop_start, roop_end, roop_count, tmp_lock_mode, link_ok;
      tmp_lock_mode = spider_conn_lock_mode(this);
      if (tmp_lock_mode)
      {
        /* "for update" or "lock in share mode" */
        link_ok = spider_conn_link_idx_next(share->link_statuses,
          conn_link_idx, -1, share->link_count,
          SPIDER_LINK_STATUS_OK);
        roop_start = spider_conn_link_idx_next(share->link_statuses,
          conn_link_idx, -1, share->link_count,
          SPIDER_LINK_STATUS_RECOVERY);
        roop_end = share->link_count;
      } else {
        link_ok = search_link_idx;
        roop_start = search_link_idx;
        roop_end = search_link_idx + 1;
      }
      for (roop_count = roop_start; roop_count < roop_end;
        roop_count = spider_conn_link_idx_next(share->link_statuses,
          conn_link_idx, roop_count, share->link_count,
          SPIDER_LINK_STATUS_RECOVERY)
      ) {
        if (result_list.bgs_phase > 0)
        {
          if ((error_num = spider_check_and_init_casual_read(
            wide_handler->trx->thd, this,
            roop_count)))
            DBUG_RETURN(error_num);
          if ((error_num = spider_bg_conn_search(this, roop_count, roop_start,
            TRUE, FALSE, (roop_count != link_ok))))
          {
            if (
              error_num != HA_ERR_END_OF_FILE &&
              share->monitoring_kind[roop_count] &&
              need_mons[roop_count]
            ) {
              error_num = spider_ping_table_mon_from_table(
                  wide_handler->trx,
                  wide_handler->trx->thd,
                  share,
                  roop_count,
                  (uint32) share->monitoring_sid[roop_count],
                  share->table_name,
                  share->table_name_length,
                  conn_link_idx[roop_count],
                  NULL,
                  0,
                  share->monitoring_kind[roop_count],
                  share->monitoring_limit[roop_count],
                  share->monitoring_flag[roop_count],
                  TRUE
                );
            }
            break;
          }
        } else {
          ulong sql_type;
          conn= conns[roop_count];
          sql_type= SPIDER_SQL_TYPE_SELECT_SQL | SPIDER_SQL_TYPE_TMP_SQL;
          spider_db_handler *dbton_hdl = dbton_handler[conn->dbton_id];
          pthread_mutex_assert_not_owner(&conn->mta_conn_mutex);
          if ((error_num =
            dbton_hdl->set_sql_for_exec(sql_type, roop_count)))
          {
            DBUG_RETURN(error_num);
          }
          pthread_mutex_lock(&conn->mta_conn_mutex);
          SPIDER_SET_FILE_POS(&conn->mta_conn_mutex_file_pos);
          sql_type &= ~SPIDER_SQL_TYPE_TMP_SQL;
          DBUG_PRINT("info",("spider sql_type=%lu", sql_type));
            conn->need_mon = &need_mons[roop_count];
            DBUG_ASSERT(!conn->mta_conn_mutex_lock_already);
            DBUG_ASSERT(!conn->mta_conn_mutex_unlock_later);
            conn->mta_conn_mutex_lock_already = TRUE;
            conn->mta_conn_mutex_unlock_later = TRUE;
            if ((error_num = spider_db_set_names(this, conn,
              roop_count)))
            {
              DBUG_ASSERT(conn->mta_conn_mutex_lock_already);
              DBUG_ASSERT(conn->mta_conn_mutex_unlock_later);
              conn->mta_conn_mutex_lock_already = FALSE;
              conn->mta_conn_mutex_unlock_later = FALSE;
              SPIDER_CLEAR_FILE_POS(&conn->mta_conn_mutex_file_pos);
              pthread_mutex_unlock(&conn->mta_conn_mutex);
              if (
                share->monitoring_kind[roop_count] &&
                need_mons[roop_count]
              ) {
                error_num = spider_ping_table_mon_from_table(
                    wide_handler->trx,
                    wide_handler->trx->thd,
                    share,
                    roop_count,
                    (uint32) share->monitoring_sid[roop_count],
                    share->table_name,
                    share->table_name_length,
                    conn_link_idx[roop_count],
                    NULL,
                    0,
                    share->monitoring_kind[roop_count],
                    share->monitoring_limit[roop_count],
                    share->monitoring_flag[roop_count],
                    TRUE
                  );
              }
              break;
            }
            if (
              result_list.tmp_table_join && bka_mode != 2 &&
              spider_bit_is_set(result_list.tmp_table_join_first, roop_count)
            ) {
              spider_clear_bit(result_list.tmp_table_join_first, roop_count);
              spider_set_bit(result_list.tmp_table_created, roop_count);
              result_list.tmp_tables_created = TRUE;
              spider_conn_set_timeout_from_share(conn, roop_count,
                wide_handler->trx->thd, share);
              if (dbton_hdl->execute_sql(
                SPIDER_SQL_TYPE_TMP_SQL,
                conn,
                -1,
                &need_mons[roop_count])
              ) {
                DBUG_ASSERT(conn->mta_conn_mutex_lock_already);
                DBUG_ASSERT(conn->mta_conn_mutex_unlock_later);
                conn->mta_conn_mutex_lock_already = FALSE;
                conn->mta_conn_mutex_unlock_later = FALSE;
                error_num = spider_db_errorno(conn);
                if (
                  share->monitoring_kind[roop_count] &&
                  need_mons[roop_count]
                ) {
                  error_num = spider_ping_table_mon_from_table(
                      wide_handler->trx,
                      wide_handler->trx->thd,
                      share,
                      roop_count,
                      (uint32) share->monitoring_sid[roop_count],
                      share->table_name,
                      share->table_name_length,
                      conn_link_idx[roop_count],
                      NULL,
                      0,
                      share->monitoring_kind[roop_count],
                      share->monitoring_limit[roop_count],
                      share->monitoring_flag[roop_count],
                      TRUE
                    );
                }
                break;
              }
              spider_db_discard_multiple_result(this, roop_count, conn);
            }
            spider_conn_set_timeout_from_share(conn, roop_count,
              wide_handler->trx->thd, share);
            if (dbton_hdl->execute_sql(
              sql_type,
              conn,
              result_list.quick_mode,
              &need_mons[roop_count])
            ) {
              DBUG_ASSERT(conn->mta_conn_mutex_lock_already);
              DBUG_ASSERT(conn->mta_conn_mutex_unlock_later);
              conn->mta_conn_mutex_lock_already = FALSE;
              conn->mta_conn_mutex_unlock_later = FALSE;
              error_num = spider_db_errorno(conn);
              if (
                share->monitoring_kind[roop_count] &&
                need_mons[roop_count]
              ) {
                error_num = spider_ping_table_mon_from_table(
                    wide_handler->trx,
                    wide_handler->trx->thd,
                    share,
                    roop_count,
                    (uint32) share->monitoring_sid[roop_count],
                    share->table_name,
                    share->table_name_length,
                    conn_link_idx[roop_count],
                    NULL,
                    0,
                    share->monitoring_kind[roop_count],
                    share->monitoring_limit[roop_count],
                    share->monitoring_flag[roop_count],
                    TRUE
                  );
              }
              break;
            }
            connection_ids[roop_count] = conn->connection_id;
            DBUG_ASSERT(conn->mta_conn_mutex_lock_already);
            DBUG_ASSERT(conn->mta_conn_mutex_unlock_later);
            conn->mta_conn_mutex_lock_already = FALSE;
            conn->mta_conn_mutex_unlock_later = FALSE;
            if (roop_count == link_ok)
            {
              if ((error_num = spider_db_store_result(this, roop_count, table)))
              {
                if (
                  error_num != HA_ERR_END_OF_FILE &&
                  share->monitoring_kind[roop_count] &&
                  need_mons[roop_count]
                ) {
                  error_num = spider_ping_table_mon_from_table(
                      wide_handler->trx,
                      wide_handler->trx->thd,
                      share,
                      roop_count,
                      (uint32) share->monitoring_sid[roop_count],
                      share->table_name,
                      share->table_name_length,
                      conn_link_idx[roop_count],
                      NULL,
                      0,
                      share->monitoring_kind[roop_count],
                      share->monitoring_limit[roop_count],
                      share->monitoring_flag[roop_count],
                      TRUE
                    );
                }
                break;
              }
              result_link_idx = link_ok;
            } else {
              spider_db_discard_result(this, roop_count, conn);
              SPIDER_CLEAR_FILE_POS(&conn->mta_conn_mutex_file_pos);
              pthread_mutex_unlock(&conn->mta_conn_mutex);
            }
        }
      }
      if (error_num)
      {
        if (
          error_num != HA_ERR_END_OF_FILE &&
          !check_error_mode(error_num)
        )
          error_num = HA_ERR_END_OF_FILE;
        if (error_num == HA_ERR_END_OF_FILE)
        {
          if (multi_range_cnt >= (uint) result_list.multi_split_read)
          {
            range_res = mrr_funcs.next(mrr_iter, &mrr_cur_range);
            DBUG_PRINT("info",("spider range_res8=%d", range_res));
          }
          if (
            range_res
          ) {
            table->status = STATUS_NOT_FOUND;
            DBUG_RETURN(error_num);
          }

          DBUG_PRINT("info",("spider result_list.finish_flg = FALSE"));
          result_list.finish_flg = FALSE;
          result_list.record_num = 0;
          if (result_list.current)
          {
            DBUG_PRINT("info",
              ("spider result_list.current->finish_flg = FALSE"));
            result_list.current->finish_flg = FALSE;
            spider_db_free_one_result(&result_list,
              (SPIDER_RESULT *) result_list.current);
            if (result_list.current == result_list.first)
              result_list.current = NULL;
            else
              result_list.current = result_list.current->prev;
          }
          error_num = 0;
        } else
          DBUG_RETURN(error_num);
      } else {
        if (!(error_num = spider_db_fetch(table->record[0], this, table)))
        {
          *range_info = multi_range_keys[multi_range_hit_point];
          DBUG_RETURN(0);
        }
        if (
          error_num != HA_ERR_END_OF_FILE &&
          !check_error_mode(error_num)
        )
          error_num = HA_ERR_END_OF_FILE;
        if (error_num == HA_ERR_END_OF_FILE)
        {
          if (multi_range_cnt >= (uint) result_list.multi_split_read)
          {
            range_res = mrr_funcs.next(mrr_iter, &mrr_cur_range);
            DBUG_PRINT("info",("spider range_res9=%d", range_res));
          }
          if (
            range_res
          ) {
            table->status = STATUS_NOT_FOUND;
            DBUG_RETURN(error_num);
          }

          DBUG_PRINT("info",("spider result_list.finish_flg = FALSE"));
          result_list.finish_flg = FALSE;
          result_list.record_num = 0;
          if (result_list.current)
          {
            DBUG_PRINT("info",
              ("spider result_list.current->finish_flg = FALSE"));
            result_list.current->finish_flg = FALSE;
            spider_db_free_one_result(&result_list,
              (SPIDER_RESULT *) result_list.current);
            if (result_list.current == result_list.first)
              result_list.current = NULL;
            else
              result_list.current = result_list.current->prev;
          }
          error_num = 0;
        } else
          DBUG_RETURN(error_num);
      }
      if (check_no_where_cond())
      {
        DBUG_RETURN(check_error_mode_eof(0));
      }
      multi_range_cnt = 0;
      if ((error_num= reset_sql_sql(SPIDER_SQL_TYPE_SELECT_SQL)))
        DBUG_RETURN(error_num);
    } while (!error_num);
  }
  DBUG_RETURN(0);
}

int ha_spider::rnd_init(
  bool scan
) {
  int error_num;
  DBUG_ENTER("ha_spider::rnd_init");
  DBUG_PRINT("info",("spider this=%p", this));
  DBUG_PRINT("info",("spider scan=%s", scan ? "TRUE" : "FALSE"));
  if (!dml_inited)
  {
    if (unlikely((error_num = dml_init())))
    {
      DBUG_RETURN(error_num);
    }
  }
  pushed_pos = NULL;
/*
  if (wide_handler->external_lock_type == F_WRLCK)
    check_and_start_bulk_update(SPD_BU_START_BY_INDEX_OR_RND_INIT);
*/
  rnd_scan_and_first = scan;
  if (
    scan &&
    wide_handler->sql_command != SQLCOM_ALTER_TABLE
  ) {
    spider_set_result_list_param(this);
    pk_update = FALSE;
    if (
      result_list.current &&
      !result_list.low_mem_read &&
      prev_index_rnd_init == SPD_RND
    ) {
      result_list.current = result_list.first;
      spider_db_set_pos_to_first_row(&result_list);
      rnd_scan_and_first = FALSE;
    } else {
      spider_db_free_one_result_for_start_next(this);
      if (
        result_list.current &&
        result_list.low_mem_read
      ) {
        int roop_start, roop_end, roop_count, tmp_lock_mode;
        tmp_lock_mode = spider_conn_lock_mode(this);
        if (tmp_lock_mode)
        {
          /* "for update" or "lock in share mode" */
          roop_start = spider_conn_link_idx_next(share->link_statuses,
            conn_link_idx, -1, share->link_count,
            SPIDER_LINK_STATUS_RECOVERY);
          roop_end = share->link_count;
        } else {
          roop_start = search_link_idx;
          roop_end = search_link_idx + 1;
        }
        for (roop_count = roop_start; roop_count < roop_end;
          roop_count = spider_conn_link_idx_next(share->link_statuses,
            conn_link_idx, roop_count, share->link_count,
            SPIDER_LINK_STATUS_RECOVERY)
        ) {
          if (conns[roop_count] && result_list.bgs_working)
            spider_bg_conn_break(conns[roop_count], this);
          if (quick_targets[roop_count])
          {
            spider_db_free_one_quick_result(
              (SPIDER_RESULT *) result_list.current);
            DBUG_ASSERT(quick_targets[roop_count] ==
              conns[roop_count]->quick_target);
            DBUG_PRINT("info", ("spider conn[%p]->quick_target=NULL",
              conns[roop_count]));
            conns[roop_count]->quick_target = NULL;
            quick_targets[roop_count] = NULL;
          }
        }
        result_list.record_num = 0;
        DBUG_PRINT("info",("spider result_list.finish_flg = FALSE"));
        result_list.finish_flg = FALSE;
        result_list.quick_phase = 0;
        result_list.bgs_phase = 0;
      }

      mrr_with_cnt = FALSE;
      use_spatial_index = FALSE;

      if (
        wide_handler->update_request &&
        share->have_recovery_link &&
        wide_handler->external_lock_type == F_WRLCK &&
        (pk_update = spider_check_pk_update(table))
      ) {
        bitmap_set_all(table->read_set);
        if (is_clone)
          memset(wide_handler->searched_bitmap, 0xFF,
            no_bytes_in_map(table->read_set));
      }

      set_select_column_mode();
      result_list.keyread = FALSE;

      init_rnd_handler = FALSE;
      if ((error_num= reset_sql_sql(SPIDER_SQL_TYPE_SELECT_SQL)))
        DBUG_RETURN(error_num);
      result_list.check_direct_order_limit = FALSE;
    }
  }
  prev_index_rnd_init = SPD_RND;
  DBUG_RETURN(0);
}


int ha_spider::rnd_end()
{
/*
  int error_num;
  backup_error_status();
*/
  DBUG_ENTER("ha_spider::rnd_end");
  DBUG_PRINT("info",("spider this=%p", this));
/*
#ifdef INFO_KIND_FORCE_LIMIT_BEGIN
  info_limit = 9223372036854775807LL;
#endif
  if (
    (error_num = check_and_end_bulk_update(
      SPD_BU_START_BY_INDEX_OR_RND_INIT)) ||
    (error_num = spider_trx_check_link_idx_failed(this))
  )
    DBUG_RETURN(check_error_mode(error_num));
*/
  DBUG_RETURN(0);
}


int ha_spider::rnd_next_internal(
  uchar *buf
) {
  int error_num;
  ha_spider *direct_limit_offset_spider =
    (ha_spider *) partition_handler->owner;
  backup_error_status();
  DBUG_ENTER("ha_spider::rnd_next_internal");
  DBUG_PRINT("info",("spider this=%p", this));
  if (wide_handler->trx->thd->killed)
  {
    my_error(ER_QUERY_INTERRUPTED, MYF(0));
    DBUG_RETURN(ER_QUERY_INTERRUPTED);
  }
  /* do not copy table data at alter table */
  if (wide_handler->sql_command == SQLCOM_ALTER_TABLE)
    DBUG_RETURN(HA_ERR_END_OF_FILE);
  do_direct_update = FALSE;

  if (rnd_scan_and_first)
  {
    if ((error_num = spider_set_conn_bg_param(this)))
      DBUG_RETURN(error_num);
    check_direct_order_limit();
    check_select_column(TRUE);

    if (this->result_list.direct_limit_offset)
    {
      if (direct_limit_offset_spider->direct_select_limit == 0)
      { // mean has got all result
        DBUG_RETURN(check_error_mode_eof(HA_ERR_END_OF_FILE));
      }
      if (
        partition_handler->handlers &&
        direct_limit_offset_spider->direct_current_offset > 0
      ) {
        longlong table_count = this->records();
        DBUG_PRINT("info",("spider table_count=%lld", table_count));
        if (table_count <= direct_limit_offset_spider->direct_current_offset)
        {
          // skip this spider(partition)
          direct_limit_offset_spider->direct_current_offset -= table_count;
          DBUG_PRINT("info",("spider direct_current_offset=%lld",
            direct_limit_offset_spider->direct_current_offset));
          DBUG_RETURN(check_error_mode_eof(HA_ERR_END_OF_FILE));
        }
      }

      // make the offset/limit statement
      DBUG_PRINT("info",("spider direct_current_offset=%lld",
        direct_limit_offset_spider->direct_current_offset));
      result_list.internal_offset = direct_limit_offset_spider->direct_current_offset;
      DBUG_PRINT("info",("spider direct_select_limit=%lld",
        direct_limit_offset_spider->direct_select_limit));
      result_list.internal_limit = direct_limit_offset_spider->direct_select_limit;
      result_list.split_read = direct_limit_offset_spider->direct_select_limit;

      // start with this spider(partition)
      direct_limit_offset_spider->direct_current_offset = 0;
    }

    DBUG_PRINT("info",("spider result_list.finish_flg = FALSE"));
    result_list.finish_flg = FALSE;
    result_list.record_num = 0;
    if (
      (error_num = spider_db_append_select(this)) ||
      (error_num = spider_db_append_select_columns(this))
    )
      DBUG_RETURN(error_num);
    set_where_pos_sql(SPIDER_SQL_TYPE_SELECT_SQL);

    /* append condition pushdown */
    if (spider_db_append_condition(this, NULL, 0, FALSE))
      DBUG_RETURN(HA_ERR_OUT_OF_MEM);

    set_order_pos_sql(SPIDER_SQL_TYPE_SELECT_SQL);
    if (result_list.direct_order_limit)
    {
      if ((error_num =
        append_key_order_for_direct_order_limit_with_alias_sql_part(
          NULL, 0, SPIDER_SQL_TYPE_SELECT_SQL)))
        DBUG_RETURN(error_num);
    }
    else if (result_list.direct_aggregate)
    {
      if ((error_num =
        append_group_by_sql_part(NULL, 0, SPIDER_SQL_TYPE_SELECT_SQL)))
        DBUG_RETURN(error_num);
    }
    result_list.desc_flg = FALSE;
    result_list.sorted = FALSE;
    result_list.key_info = NULL;
    result_list.limit_num =
      result_list.internal_limit >= result_list.split_read ?
      result_list.split_read : result_list.internal_limit;
    {
      if ((error_num = append_limit_sql_part(
        result_list.internal_offset,
        result_list.limit_num,
        SPIDER_SQL_TYPE_SELECT_SQL)))
      {
        DBUG_RETURN(error_num);
      }
      if (
        (error_num = append_select_lock_sql_part(
          SPIDER_SQL_TYPE_SELECT_SQL))
      ) {
        DBUG_RETURN(error_num);
      }
    }

    int roop_start, roop_end, roop_count, tmp_lock_mode, link_ok;
    tmp_lock_mode = spider_conn_lock_mode(this);
    if (tmp_lock_mode)
    {
      /* "for update" or "lock in share mode" */
      link_ok = spider_conn_link_idx_next(share->link_statuses,
        conn_link_idx, -1, share->link_count,
        SPIDER_LINK_STATUS_OK);
      roop_start = spider_conn_link_idx_next(share->link_statuses,
        conn_link_idx, -1, share->link_count,
        SPIDER_LINK_STATUS_RECOVERY);
      roop_end = share->link_count;
    } else {
      link_ok = search_link_idx;
      roop_start = search_link_idx;
      roop_end = search_link_idx + 1;
    }
    for (roop_count = roop_start; roop_count < roop_end;
      roop_count = spider_conn_link_idx_next(share->link_statuses,
        conn_link_idx, roop_count, share->link_count,
        SPIDER_LINK_STATUS_RECOVERY)
    ) {
      if (result_list.bgs_phase > 0)
      {
        if ((error_num = spider_check_and_init_casual_read(
          wide_handler->trx->thd, this,
          roop_count)))
          DBUG_RETURN(error_num);
        if ((error_num = spider_bg_conn_search(this, roop_count, roop_start,
          TRUE, FALSE, (roop_count != link_ok))))
        {
          if (
            error_num != HA_ERR_END_OF_FILE &&
            share->monitoring_kind[roop_count] &&
            need_mons[roop_count]
          ) {
            error_num = spider_ping_table_mon_from_table(
                wide_handler->trx,
                wide_handler->trx->thd,
                share,
                roop_count,
                (uint32) share->monitoring_sid[roop_count],
                share->table_name,
                share->table_name_length,
                conn_link_idx[roop_count],
                NULL,
                0,
                share->monitoring_kind[roop_count],
                share->monitoring_limit[roop_count],
                share->monitoring_flag[roop_count],
                TRUE
              );
          }
          DBUG_RETURN(check_error_mode_eof(error_num));
        }
      } else {
        SPIDER_CONN *conn = conns[roop_count];
        ulong sql_type;
        sql_type= SPIDER_SQL_TYPE_SELECT_SQL;
        spider_db_handler *dbton_hdl = dbton_handler[conn->dbton_id];
        pthread_mutex_assert_not_owner(&conn->mta_conn_mutex);
        if ((error_num =
          dbton_hdl->set_sql_for_exec(sql_type, roop_count)))
        {
          DBUG_RETURN(error_num);
        }
        pthread_mutex_lock(&conn->mta_conn_mutex);
        SPIDER_SET_FILE_POS(&conn->mta_conn_mutex_file_pos);
        DBUG_PRINT("info",("spider sql_type=%lu", sql_type));
        conn->need_mon = &need_mons[roop_count];
        DBUG_ASSERT(!conn->mta_conn_mutex_lock_already);
        DBUG_ASSERT(!conn->mta_conn_mutex_unlock_later);
        conn->mta_conn_mutex_lock_already = TRUE;
        conn->mta_conn_mutex_unlock_later = TRUE;
        if ((error_num = spider_db_set_names(this, conn,
          roop_count)))
        {
          DBUG_ASSERT(conn->mta_conn_mutex_lock_already);
          DBUG_ASSERT(conn->mta_conn_mutex_unlock_later);
          conn->mta_conn_mutex_lock_already = FALSE;
          conn->mta_conn_mutex_unlock_later = FALSE;
          SPIDER_CLEAR_FILE_POS(&conn->mta_conn_mutex_file_pos);
          pthread_mutex_unlock(&conn->mta_conn_mutex);
          if (
            share->monitoring_kind[roop_count] &&
            need_mons[roop_count]
          ) {
            error_num = spider_ping_table_mon_from_table(
                wide_handler->trx,
                wide_handler->trx->thd,
                share,
                roop_count,
                (uint32) share->monitoring_sid[roop_count],
                share->table_name,
                share->table_name_length,
                conn_link_idx[roop_count],
                NULL,
                0,
                share->monitoring_kind[roop_count],
                share->monitoring_limit[roop_count],
                share->monitoring_flag[roop_count],
                TRUE
              );
          }
          DBUG_RETURN(check_error_mode_eof(error_num));
        }
        spider_conn_set_timeout_from_share(conn, roop_count,
          wide_handler->trx->thd, share);
        if (dbton_hdl->execute_sql(
          sql_type,
          conn,
          result_list.quick_mode,
          &need_mons[roop_count])
        ) {
          DBUG_ASSERT(conn->mta_conn_mutex_lock_already);
          DBUG_ASSERT(conn->mta_conn_mutex_unlock_later);
          conn->mta_conn_mutex_lock_already = FALSE;
          conn->mta_conn_mutex_unlock_later = FALSE;
          error_num = spider_db_errorno(conn);
          if (
            share->monitoring_kind[roop_count] &&
            need_mons[roop_count]
          ) {
            error_num = spider_ping_table_mon_from_table(
                wide_handler->trx,
                wide_handler->trx->thd,
                share,
                roop_count,
                (uint32) share->monitoring_sid[roop_count],
                share->table_name,
                share->table_name_length,
                conn_link_idx[roop_count],
                NULL,
                0,
                share->monitoring_kind[roop_count],
                share->monitoring_limit[roop_count],
                share->monitoring_flag[roop_count],
                TRUE
              );
          }
          DBUG_RETURN(check_error_mode_eof(error_num));
        }
        connection_ids[roop_count] = conn->connection_id;
        DBUG_ASSERT(conn->mta_conn_mutex_lock_already);
        DBUG_ASSERT(conn->mta_conn_mutex_unlock_later);
        conn->mta_conn_mutex_lock_already = FALSE;
        conn->mta_conn_mutex_unlock_later = FALSE;
        if (roop_count == link_ok)
        {
          if ((error_num = spider_db_store_result(this, roop_count, table)))
          {
            if (
              error_num != HA_ERR_END_OF_FILE &&
              share->monitoring_kind[roop_count] &&
              need_mons[roop_count]
            ) {
              error_num = spider_ping_table_mon_from_table(
                  wide_handler->trx,
                  wide_handler->trx->thd,
                  share,
                  roop_count,
                  (uint32) share->monitoring_sid[roop_count],
                  share->table_name,
                  share->table_name_length,
                  conn_link_idx[roop_count],
                  NULL,
                  0,
                  share->monitoring_kind[roop_count],
                  share->monitoring_limit[roop_count],
                  share->monitoring_flag[roop_count],
                  TRUE
                );
            }
            DBUG_RETURN(check_error_mode_eof(error_num));
          }
          result_link_idx = link_ok;
        } else {
          spider_db_discard_result(this, roop_count, conn);
          SPIDER_CLEAR_FILE_POS(&conn->mta_conn_mutex_file_pos);
          pthread_mutex_unlock(&conn->mta_conn_mutex);
        }
      }
    }
    rnd_scan_and_first = FALSE;

    if (this->result_list.direct_limit_offset)
    {
      if (buf && (error_num = spider_db_seek_next(buf, this, search_link_idx,
        table)))
        DBUG_RETURN(check_error_mode_eof(error_num));
      DBUG_RETURN(0);
    }
  }

  if (
    result_list.direct_limit_offset &&
    direct_limit_offset_spider->direct_select_offset > 0
  ) {
    // limit-- for each got row
    direct_limit_offset_spider->direct_select_offset--;
    DBUG_RETURN(0);
  }

  if (buf && (error_num = spider_db_seek_next(buf, this, search_link_idx,
    table)))
    DBUG_RETURN(check_error_mode_eof(error_num));
  DBUG_RETURN(0);
}

int ha_spider::pre_rnd_next(
  bool use_parallel
) {
  DBUG_ENTER("ha_spider::pre_rnd_next");
  DBUG_PRINT("info",("spider this=%p", this));
  check_pre_call(use_parallel);
  if (use_pre_call)
  {
    store_error_num =
      rnd_next_internal(NULL);
    DBUG_RETURN(store_error_num);
  }
  DBUG_RETURN(0);
}

int ha_spider::rnd_next(
  uchar *buf
) {
  int error_num;
  DBUG_ENTER("ha_spider::rnd_next");
  DBUG_PRINT("info",("spider this=%p", this));
  if (use_pre_call)
  {
    if (store_error_num)
    {
      if (store_error_num == HA_ERR_END_OF_FILE)
        table->status = STATUS_NOT_FOUND;
      DBUG_RETURN(store_error_num);
    }
    if ((error_num = spider_bg_all_conn_pre_next(this, search_link_idx)))
      DBUG_RETURN(error_num);
    use_pre_call = FALSE;
  }
  DBUG_RETURN(rnd_next_internal(buf));
}

void ha_spider::position(
  const uchar *record
) {
  DBUG_ENTER("ha_spider::position");
  DBUG_PRINT("info",("spider this=%p", this));
  if (pushed_pos)
  {
    DBUG_PRINT("info",("spider pushed_pos=%p", pushed_pos));
    memcpy(ref, pushed_pos, ref_length);
    DBUG_VOID_RETURN;
  }
  if (pt_clone_last_searcher)
  {
    /* sercher is cloned handler */
    DBUG_PRINT("info",("spider cloned handler access"));
    pt_clone_last_searcher->position(record);
    memcpy(ref, pt_clone_last_searcher->ref, ref_length);
  } else {
    if (is_clone)
    {
      DBUG_PRINT("info",("spider set pt_clone_last_searcher (NULL) to %p",
        pt_clone_source_handler));
      pt_clone_source_handler->pt_clone_last_searcher = NULL;
    }
    memset(ref, '0', sizeof(SPIDER_POSITION));
    DBUG_PRINT("info",("spider self position"));
    DBUG_PRINT("info",
      ("spider current_row_num=%lld", result_list.current_row_num));
    if (!wide_handler->position_bitmap_init)
    {
      if (select_column_mode)
      {
        spider_db_handler *dbton_hdl =
          dbton_handler[result_list.current->dbton_id];
        dbton_hdl->copy_minimum_select_bitmap(wide_handler->position_bitmap);
      }
      wide_handler->position_bitmap_init = TRUE;
    }
    spider_db_create_position(this, (SPIDER_POSITION *) ref);
  }
  DBUG_VOID_RETURN;
}

int ha_spider::rnd_pos(
  uchar *buf,
  uchar *pos
) {
  DBUG_ENTER("ha_spider::rnd_pos");
  DBUG_PRINT("info",("spider this=%p", this));
#ifndef DBUG_OFF
  for (uint roop_count = 0; roop_count < ((table->s->fields + 7) / 8);
    roop_count++)
  {
    DBUG_PRINT("info",("spider roop_count=%d", roop_count));
    DBUG_PRINT("info",("spider read_set=%d",
      ((uchar *) table->read_set->bitmap)[roop_count]));
  }
#endif
  if (wide_handler->trx->thd->killed)
  {
    my_error(ER_QUERY_INTERRUPTED, MYF(0));
    DBUG_RETURN(ER_QUERY_INTERRUPTED);
  }
  DBUG_PRINT("info",("spider pos=%p", pos));
  DBUG_PRINT("info",("spider buf=%p", buf));
  pushed_pos_buf = *((SPIDER_POSITION *) pos);
  pushed_pos = &pushed_pos_buf;
  DBUG_RETURN(spider_db_seek_tmp(buf, &pushed_pos_buf, this, table));
}

int ha_spider::cmp_ref(
  const uchar *ref1,
  const uchar *ref2
) {
  int ret = 0;
  DBUG_ENTER("ha_spider::cmp_ref");
  DBUG_PRINT("info",("spider this=%p", this));
  DBUG_PRINT("info",("spider ref1=%p", ref1));
  DBUG_PRINT("info",("spider ref2=%p", ref2));
  result_list.in_cmp_ref = TRUE;
  if (table_share->primary_key < MAX_KEY)
  {
    uchar table_key[MAX_KEY_LENGTH];
    KEY *key_info = &table->key_info[table_share->primary_key];
    DBUG_PRINT("info",("spider cmp by primary key"));
    rnd_pos(table->record[0], (uchar *) ref2);
    key_copy(
      table_key,
      table->record[0],
      key_info,
      key_info->key_length);
    rnd_pos(table->record[0], (uchar *) ref1);
    ret = key_cmp(key_info->key_part, table_key, key_info->key_length);
  } else {
    Field **field;
    my_ptrdiff_t ptr_diff = PTR_BYTE_DIFF(table->record[1], table->record[0]);
    DBUG_PRINT("info",("spider cmp by all rows"));
    rnd_pos(table->record[1], (uchar *) ref2);
    rnd_pos(table->record[0], (uchar *) ref1);
    for (
      field = table->field;
      *field;
      field++
    ) {
      if ((ret = (*field)->cmp_binary_offset((uint) ptr_diff)))
      {
        DBUG_PRINT("info",("spider different at %s",
          SPIDER_field_name_str(*field)));
        break;
      }
    }
  }
  result_list.in_cmp_ref = FALSE;
  DBUG_PRINT("info",("spider ret=%d", ret));
  DBUG_RETURN(ret);
}

float spider_ft_find_relevance(
  FT_INFO *handler,
  uchar *record,
  uint length
) {
  DBUG_ENTER("spider_ft_find_relevance");
  st_spider_ft_info *info = (st_spider_ft_info*) handler;
  DBUG_PRINT("info",("spider info=%p", info));
  DBUG_PRINT("info",("spider score=%f", info->score));
  DBUG_RETURN(info->score);
}

float spider_ft_get_relevance(
  FT_INFO *handler
) {
  DBUG_ENTER("spider_ft_get_relevance");
  st_spider_ft_info *info = (st_spider_ft_info*) handler;
  DBUG_PRINT("info",("spider info=%p", info));
  DBUG_PRINT("info",("spider score=%f", info->score));
  DBUG_RETURN(info->score);
}

void spider_ft_close_search(
  FT_INFO *handler
) {
  DBUG_ENTER("spider_ft_close_search");
  DBUG_VOID_RETURN;
}

_ft_vft spider_ft_vft = {
  NULL, // spider_ft_read_next
  spider_ft_find_relevance,
  spider_ft_close_search,
  spider_ft_get_relevance,
  NULL // spider_ft_reinit_search
};

int ha_spider::ft_init()
{
  int error_num;
  DBUG_ENTER("ha_spider::ft_init");
  DBUG_PRINT("info",("spider this=%p", this));
  if (store_error_num)
    DBUG_RETURN(store_error_num);
  if (active_index == MAX_KEY && inited == NONE)
  {
    st_spider_ft_info  *ft_info = ft_first;
    ft_init_without_index_init = TRUE;
    ft_init_idx = MAX_KEY;
    while (TRUE)
    {
      if (ft_info->used_in_where)
      {
        ft_init_idx = ft_info->inx;
        if ((error_num = index_init(ft_init_idx, FALSE)))
          DBUG_RETURN(error_num);
        active_index = MAX_KEY;
        break;
      }
      if (ft_info == ft_current)
        break;
      ft_info = ft_info->next;
    }
    if (ft_init_idx == MAX_KEY)
    {
      if ((error_num = rnd_init(TRUE)))
        DBUG_RETURN(error_num);
    }
  } else {
    ft_init_idx = active_index;
    ft_init_without_index_init = FALSE;
  }

  ft_init_and_first = TRUE;

  DBUG_RETURN(0);
}

void ha_spider::ft_end()
{
  DBUG_ENTER("ha_spider::ft_end");
  DBUG_PRINT("info",("spider this=%p", this));
  if (ft_init_without_index_init)
  {
    if (ft_init_idx == MAX_KEY)
      store_error_num = rnd_end();
    else
      store_error_num = index_end();
  }
  ft_init_without_index_init = FALSE;
  handler::ft_end();
  DBUG_VOID_RETURN;
}

FT_INFO *ha_spider::ft_init_ext(
  uint flags,
  uint inx,
  String *key
) {
  st_spider_ft_info *tmp_ft_info;
  backup_error_status();
  DBUG_ENTER("ha_spider::ft_init_ext");
  DBUG_PRINT("info",("spider this=%p", this));
  DBUG_PRINT("info",("spider flags=%u", flags));
  DBUG_PRINT("info",("spider inx=%u", inx));
  DBUG_PRINT("info",("spider key=%s", key->c_ptr_safe()));
  if (inx == NO_SUCH_KEY)
  {
    my_error(ER_FT_MATCHING_KEY_NOT_FOUND, MYF(0));
    DBUG_RETURN(NULL);
  }

  tmp_ft_info = ft_current;
  if (ft_current)
    ft_current = ft_current->next;
  else {
    ft_current = ft_first;
    set_ft_discard_bitmap();
  }

  if (!ft_current)
  {
    if (!(ft_current = (st_spider_ft_info *)
      spider_malloc(spider_current_trx, SPD_MID_HA_SPIDER_FT_INIT_EXT_1, sizeof(st_spider_ft_info),
        MYF(MY_WME | MY_ZEROFILL))))
    {
      my_error(HA_ERR_OUT_OF_MEM, MYF(0));
      DBUG_RETURN(NULL);
    }
    if (tmp_ft_info)
      tmp_ft_info->next = ft_current;
    else
      ft_first = ft_current;
  }

  ft_current->please = &spider_ft_vft;
  ft_current->file = this;
  ft_current->used_in_where = (flags & FT_SORTED);
  ft_current->target = ft_count;
  ft_current->flags = flags;
  ft_current->inx = inx;
  ft_current->key = key;

  ft_count++;
  DBUG_RETURN((FT_INFO *) ft_current);
}

int ha_spider::ft_read_internal(
  uchar *buf
) {
  int error_num;
  backup_error_status();
  DBUG_ENTER("ha_spider::ft_read_internal");
  DBUG_PRINT("info",("spider this=%p", this));
  if (wide_handler->trx->thd->killed)
  {
    my_error(ER_QUERY_INTERRUPTED, MYF(0));
    DBUG_RETURN(ER_QUERY_INTERRUPTED);
  }
  if (ft_init_and_first)
  {
    ft_init_and_first = FALSE;
    spider_db_free_one_result_for_start_next(this);
    check_direct_order_limit();
    if ((error_num = spider_set_conn_bg_param(this)))
      DBUG_RETURN(error_num);
    check_select_column(FALSE);
    DBUG_PRINT("info",("spider result_list.finish_flg = FALSE"));
    result_list.finish_flg = FALSE;
    result_list.record_num = 0;
    if (wide_handler->keyread)
      result_list.keyread = TRUE;
    else
      result_list.keyread = FALSE;
    if (
      (error_num = spider_db_append_select(this)) ||
      (error_num = spider_db_append_select_columns(this))
    )
      DBUG_RETURN(error_num);
    uint tmp_active_index = active_index;
    active_index = ft_init_idx;
    if (
      ft_init_idx < MAX_KEY &&
      share->key_hint &&
      (error_num =
        append_hint_after_table_sql_part(SPIDER_SQL_TYPE_SELECT_SQL))
    ) {
      active_index = tmp_active_index;
      DBUG_RETURN(error_num);
    }
    active_index = tmp_active_index;
    set_where_pos_sql(SPIDER_SQL_TYPE_SELECT_SQL);
    result_list.desc_flg = FALSE;
    result_list.sorted = TRUE;
    if (ft_init_idx == MAX_KEY)
      result_list.key_info = NULL;
    else
      result_list.key_info = &table->key_info[ft_init_idx];
    result_list.key_order = 0;
    result_list.limit_num =
      result_list.internal_limit >= result_list.split_read ?
      result_list.split_read : result_list.internal_limit;
    if ((error_num = spider_db_append_match_where(this)))
      DBUG_RETURN(error_num);
    if (result_list.direct_order_limit)
    {
      if ((error_num =
        append_key_order_for_direct_order_limit_with_alias_sql_part(NULL, 0,
          SPIDER_SQL_TYPE_SELECT_SQL)))
        DBUG_RETURN(error_num);
    }
    else if (result_list.direct_aggregate)
    {
      if ((error_num =
        append_group_by_sql_part(NULL, 0, SPIDER_SQL_TYPE_SELECT_SQL)))
        DBUG_RETURN(error_num);
    }
    {
      if ((error_num = append_limit_sql_part(
        result_list.internal_offset,
        result_list.limit_num,
        SPIDER_SQL_TYPE_SELECT_SQL)))
      {
        DBUG_RETURN(error_num);
      }
      if (
        (error_num = append_select_lock_sql_part(
          SPIDER_SQL_TYPE_SELECT_SQL))
      ) {
        DBUG_RETURN(error_num);
      }
    }

    int roop_start, roop_end, roop_count, tmp_lock_mode, link_ok;
    tmp_lock_mode = spider_conn_lock_mode(this);
    if (tmp_lock_mode)
    {
      /* "for update" or "lock in share mode" */
      link_ok = spider_conn_link_idx_next(share->link_statuses,
        conn_link_idx, -1, share->link_count,
        SPIDER_LINK_STATUS_OK);
      roop_start = spider_conn_link_idx_next(share->link_statuses,
        conn_link_idx, -1, share->link_count,
        SPIDER_LINK_STATUS_RECOVERY);
      roop_end = share->link_count;
    } else {
      link_ok = search_link_idx;
      roop_start = search_link_idx;
      roop_end = search_link_idx + 1;
    }
    for (roop_count = roop_start; roop_count < roop_end;
      roop_count = spider_conn_link_idx_next(share->link_statuses,
        conn_link_idx, roop_count, share->link_count,
        SPIDER_LINK_STATUS_RECOVERY)
    ) {
      if (result_list.bgs_phase > 0)
      {
        if ((error_num = spider_check_and_init_casual_read(
          wide_handler->trx->thd, this,
          roop_count)))
          DBUG_RETURN(error_num);
        if ((error_num = spider_bg_conn_search(this, roop_count, roop_start,
          TRUE, FALSE, (roop_count != link_ok))))
        {
          if (
            error_num != HA_ERR_END_OF_FILE &&
            share->monitoring_kind[roop_count] &&
            need_mons[roop_count]
          ) {
            error_num = spider_ping_table_mon_from_table(
                wide_handler->trx,
                wide_handler->trx->thd,
                share,
                roop_count,
                (uint32) share->monitoring_sid[roop_count],
                share->table_name,
                share->table_name_length,
                conn_link_idx[roop_count],
                NULL,
                0,
                share->monitoring_kind[roop_count],
                share->monitoring_limit[roop_count],
                share->monitoring_flag[roop_count],
                TRUE
              );
          }
          DBUG_RETURN(check_error_mode_eof(error_num));
        }
      } else {
        uint dbton_id = share->use_sql_dbton_ids[roop_count];
        spider_db_handler *dbton_hdl = dbton_handler[dbton_id];
        SPIDER_CONN *conn = conns[roop_count];
        pthread_mutex_assert_not_owner(&conn->mta_conn_mutex);
        if ((error_num = dbton_hdl->set_sql_for_exec(
          SPIDER_SQL_TYPE_SELECT_SQL, roop_count)))
        {
          DBUG_RETURN(error_num);
        }
        pthread_mutex_lock(&conn->mta_conn_mutex);
        SPIDER_SET_FILE_POS(&conn->mta_conn_mutex_file_pos);
        conn->need_mon = &need_mons[roop_count];
        DBUG_ASSERT(!conn->mta_conn_mutex_lock_already);
        DBUG_ASSERT(!conn->mta_conn_mutex_unlock_later);
        conn->mta_conn_mutex_lock_already = TRUE;
        conn->mta_conn_mutex_unlock_later = TRUE;
        if ((error_num = spider_db_set_names(this, conn, roop_count)))
        {
          DBUG_ASSERT(conn->mta_conn_mutex_lock_already);
          DBUG_ASSERT(conn->mta_conn_mutex_unlock_later);
          conn->mta_conn_mutex_lock_already = FALSE;
          conn->mta_conn_mutex_unlock_later = FALSE;
          SPIDER_CLEAR_FILE_POS(&conn->mta_conn_mutex_file_pos);
          pthread_mutex_unlock(&conn->mta_conn_mutex);
          if (
            share->monitoring_kind[roop_count] &&
            need_mons[roop_count]
          ) {
            error_num = spider_ping_table_mon_from_table(
                wide_handler->trx,
                wide_handler->trx->thd,
                share,
                roop_count,
                (uint32) share->monitoring_sid[roop_count],
                share->table_name,
                share->table_name_length,
                conn_link_idx[roop_count],
                NULL,
                0,
                share->monitoring_kind[roop_count],
                share->monitoring_limit[roop_count],
                share->monitoring_flag[roop_count],
                TRUE
              );
          }
          DBUG_RETURN(check_error_mode_eof(error_num));
        }
        spider_conn_set_timeout_from_share(conn, roop_count,
          wide_handler->trx->thd, share);
        if (dbton_hdl->execute_sql(
          SPIDER_SQL_TYPE_SELECT_SQL,
          conn,
          result_list.quick_mode,
          &need_mons[roop_count])
        ) {
          DBUG_ASSERT(conn->mta_conn_mutex_lock_already);
          DBUG_ASSERT(conn->mta_conn_mutex_unlock_later);
          conn->mta_conn_mutex_lock_already = FALSE;
          conn->mta_conn_mutex_unlock_later = FALSE;
          error_num = spider_db_errorno(conn);
          if (
            share->monitoring_kind[roop_count] &&
            need_mons[roop_count]
          ) {
            error_num = spider_ping_table_mon_from_table(
                wide_handler->trx,
                wide_handler->trx->thd,
                share,
                roop_count,
                (uint32) share->monitoring_sid[roop_count],
                share->table_name,
                share->table_name_length,
                conn_link_idx[roop_count],
                NULL,
                0,
                share->monitoring_kind[roop_count],
                share->monitoring_limit[roop_count],
                share->monitoring_flag[roop_count],
                TRUE
              );
          }
          DBUG_RETURN(check_error_mode_eof(error_num));
        }
        connection_ids[roop_count] = conn->connection_id;
        DBUG_ASSERT(conn->mta_conn_mutex_lock_already);
        DBUG_ASSERT(conn->mta_conn_mutex_unlock_later);
        conn->mta_conn_mutex_lock_already = FALSE;
        conn->mta_conn_mutex_unlock_later = FALSE;
        if (roop_count == link_ok)
        {
          if ((error_num = spider_db_store_result(this, roop_count, table)))
          {
            if (
              error_num != HA_ERR_END_OF_FILE &&
              share->monitoring_kind[roop_count] &&
              need_mons[roop_count]
            ) {
              error_num = spider_ping_table_mon_from_table(
                  wide_handler->trx,
                  wide_handler->trx->thd,
                  share,
                  roop_count,
                  (uint32) share->monitoring_sid[roop_count],
                  share->table_name,
                  share->table_name_length,
                  conn_link_idx[roop_count],
                  NULL,
                  0,
                  share->monitoring_kind[roop_count],
                  share->monitoring_limit[roop_count],
                  share->monitoring_flag[roop_count],
                  TRUE
                );
            }
            DBUG_RETURN(check_error_mode_eof(error_num));
          }
          result_link_idx = link_ok;
        } else {
          spider_db_discard_result(this, roop_count, conn);
          SPIDER_CLEAR_FILE_POS(&conn->mta_conn_mutex_file_pos);
          pthread_mutex_unlock(&conn->mta_conn_mutex);
        }
      }
    }
  }

  if (is_clone)
  {
    DBUG_PRINT("info",("spider set pt_clone_last_searcher to %p",
      pt_clone_source_handler));
    pt_clone_source_handler->pt_clone_last_searcher = this;
  }
  if (buf && (error_num = spider_db_seek_next(buf, this, search_link_idx,
    table)))
    DBUG_RETURN(check_error_mode_eof(error_num));
  DBUG_RETURN(0);
}

int ha_spider::pre_ft_read(
  bool use_parallel
) {
  DBUG_ENTER("ha_spider::pre_ft_read");
  DBUG_PRINT("info",("spider this=%p", this));
  check_pre_call(use_parallel);
  if (use_pre_call)
  {
    store_error_num =
      ft_read_internal(NULL);
    DBUG_RETURN(store_error_num);
  }
  DBUG_RETURN(0);
}

int ha_spider::ft_read(
  uchar *buf
) {
  int error_num;
  DBUG_ENTER("ha_spider::ft_read");
  DBUG_PRINT("info",("spider this=%p", this));
  if (use_pre_call)
  {
    if (store_error_num)
    {
      if (store_error_num == HA_ERR_END_OF_FILE)
        table->status = STATUS_NOT_FOUND;
      DBUG_RETURN(store_error_num);
    }
    if ((error_num = spider_bg_all_conn_pre_next(this, search_link_idx)))
      DBUG_RETURN(error_num);
    use_pre_call = FALSE;
  }
  DBUG_RETURN(ft_read_internal(buf));
}

int ha_spider::info(
  uint flag
) {
  int error_num;
  THD *thd = ha_thd();
  double sts_interval = spider_param_sts_interval(thd, share->sts_interval);
  int sts_mode = spider_param_sts_mode(thd, share->sts_mode);
  int sts_sync = spider_param_sts_sync(thd, share->sts_sync);
  int sts_bg_mode = spider_param_sts_bg_mode(thd, share->sts_bg_mode);
  SPIDER_INIT_ERROR_TABLE *spider_init_error_table = NULL;
  set_error_mode();
  backup_error_status();
  DBUG_ENTER("ha_spider::info");
  DBUG_PRINT("info",("spider this=%p", this));
  DBUG_PRINT("info",("spider flag=%x", flag));
#ifdef HANDLER_HAS_CAN_USE_FOR_AUTO_INC_INIT
  auto_inc_temporary = FALSE;
#endif
  wide_handler->sql_command = thd_sql_command(thd);
    if (flag & HA_STATUS_AUTO)
    {
      if (share->lgtm_tblhnd_share->auto_increment_value)
        stats.auto_increment_value =
          share->lgtm_tblhnd_share->auto_increment_value;
      else {
        stats.auto_increment_value = 1;
#ifdef HANDLER_HAS_CAN_USE_FOR_AUTO_INC_INIT
        auto_inc_temporary = TRUE;
#endif
      }
    }
    if (
      wide_handler->sql_command == SQLCOM_DROP_TABLE ||
      wide_handler->sql_command == SQLCOM_ALTER_TABLE
    )
      DBUG_RETURN(0);

  if (flag &
    (HA_STATUS_TIME | HA_STATUS_CONST | HA_STATUS_VARIABLE | HA_STATUS_AUTO))
  {
    time_t tmp_time = (time_t) time((time_t*) 0);
    DBUG_PRINT("info",
      ("spider difftime=%f", difftime(tmp_time, share->sts_get_time)));
    DBUG_PRINT("info",
      ("spider sts_interval=%f", sts_interval));
    int tmp_auto_increment_mode = 0;
    if (flag & HA_STATUS_AUTO)
    {
      tmp_auto_increment_mode = spider_param_auto_increment_mode(thd,
        share->auto_increment_mode);
      info_auto_called = TRUE;
    }
    if (!share->sts_init)
    {
      pthread_mutex_lock(&share->sts_mutex);
      if (share->sts_init)
        pthread_mutex_unlock(&share->sts_mutex);
      else {
        if ((spider_init_error_table =
          spider_get_init_error_table(wide_handler->trx, share, FALSE)))
        {
          DBUG_PRINT("info",("spider diff=%f",
            difftime(tmp_time, spider_init_error_table->init_error_time)));
          if (difftime(tmp_time,
            spider_init_error_table->init_error_time) <
            spider_param_table_init_error_interval())
          {
            pthread_mutex_unlock(&share->sts_mutex);
            if (wide_handler->sql_command == SQLCOM_SHOW_CREATE ||
                wide_handler->sql_command == SQLCOM_SHOW_FIELDS)
            {
              if (thd->is_error())
              {
                DBUG_PRINT("info", ("spider clear_error"));
                thd->clear_error();
              }
              DBUG_RETURN(0);
            }
            if (spider_init_error_table->init_error_with_message)
              my_message(spider_init_error_table->init_error,
                spider_init_error_table->init_error_msg, MYF(0));
            DBUG_RETURN(check_error_mode(spider_init_error_table->init_error));
          }
        }
        pthread_mutex_unlock(&share->sts_mutex);
        sts_interval = 0;
        if (tmp_auto_increment_mode == 1)
          sts_sync = 0;
      }
    }
    if (flag & HA_STATUS_AUTO)
    {
      if (
        share->wide_share &&
        tmp_auto_increment_mode == 1 &&
        !share->lgtm_tblhnd_share->auto_increment_init
      ) {
        sts_interval = 0;
        sts_sync = 0;
      }
    }
    if (difftime(tmp_time, share->sts_get_time) >= sts_interval)
    {
      if (
        sts_interval == 0 ||
        !pthread_mutex_trylock(&share->sts_mutex)
      ) {
        if (sts_interval == 0 || sts_bg_mode == 0)
        {
          if (sts_interval == 0)
            pthread_mutex_lock(&share->sts_mutex);
          if (difftime(tmp_time, share->sts_get_time) >= sts_interval)
          {
            if ((error_num= spider_check_trx_and_get_conn(ha_thd(), this)))
            {
              pthread_mutex_unlock(&share->sts_mutex);
              if (!share->sts_init)
              {
                if (
                  spider_init_error_table ||
                  (spider_init_error_table =
                    spider_get_init_error_table(wide_handler->trx,
                      share, TRUE))
                ) {
                  spider_init_error_table->init_error = error_num;
                  if ((spider_init_error_table->init_error_with_message =
                    thd->is_error()))
                    strmov(spider_init_error_table->init_error_msg,
                      spider_stmt_da_message(thd));
                  spider_init_error_table->init_error_time =
                    (time_t) time((time_t*) 0);
                }
                share->init_error = TRUE;
                share->init = TRUE;
              }
              if (wide_handler->sql_command == SQLCOM_SHOW_CREATE ||
                  wide_handler->sql_command == SQLCOM_SHOW_FIELDS)
              {
                if (thd->is_error())
                {
                  DBUG_PRINT("info", ("spider clear_error"));
                  thd->clear_error();
                }
                DBUG_RETURN(0);
              }
              DBUG_RETURN(check_error_mode(error_num));
            }
            if ((error_num = spider_get_sts(share, search_link_idx, tmp_time,
                this, sts_interval, sts_mode,
                sts_sync,
                share->sts_init ? 2 : 1,
                flag | (share->sts_init ? 0 : HA_STATUS_AUTO)))
            ) {
              pthread_mutex_unlock(&share->sts_mutex);
              if (
                share->monitoring_kind[search_link_idx] &&
                need_mons[search_link_idx]
              ) {
                error_num = spider_ping_table_mon_from_table(
                    wide_handler->trx,
                    wide_handler->trx->thd,
                    share,
                    search_link_idx,
                    (uint32) share->monitoring_sid[search_link_idx],
                    share->table_name,
                    share->table_name_length,
                    conn_link_idx[search_link_idx],
                    NULL,
                    0,
                    share->monitoring_kind[search_link_idx],
                    share->monitoring_limit[search_link_idx],
                    share->monitoring_flag[search_link_idx],
                    TRUE
                  );
              }
              if (!share->sts_init)
              {
                if (
                  spider_init_error_table ||
                  (spider_init_error_table =
                    spider_get_init_error_table(wide_handler->trx,
                      share, TRUE))
                ) {
                  spider_init_error_table->init_error = error_num;
/*
                  if (!thd->is_error())
                    my_error(error_num, MYF(0), "");
*/
                  if ((spider_init_error_table->init_error_with_message =
                    thd->is_error()))
                    strmov(spider_init_error_table->init_error_msg,
                      spider_stmt_da_message(thd));
                  spider_init_error_table->init_error_time =
                    (time_t) time((time_t*) 0);
                }
                share->init_error = TRUE;
                share->init = TRUE;
              }
              if (wide_handler->sql_command == SQLCOM_SHOW_CREATE ||
                  wide_handler->sql_command == SQLCOM_SHOW_FIELDS)
              {
                if (thd->is_error())
                {
                  DBUG_PRINT("info", ("spider clear_error"));
                  thd->clear_error();
                }
                DBUG_RETURN(0);
              }
              DBUG_RETURN(check_error_mode(error_num));
            }
          }
        } else if (sts_bg_mode == 1) {
          /* background */
          if (!share->bg_sts_init || share->bg_sts_thd_wait)
          {
            share->bg_sts_thd_wait = FALSE;
            share->bg_sts_try_time = tmp_time;
            share->bg_sts_interval = sts_interval;
            share->bg_sts_mode = sts_mode;
            share->bg_sts_sync = sts_sync;
            if (!share->bg_sts_init)
            {
              if ((error_num = spider_create_sts_thread(share)))
              {
                pthread_mutex_unlock(&share->sts_mutex);
                if (wide_handler->sql_command == SQLCOM_SHOW_CREATE ||
                    wide_handler->sql_command == SQLCOM_SHOW_FIELDS)
                {
                  if (thd->is_error())
                  {
                    DBUG_PRINT("info", ("spider clear_error"));
                    thd->clear_error();
                  }
                  DBUG_RETURN(0);
                }
                DBUG_RETURN(error_num);
              }
            } else
              pthread_cond_signal(&share->bg_sts_cond);
          }
        } else {
          share->bg_sts_try_time = tmp_time;
          share->bg_sts_interval = sts_interval;
          share->bg_sts_mode = sts_mode;
          share->bg_sts_sync = sts_sync;
          spider_table_add_share_to_sts_thread(share);
        }
        pthread_mutex_unlock(&share->sts_mutex);
      }
    }
    if (flag & HA_STATUS_CONST)
    {
      if ((error_num = check_crd()))
      {
        if (wide_handler->sql_command == SQLCOM_SHOW_CREATE ||
            wide_handler->sql_command == SQLCOM_SHOW_FIELDS)
        {
          if (thd->is_error())
          {
            DBUG_PRINT("info", ("spider clear_error"));
            thd->clear_error();
          }
          DBUG_RETURN(0);
        }
        DBUG_RETURN(error_num);
      }
      spider_db_set_cardinarity(this, table);
    }

    if (flag & HA_STATUS_TIME)
      stats.update_time = (ulong) share->stat.update_time;
    if (flag & (HA_STATUS_CONST | HA_STATUS_VARIABLE))
    {
      stats.max_data_file_length = share->stat.max_data_file_length;
      stats.create_time = share->stat.create_time;
      stats.block_size = spider_param_block_size(thd);
    }
    if (flag & HA_STATUS_VARIABLE)
    {
      stats.data_file_length = share->stat.data_file_length;
      stats.index_file_length = share->stat.index_file_length;
      stats.records = share->stat.records;
      stats.mean_rec_length = share->stat.mean_rec_length;
      stats.check_time = share->stat.check_time;
      if (stats.records <= 1 /* && (flag & HA_STATUS_NO_LOCK) */ )
        stats.records = 2;
      stats.checksum = share->stat.checksum;
      stats.checksum_null = share->stat.checksum_null;
    }
    if (flag & HA_STATUS_AUTO)
    {
#ifdef HANDLER_HAS_CAN_USE_FOR_AUTO_INC_INIT
      auto_inc_temporary = FALSE;
#endif
      if (share->wide_share && table->next_number_field)
      {
        ulonglong first_value, nb_reserved_values;
        if (
          tmp_auto_increment_mode == 0 &&
          !(
            table->next_number_field->val_int() != 0 ||
            (table->auto_increment_field_not_null &&
              thd->variables.sql_mode & MODE_NO_AUTO_VALUE_ON_ZERO)
          )
        ) {
          get_auto_increment(0, 0, 0, &first_value, &nb_reserved_values);
          share->lgtm_tblhnd_share->auto_increment_value = first_value;
          share->lgtm_tblhnd_share->auto_increment_lclval = first_value;
          share->lgtm_tblhnd_share->auto_increment_init = TRUE;
          DBUG_PRINT("info",("spider init auto_increment_lclval=%llu",
            share->lgtm_tblhnd_share->auto_increment_lclval));
          DBUG_PRINT("info",("spider auto_increment_value=%llu",
            share->lgtm_tblhnd_share->auto_increment_value));
          stats.auto_increment_value = first_value;
        } else if (tmp_auto_increment_mode == 1 &&
          !share->lgtm_tblhnd_share->auto_increment_init)
        {
          DBUG_PRINT("info",("spider auto_increment_value=%llu",
            share->lgtm_tblhnd_share->auto_increment_value));
          share->lgtm_tblhnd_share->auto_increment_lclval =
            share->lgtm_tblhnd_share->auto_increment_value;
          share->lgtm_tblhnd_share->auto_increment_init = TRUE;
          stats.auto_increment_value =
            share->lgtm_tblhnd_share->auto_increment_value;
        } else {
          DBUG_PRINT("info",("spider auto_increment_value=%llu",
            share->lgtm_tblhnd_share->auto_increment_value));
          stats.auto_increment_value =
            share->lgtm_tblhnd_share->auto_increment_value;
        }
      } else {
        stats.auto_increment_value =
          share->lgtm_tblhnd_share->auto_increment_value;
      }
    }
  }
  if (flag & HA_STATUS_ERRKEY)
    errkey = dup_key_idx;
  DBUG_RETURN(0);
}

ha_rows ha_spider::records_in_range(
  uint inx,
  const key_range *start_key,
  const key_range *end_key,
  page_range *pages)
{
  int error_num;
  THD *thd = ha_thd();
  double crd_interval = spider_param_crd_interval(thd, share->crd_interval);
  int crd_mode = spider_param_crd_mode(thd, share->crd_mode);
  int crd_type = spider_param_crd_type(thd, share->crd_type);
  int crd_sync = spider_param_crd_sync(thd, share->crd_sync);
  int crd_bg_mode = spider_param_crd_bg_mode(thd, share->crd_bg_mode);
  SPIDER_INIT_ERROR_TABLE *spider_init_error_table = NULL;
  uint dbton_id;
  spider_db_handler *dbton_hdl;
  DBUG_ENTER("ha_spider::records_in_range");
  DBUG_PRINT("info",("spider this=%p", this));
  DBUG_PRINT("info",("spider inx=%u", inx));
  time_t tmp_time = (time_t) time((time_t*) 0);
  if (!share->crd_init)
  {
    pthread_mutex_lock(&share->crd_mutex);
    if (share->crd_init)
      pthread_mutex_unlock(&share->crd_mutex);
    else {
      if ((spider_init_error_table =
        spider_get_init_error_table(wide_handler->trx, share, FALSE)))
      {
        DBUG_PRINT("info",("spider diff=%f",
          difftime(tmp_time, spider_init_error_table->init_error_time)));
        if (difftime(tmp_time,
          spider_init_error_table->init_error_time) <
          spider_param_table_init_error_interval())
        {
          pthread_mutex_unlock(&share->crd_mutex);
          if (spider_init_error_table->init_error_with_message)
            my_message(spider_init_error_table->init_error,
              spider_init_error_table->init_error_msg, MYF(0));
          if (check_error_mode(spider_init_error_table->init_error))
            my_errno = spider_init_error_table->init_error;
          DBUG_RETURN(HA_POS_ERROR);
        }
      }
      pthread_mutex_unlock(&share->crd_mutex);
      if (crd_mode == 3)
        crd_mode = 1;
      crd_interval = 0;
    }
  }
  dbton_id = share->sql_dbton_ids[search_link_idx];
  dbton_hdl = dbton_handler[dbton_id];
  crd_mode = dbton_hdl->crd_mode_exchange(crd_mode);
  /* This assertion simply demonstrates that the
  static_key_cardinality field is unused. It will be deprecated
  (MDEV-28861) and removed (MDEV-31146). */
  DBUG_ASSERT(share->static_key_cardinality[inx] == -1);
  if (crd_mode == 1 || crd_mode == 2)
  {
    DBUG_PRINT("info", ("spider static_key_cardinality[%u]=%lld", inx,
      share->static_key_cardinality[inx]));
    DBUG_PRINT("info",
      ("spider difftime=%f", difftime(tmp_time, share->crd_get_time)));
    DBUG_PRINT("info",
      ("spider crd_interval=%f", crd_interval));
    if (
      share->static_key_cardinality[inx] == -1 &&
      difftime(tmp_time, share->crd_get_time) >= crd_interval
    ) {
      if (!dml_inited)
      {
        if (unlikely((error_num = dml_init())))
        {
          if (check_error_mode(error_num))
            my_errno = error_num;
          DBUG_RETURN(HA_POS_ERROR);
        }
      }
      if (
        crd_interval == 0 ||
        !pthread_mutex_trylock(&share->crd_mutex)
      ) {
        if (crd_interval == 0 || crd_bg_mode == 0)
        {
          if (crd_interval == 0)
            pthread_mutex_lock(&share->crd_mutex);
          if (difftime(tmp_time, share->crd_get_time) >= crd_interval)
          {
            if ((error_num = spider_get_crd(share, search_link_idx, tmp_time,
              this, table, crd_interval, crd_mode,
              crd_sync,
              share->crd_init ? 2 : 1)))
            {
              pthread_mutex_unlock(&share->crd_mutex);
              if (
                share->monitoring_kind[search_link_idx] &&
                need_mons[search_link_idx]
              ) {
                error_num = spider_ping_table_mon_from_table(
                    wide_handler->trx,
                    wide_handler->trx->thd,
                    share,
                    search_link_idx,
                    (uint32) share->monitoring_sid[search_link_idx],
                    share->table_name,
                    share->table_name_length,
                    conn_link_idx[search_link_idx],
                    NULL,
                    0,
                    share->monitoring_kind[search_link_idx],
                    share->monitoring_limit[search_link_idx],
                    share->monitoring_flag[search_link_idx],
                    TRUE
                  );
              }
              if (!share->crd_init)
              {
                if (
                  spider_init_error_table ||
                  (spider_init_error_table =
                    spider_get_init_error_table(wide_handler->trx,
                      share, TRUE))
                ) {
                  spider_init_error_table->init_error = error_num;
/*
                  if (!thd->is_error())
                    my_error(error_num, MYF(0), "");
*/
                  if ((spider_init_error_table->init_error_with_message =
                    thd->is_error()))
                    strmov(spider_init_error_table->init_error_msg,
                      spider_stmt_da_message(thd));
                  spider_init_error_table->init_error_time =
                    (time_t) time((time_t*) 0);
                }
                share->init_error = TRUE;
                share->init = TRUE;
              }
              if (check_error_mode(error_num))
                my_errno = error_num;
              DBUG_RETURN(HA_POS_ERROR);
            }
          }
        } else if (crd_bg_mode == 1) {
          /* background */
          if (!share->bg_crd_init || share->bg_crd_thd_wait)
          {
            share->bg_crd_thd_wait = FALSE;
            share->bg_crd_try_time = tmp_time;
            share->bg_crd_interval = crd_interval;
            share->bg_crd_mode = crd_mode;
            share->bg_crd_sync = crd_sync;
            if (!share->bg_crd_init)
            {
              if ((error_num = spider_create_crd_thread(share)))
              {
                pthread_mutex_unlock(&share->crd_mutex);
                my_errno = error_num;
                DBUG_RETURN(HA_POS_ERROR);
              }
            } else
              pthread_cond_signal(&share->bg_crd_cond);
          }
        } else {
          share->bg_crd_try_time = tmp_time;
          share->bg_crd_interval = crd_interval;
          share->bg_crd_mode = crd_mode;
          share->bg_crd_sync = crd_sync;
          spider_table_add_share_to_crd_thread(share);
        }
        pthread_mutex_unlock(&share->crd_mutex);
      }
    }

    KEY *key_info = &table->key_info[inx];
    key_part_map full_key_part_map =
      make_prev_keypart_map(spider_user_defined_key_parts(key_info));
    key_part_map start_key_part_map;
    key_part_map end_key_part_map;
    key_part_map tgt_key_part_map;
    KEY_PART_INFO *key_part;
    Field *field = NULL;
    double rows = (double) share->stat.records;
    double weight, rate;
    DBUG_PRINT("info",("spider rows1=%f", rows));
    if (start_key)
      start_key_part_map = start_key->keypart_map & full_key_part_map;
    else
      start_key_part_map = 0;
    if (end_key)
      end_key_part_map = end_key->keypart_map & full_key_part_map;
    else
      end_key_part_map = 0;

    if (!start_key_part_map && !end_key_part_map)
    {
      DBUG_RETURN(HA_POS_ERROR);
    }
    else if (start_key_part_map >= end_key_part_map)
    {
      tgt_key_part_map = start_key_part_map;
    } else {
      tgt_key_part_map = end_key_part_map;
    }

    if (crd_type == 0)
      weight = spider_param_crd_weight(thd, share->crd_weight);
    else
      weight = 1;

    if (share->static_key_cardinality[inx] == -1)
    {
      for (
        key_part = key_info->key_part;
        tgt_key_part_map > 1;
        tgt_key_part_map >>= 1,
        key_part++
      ) {
        field = key_part->field;
        DBUG_PRINT("info",
          ("spider field_index=%u",
            field->field_index));
        DBUG_PRINT("info",
          ("spider cardinality=%lld", share->cardinality[field->field_index]));
        if (share->cardinality[field->field_index] == -1)
        {
          DBUG_PRINT("info",
            ("spider uninitialized column cardinality"));
          DBUG_RETURN(HA_POS_ERROR);
        }
        if ((rate =
          ((double) share->cardinality[field->field_index]) / weight) >= 1
        ) {
          if ((rows = rows / rate) < 2)
          {
            DBUG_PRINT("info",("spider rows2=%f then ret 2", rows));
            DBUG_RETURN((ha_rows) 2);
          }
        }
        if (crd_type == 1)
          weight += spider_param_crd_weight(thd, share->crd_weight);
        else if (crd_type == 2)
          weight *= spider_param_crd_weight(thd, share->crd_weight);
      }
      field = key_part->field;
      DBUG_PRINT("info",
        ("spider field_index=%u",
          field->field_index));
      DBUG_PRINT("info",
        ("spider cardinality=%lld", share->cardinality[field->field_index]));
      if (share->cardinality[field->field_index] == -1)
      {
        DBUG_PRINT("info",
          ("spider uninitialized column cardinality"));
        DBUG_RETURN(HA_POS_ERROR);
      }
    }
    if (
      start_key_part_map >= end_key_part_map &&
      start_key->flag == HA_READ_KEY_EXACT
    ) {
      if (share->static_key_cardinality[inx] == -1)
      {
        if ((rate =
          ((double) share->cardinality[field->field_index]) / weight) >= 1)
          rows = rows / rate;
      } else {
        rate = ((double) share->static_key_cardinality[inx]);
        rows = rows / rate;
      }
    } else if (start_key_part_map == end_key_part_map)
    {
      if (share->static_key_cardinality[inx] == -1)
      {
        if ((rate =
          ((double) share->cardinality[field->field_index]) / weight / 4) >= 1)
          rows = rows / rate;
      } else {
        if ((rate =
          ((double) share->static_key_cardinality[inx]) / 4) >= 1)
          rows = rows / rate;
      }
    } else {
      if (share->static_key_cardinality[inx] == -1)
      {
        if ((rate =
          ((double) share->cardinality[field->field_index]) / weight / 16) >= 1)
          rows = rows / rate;
      } else {
        if ((rate =
          ((double) share->static_key_cardinality[inx]) / 16) >= 1)
          rows = rows / rate;
      }
    }
    if (rows < 2)
    {
      DBUG_PRINT("info",("spider rows3=%f then ret 2", rows));
      DBUG_RETURN((ha_rows) 2);
    }
    DBUG_PRINT("info",("spider rows4=%f", rows));
    DBUG_RETURN((ha_rows) rows);
  } else if (crd_mode == 3)
  {
    if (!dml_inited)
    {
      if (unlikely((error_num = dml_init())))
      {
        if (check_error_mode(error_num))
          my_errno = error_num;
        DBUG_RETURN(HA_POS_ERROR);
      }
    }
    result_list.key_info = &table->key_info[inx];
    DBUG_RETURN(spider_db_explain_select(start_key, end_key, this,
      search_link_idx));
  }
  DBUG_RETURN((ha_rows) spider_param_crd_weight(thd, share->crd_weight));
}

int ha_spider::check_crd()
{
  int error_num;
  THD *thd = ha_thd();
  double crd_interval = spider_param_crd_interval(thd, share->crd_interval);
  int crd_mode = spider_param_crd_mode(thd, share->crd_mode);
  int crd_sync = spider_param_crd_sync(thd, share->crd_sync);
  int crd_bg_mode = spider_param_crd_bg_mode(thd, share->crd_bg_mode);
  SPIDER_INIT_ERROR_TABLE *spider_init_error_table = NULL;
  uint dbton_id;
  spider_db_handler *dbton_hdl;
  DBUG_ENTER("ha_spider::check_crd");
  DBUG_PRINT("info",("spider this=%p", this));
  time_t tmp_time = (time_t) time((time_t*) 0);
  if (!share->crd_init)
  {
    pthread_mutex_lock(&share->crd_mutex);
    if (share->crd_init)
      pthread_mutex_unlock(&share->crd_mutex);
    else {
      if ((spider_init_error_table =
        spider_get_init_error_table(wide_handler->trx, share, FALSE)))
      {
        DBUG_PRINT("info",("spider diff=%f",
          difftime(tmp_time, spider_init_error_table->init_error_time)));
        if (difftime(tmp_time,
          spider_init_error_table->init_error_time) <
          spider_param_table_init_error_interval())
        {
          pthread_mutex_unlock(&share->crd_mutex);
          if (spider_init_error_table->init_error_with_message)
            my_message(spider_init_error_table->init_error,
              spider_init_error_table->init_error_msg, MYF(0));
          DBUG_RETURN(check_error_mode(spider_init_error_table->init_error));
        }
      }
      pthread_mutex_unlock(&share->crd_mutex);
      crd_interval = 0;
    }
  }
  if (crd_mode == 3)
    crd_mode = 1;
  if ((error_num= spider_check_trx_and_get_conn(ha_thd(), this)))
  {
    DBUG_RETURN(check_error_mode(error_num));
  }
  dbton_id = share->sql_dbton_ids[search_link_idx];
  dbton_hdl = dbton_handler[dbton_id];
  crd_mode = dbton_hdl->crd_mode_exchange(crd_mode);
  DBUG_PRINT("info",
    ("spider difftime=%f", difftime(tmp_time, share->crd_get_time)));
  DBUG_PRINT("info",
    ("spider crd_interval=%f", crd_interval));
  if (difftime(tmp_time, share->crd_get_time) >= crd_interval)
  {
    if (
      crd_interval == 0 ||
      !pthread_mutex_trylock(&share->crd_mutex)
    ) {
      if (crd_interval == 0 || crd_bg_mode == 0)
      {
        if (crd_interval == 0)
          pthread_mutex_lock(&share->crd_mutex);
        if (difftime(tmp_time, share->crd_get_time) >= crd_interval)
        {
          if ((error_num = spider_get_crd(share, search_link_idx, tmp_time,
            this, table, crd_interval, crd_mode,
            crd_sync,
            share->crd_init ? 2 : 1)))
          {
            pthread_mutex_unlock(&share->crd_mutex);
            if (
              share->monitoring_kind[search_link_idx] &&
              need_mons[search_link_idx]
            ) {
              error_num = spider_ping_table_mon_from_table(
                  wide_handler->trx,
                  wide_handler->trx->thd,
                  share,
                  search_link_idx,
                  (uint32) share->monitoring_sid[search_link_idx],
                  share->table_name,
                  share->table_name_length,
                  conn_link_idx[search_link_idx],
                  NULL,
                  0,
                  share->monitoring_kind[search_link_idx],
                  share->monitoring_limit[search_link_idx],
                  share->monitoring_flag[search_link_idx],
                  TRUE
                );
            }
            if (!share->crd_init)
            {
              if (
                spider_init_error_table ||
                (spider_init_error_table =
                  spider_get_init_error_table(wide_handler->trx, share, TRUE))
              ) {
                spider_init_error_table->init_error = error_num;
                if ((spider_init_error_table->init_error_with_message =
                  thd->is_error()))
                  strmov(spider_init_error_table->init_error_msg,
                    spider_stmt_da_message(thd));
                spider_init_error_table->init_error_time =
                  (time_t) time((time_t*) 0);
              }
              share->init_error = TRUE;
              share->init = TRUE;
            }
            DBUG_RETURN(check_error_mode(error_num));
          }
        }
      } else if (crd_bg_mode == 1) {
        /* background */
        if (!share->bg_crd_init || share->bg_crd_thd_wait)
        {
          share->bg_crd_thd_wait = FALSE;
          share->bg_crd_try_time = tmp_time;
          share->bg_crd_interval = crd_interval;
          share->bg_crd_mode = crd_mode;
          share->bg_crd_sync = crd_sync;
          if (!share->bg_crd_init)
          {
            if ((error_num = spider_create_crd_thread(share)))
            {
              pthread_mutex_unlock(&share->crd_mutex);
              DBUG_RETURN(error_num);
            }
          } else
            pthread_cond_signal(&share->bg_crd_cond);
        }
      } else {
        share->bg_crd_try_time = tmp_time;
        share->bg_crd_interval = crd_interval;
        share->bg_crd_mode = crd_mode;
        share->bg_crd_sync = crd_sync;
        spider_table_add_share_to_crd_thread(share);
      }
      pthread_mutex_unlock(&share->crd_mutex);
    }
  }
  DBUG_RETURN(0);
}

int ha_spider::pre_records()
{
  int error_num;
  backup_error_status();
  DBUG_ENTER("ha_spider::pre_records");
  DBUG_PRINT("info",("spider this=%p", this));
  if (wide_handler->sql_command == SQLCOM_ALTER_TABLE)
  {
    DBUG_RETURN(0);
  }
  if (!(share->additional_table_flags & HA_HAS_RECORDS))
  {
    DBUG_RETURN(0);
  }
  THD *thd = wide_handler->trx->thd;
  if (
    spider_param_sync_autocommit(thd) &&
    (!thd_test_options(thd, OPTION_NOT_AUTOCOMMIT | OPTION_BEGIN))
  ) {
    result_list.casual_read[search_link_idx] =
      spider_param_casual_read(thd, share->casual_read);
  }
  if ((error_num = spider_db_simple_action(SPIDER_SIMPLE_RECORDS, this,
    search_link_idx, TRUE)))
  {
    DBUG_RETURN(check_error_mode(error_num));
  }
  use_pre_action = TRUE;
  DBUG_RETURN(0);
}

ha_rows ha_spider::records()
{
  int error_num;
  backup_error_status();
  DBUG_ENTER("ha_spider::records");
  DBUG_PRINT("info",("spider this=%p", this));
  if (wide_handler->sql_command == SQLCOM_ALTER_TABLE)
  {
    use_pre_action = FALSE;
    DBUG_RETURN(0);
  }
  if (!(share->additional_table_flags & HA_HAS_RECORDS) && !this->result_list.direct_limit_offset)
  {
    DBUG_RETURN(handler::records());
  }
  if (!use_pre_action && !this->result_list.direct_limit_offset)
  {
    THD *thd = wide_handler->trx->thd;
    if (
      spider_param_sync_autocommit(thd) &&
      (!thd_test_options(thd, OPTION_NOT_AUTOCOMMIT | OPTION_BEGIN))
    ) {
      result_list.casual_read[search_link_idx] =
        spider_param_casual_read(thd, share->casual_read);
    }
  }
  if ((error_num = spider_db_simple_action(SPIDER_SIMPLE_RECORDS, this,
    search_link_idx, FALSE)))
  {
    use_pre_action = FALSE;
    check_error_mode(error_num);
    DBUG_RETURN(HA_POS_ERROR);
  }
  use_pre_action = FALSE;
  share->stat.records = table_rows;
  DBUG_RETURN(table_rows);
}

int ha_spider::pre_calculate_checksum()
{
  int error_num;
  backup_error_status();
  DBUG_ENTER("ha_spider::pre_calculate_checksum");
  DBUG_PRINT("info",("spider this=%p", this));
  THD *thd = wide_handler->trx->thd;
  if (!dml_inited)
  {
    if (unlikely((error_num = dml_init())))
    {
      DBUG_RETURN(error_num);
    }
  }
  if (
    spider_param_sync_autocommit(thd) &&
    (!thd_test_options(thd, OPTION_NOT_AUTOCOMMIT | OPTION_BEGIN))
  ) {
    result_list.casual_read[search_link_idx] =
      spider_param_casual_read(thd, share->casual_read);
  }
  action_flags = T_EXTEND;
  if ((error_num = spider_db_simple_action(SPIDER_SIMPLE_CHECKSUM_TABLE, this,
    search_link_idx, TRUE)))
  {
    DBUG_RETURN(check_error_mode(error_num));
  }
  use_pre_action = TRUE;
  DBUG_RETURN(0);
}

int ha_spider::calculate_checksum()
{
  int error_num;
  backup_error_status();
  DBUG_ENTER("ha_spider::calculate_checksum");
  DBUG_PRINT("info",("spider this=%p", this));
  if (!dml_inited)
  {
    if (unlikely((error_num = dml_init())))
    {
      DBUG_RETURN(error_num);
    }
  }
  if (!use_pre_action && !this->result_list.direct_limit_offset)
  {
    THD *thd = wide_handler->trx->thd;
    if (
      spider_param_sync_autocommit(thd) &&
      (!thd_test_options(thd, OPTION_NOT_AUTOCOMMIT | OPTION_BEGIN))
    ) {
      result_list.casual_read[search_link_idx] =
        spider_param_casual_read(thd, share->casual_read);
    }
  }
  action_flags = T_EXTEND;
  if ((error_num = spider_db_simple_action(SPIDER_SIMPLE_CHECKSUM_TABLE, this,
    search_link_idx, FALSE)))
  {
    use_pre_action = FALSE;
    DBUG_RETURN(check_error_mode(error_num));
  }
  use_pre_action = FALSE;
  if (checksum_null)
  {
    share->stat.checksum_null = TRUE;
    share->stat.checksum = 0;
    stats.checksum_null = TRUE;
    stats.checksum = 0;
  } else {
    share->stat.checksum_null = FALSE;
    share->stat.checksum = (ha_checksum) checksum_val;
    stats.checksum_null = FALSE;
    stats.checksum = (ha_checksum) checksum_val;
  }
  DBUG_RETURN(0);
}

const char *ha_spider::table_type() const
{
  DBUG_ENTER("ha_spider::table_type");
  DBUG_PRINT("info",("spider this=%p", this));
  DBUG_RETURN("SPIDER");
}

ulonglong ha_spider::table_flags() const
{
  DBUG_ENTER("ha_spider::table_flags");
  DBUG_PRINT("info",("spider this=%p", this));
  ulonglong flags =
    HA_REC_NOT_IN_SEQ |
    HA_CAN_GEOMETRY |
    HA_NULL_IN_KEY |
    HA_CAN_INDEX_BLOBS |
    HA_AUTO_PART_KEY |
    HA_CAN_RTREEKEYS |
    HA_PRIMARY_KEY_REQUIRED_FOR_DELETE |
    /* HA_NO_PREFIX_CHAR_KEYS | */
    HA_CAN_FULLTEXT |
    HA_CAN_SQL_HANDLER |
    HA_FILE_BASED |
    HA_CAN_BIT_FIELD |
    HA_NO_COPY_ON_ALTER |
    HA_BINLOG_ROW_CAPABLE |
    HA_BINLOG_STMT_CAPABLE |
    HA_PARTIAL_COLUMN_READ |
#ifdef HA_SLOW_CMP_REF
    HA_SLOW_CMP_REF |
#endif
#ifdef SPIDER_ENGINE_CONDITION_PUSHDOWN_IS_ALWAYS_ON
    HA_CAN_TABLE_CONDITION_PUSHDOWN |
#endif
    SPIDER_CAN_BG_SEARCH |
    SPIDER_CAN_BG_INSERT |
    SPIDER_CAN_BG_UPDATE |
#ifdef HA_CAN_DIRECT_UPDATE_AND_DELETE
    HA_CAN_DIRECT_UPDATE_AND_DELETE |
#endif
#ifdef HA_CAN_FORCE_BULK_UPDATE
    (share && share->force_bulk_update ? HA_CAN_FORCE_BULK_UPDATE : 0) |
#endif
#ifdef HA_CAN_FORCE_BULK_DELETE
    (share && share->force_bulk_delete ? HA_CAN_FORCE_BULK_DELETE : 0) |
#endif
    (share ? share->additional_table_flags : 0)
  ;
  DBUG_RETURN(flags);
}

ulong ha_spider::table_flags_for_partition()
{
  DBUG_ENTER("ha_spider::table_flags_for_partition");
  DBUG_PRINT("info",("spider this=%p", this));
  ulong flags =
#ifdef HA_PT_CALL_AT_ONCE_STORE_LOCK
    HA_PT_CALL_AT_ONCE_STORE_LOCK |
#endif
#ifdef HA_PT_CALL_AT_ONCE_EXTERNAL_LOCK
    HA_PT_CALL_AT_ONCE_EXTERNAL_LOCK |
#endif
#ifdef HA_PT_CALL_AT_ONCE_START_STMT
    HA_PT_CALL_AT_ONCE_START_STMT |
#endif
#ifdef HA_PT_CALL_AT_ONCE_EXTRA
    HA_PT_CALL_AT_ONCE_EXTRA |
#endif
#ifdef HA_PT_CALL_AT_ONCE_COND_PUSH
    HA_PT_CALL_AT_ONCE_COND_PUSH |
#endif
#ifdef HA_PT_CALL_AT_ONCE_INFO_PUSH
    HA_PT_CALL_AT_ONCE_INFO_PUSH |
#endif
#ifdef HA_PT_CALL_AT_ONCE_TOP_TABLE
    HA_PT_CALL_AT_ONCE_TOP_TABLE |
#endif
    0;
  DBUG_RETURN(flags);
}

const char *ha_spider::index_type(
  uint key_number
) {
  KEY *key_info = &table->key_info[key_number];
  DBUG_ENTER("ha_spider::index_type");
  DBUG_PRINT("info",("spider this=%p", this));
  DBUG_PRINT("info",("spider flags=%ld", key_info->flags));
  DBUG_PRINT("info",("spider algorithm=%d", key_info->algorithm));
  DBUG_RETURN(
    (key_info->flags & HA_FULLTEXT) ? "FULLTEXT" :
    (key_info->flags & HA_SPATIAL) ? "SPATIAL" :
    (key_info->algorithm == HA_KEY_ALG_HASH) ? "HASH" :
    (key_info->algorithm == HA_KEY_ALG_RTREE) ? "RTREE" :
    "BTREE"
  );
}

ulong ha_spider::index_flags(
  uint idx,
  uint part,
  bool all_parts
) const {
  DBUG_ENTER("ha_spider::index_flags");
  DBUG_PRINT("info",("spider this=%p", this));
  DBUG_RETURN(
    (table_share->key_info[idx].algorithm == HA_KEY_ALG_FULLTEXT) ?
      0 :
    (table_share->key_info[idx].algorithm == HA_KEY_ALG_HASH) ?
      HA_ONLY_WHOLE_INDEX | HA_KEY_SCAN_NOT_ROR :
    HA_READ_NEXT | HA_READ_PREV | HA_READ_ORDER | HA_READ_RANGE |
    HA_KEYREAD_ONLY
  );
}

uint ha_spider::max_supported_record_length() const
{
  DBUG_ENTER("ha_spider::max_supported_record_length");
  DBUG_PRINT("info",("spider this=%p", this));
  DBUG_RETURN(HA_MAX_REC_LENGTH);
}

uint ha_spider::max_supported_keys() const
{
  DBUG_ENTER("ha_spider::max_supported_keys");
  DBUG_PRINT("info",("spider this=%p", this));
  DBUG_RETURN(MAX_KEY);
}

uint ha_spider::max_supported_key_parts() const
{
  DBUG_ENTER("ha_spider::max_supported_key_parts");
  DBUG_PRINT("info",("spider this=%p", this));
  DBUG_RETURN(MAX_REF_PARTS);
}

uint ha_spider::max_supported_key_length() const
{
  DBUG_ENTER("ha_spider::max_supported_key_length");
  DBUG_PRINT("info",("spider this=%p", this));
  DBUG_RETURN(SPIDER_MAX_KEY_LENGTH);
}

uint ha_spider::max_supported_key_part_length() const
{
  DBUG_ENTER("ha_spider::max_supported_key_part_length");
  DBUG_PRINT("info",("spider this=%p", this));
  DBUG_RETURN(SPIDER_MAX_KEY_LENGTH);
}

uint8 ha_spider::table_cache_type()
{
  DBUG_ENTER("ha_spider::table_cache_type");
  DBUG_PRINT("info",("spider this=%p", this));
  DBUG_RETURN(HA_CACHE_TBL_NOCACHE);
}

bool ha_spider::need_info_for_auto_inc()
{
  THD *thd = ha_thd();
  DBUG_ENTER("ha_spider::need_info_for_auto_inc");
  DBUG_PRINT("info",("spider this=%p", this));
  DBUG_PRINT("info",("spider return=%s", (
    !share->lgtm_tblhnd_share->auto_increment_init ||
    (
      !spider_param_auto_increment_mode(thd, share->auto_increment_mode) &&
      !info_auto_called
    )
  ) ? "TRUE" : "FALSE"));
  DBUG_RETURN((
    !share->lgtm_tblhnd_share->auto_increment_init ||
    (
      !spider_param_auto_increment_mode(thd, share->auto_increment_mode) &&
      !info_auto_called
    )
  ));
}

#ifdef HANDLER_HAS_CAN_USE_FOR_AUTO_INC_INIT
bool ha_spider::can_use_for_auto_inc_init()
{
  DBUG_ENTER("ha_spider::can_use_for_auto_inc_init");
  DBUG_PRINT("info",("spider this=%p", this));
  DBUG_PRINT("info",("spider return=%s", (
    !auto_inc_temporary
  ) ? "TRUE" : "FALSE"));
  DBUG_RETURN((
    !auto_inc_temporary
  ));
}
#endif

int ha_spider::update_auto_increment()
{
  int error_num;
  THD *thd = ha_thd();
  int auto_increment_mode = spider_param_auto_increment_mode(thd,
    share->auto_increment_mode);
  bool lock_here = FALSE;
  backup_error_status();
  DBUG_ENTER("ha_spider::update_auto_increment");
  DBUG_PRINT("info",("spider this=%p", this));
  force_auto_increment = TRUE;
/*
  if (
    next_insert_id >= auto_inc_interval_for_cur_row.maximum() &&
    wide_handler->trx->thd->auto_inc_intervals_forced.get_current()
  ) {
    force_auto_increment = TRUE;
    DBUG_PRINT("info",("spider force_auto_increment=TRUE"));
  } else {
    force_auto_increment = FALSE;
    DBUG_PRINT("info",("spider force_auto_increment=FALSE"));
  }
*/
  DBUG_PRINT("info",("spider auto_increment_mode=%d",
    auto_increment_mode));
  DBUG_PRINT("info",("spider next_number_field=%lld",
    table->next_number_field->val_int()));
  if (
    auto_increment_mode == 1 &&
    !(
      table->next_number_field->val_int() != 0 ||
      (table->auto_increment_field_not_null &&
        thd->variables.sql_mode & MODE_NO_AUTO_VALUE_ON_ZERO)
    )
  ) {
    lock_here = TRUE;
    pthread_mutex_lock(&share->lgtm_tblhnd_share->auto_increment_mutex);
    next_insert_id = share->lgtm_tblhnd_share->auto_increment_value;
    DBUG_PRINT("info",("spider auto_increment_value=%llu",
      share->lgtm_tblhnd_share->auto_increment_value));
  }
  if ((error_num = handler::update_auto_increment()))
  {
    if (lock_here)
      pthread_mutex_unlock(&share->lgtm_tblhnd_share->auto_increment_mutex);
    DBUG_RETURN(check_error_mode(error_num));
  }
  if (lock_here)
  {
    if (insert_id_for_cur_row)
    {
      share->lgtm_tblhnd_share->auto_increment_lclval =
        insert_id_for_cur_row + 1;
      share->lgtm_tblhnd_share->auto_increment_value = next_insert_id;
      DBUG_PRINT("info",("spider after auto_increment_lclval=%llu",
        share->lgtm_tblhnd_share->auto_increment_lclval));
      DBUG_PRINT("info",("spider auto_increment_value=%llu",
        share->lgtm_tblhnd_share->auto_increment_value));
    }
    pthread_mutex_unlock(&share->lgtm_tblhnd_share->auto_increment_mutex);
  }
  if (!store_last_insert_id)
  {
    store_last_insert_id = table->next_number_field->val_int();
  }
  DBUG_RETURN(0);
}

void ha_spider::get_auto_increment(
  ulonglong offset,
  ulonglong increment,
  ulonglong nb_desired_values,
  ulonglong *first_value,
  ulonglong *nb_reserved_values
) {
  THD *thd = ha_thd();
  int auto_increment_mode = spider_param_auto_increment_mode(thd,
    share->auto_increment_mode);
  bool rev= table->key_info[table->s->next_number_index].
              key_part[table->s->next_number_keypart].key_part_flag &
                HA_REVERSE_SORT;
  DBUG_ENTER("ha_spider::get_auto_increment");
  DBUG_PRINT("info",("spider this=%p", this));
  *nb_reserved_values = ULONGLONG_MAX;
  if (auto_increment_mode == 0)
  {
    /* strict mode */
    int error_num;
    extra(HA_EXTRA_KEYREAD);
    if (index_init(table_share->next_number_index, TRUE))
      goto error_index_init;
    result_list.internal_limit = 1;
    if (table_share->next_number_keypart)
    {
      uchar key[MAX_KEY_LENGTH];
      key_copy(key, table->record[0],
        &table->key_info[table_share->next_number_index],
        table_share->next_number_key_offset);
      error_num = index_read_last_map(table->record[1], key,
        make_prev_keypart_map(table_share->next_number_keypart));
    } else if (rev)
      error_num = index_first(table->record[1]);
    else
      error_num = index_last(table->record[1]);

    if (error_num)
      *first_value = 1;
    else
      *first_value = ((ulonglong) table->next_number_field->
        val_int_offset(table_share->rec_buff_length) + 1);
    index_end();
    extra(HA_EXTRA_NO_KEYREAD);
    DBUG_VOID_RETURN;

error_index_init:
    extra(HA_EXTRA_NO_KEYREAD);
    *first_value = ~(ulonglong)0;
    DBUG_VOID_RETURN;
  } else {
    if (auto_increment_mode != 1)
      pthread_mutex_lock(&share->lgtm_tblhnd_share->auto_increment_mutex);
    DBUG_PRINT("info",("spider before auto_increment_lclval=%llu",
      share->lgtm_tblhnd_share->auto_increment_lclval));
    *first_value = share->lgtm_tblhnd_share->auto_increment_lclval;
    share->lgtm_tblhnd_share->auto_increment_lclval +=
      nb_desired_values * increment;
    DBUG_PRINT("info",("spider after auto_increment_lclval=%llu",
      share->lgtm_tblhnd_share->auto_increment_lclval));
    if (auto_increment_mode != 1)
      pthread_mutex_unlock(&share->lgtm_tblhnd_share->auto_increment_mutex);
  }
  DBUG_VOID_RETURN;
}

int ha_spider::reset_auto_increment(
  ulonglong value
) {
  DBUG_ENTER("ha_spider::reset_auto_increment");
  DBUG_PRINT("info",("spider this=%p", this));
  if (table->next_number_field)
  {
    pthread_mutex_lock(&share->lgtm_tblhnd_share->auto_increment_mutex);
    share->lgtm_tblhnd_share->auto_increment_lclval = value;
    share->lgtm_tblhnd_share->auto_increment_init = TRUE;
    DBUG_PRINT("info",("spider init auto_increment_lclval=%llu",
      share->lgtm_tblhnd_share->auto_increment_lclval));
    pthread_mutex_unlock(&share->lgtm_tblhnd_share->auto_increment_mutex);
  }
  DBUG_RETURN(0);
}

void ha_spider::release_auto_increment()
{
  DBUG_ENTER("ha_spider::release_auto_increment");
  DBUG_PRINT("info",("spider this=%p", this));
  DBUG_VOID_RETURN;
}

void ha_spider::start_bulk_insert(
  ha_rows rows,
  uint flags
)
{
  DBUG_ENTER("ha_spider::start_bulk_insert");
  DBUG_PRINT("info",("spider this=%p", this));
  bulk_insert = TRUE;
  bulk_size = -1;
  store_last_insert_id = 0;
  bzero(&copy_info, sizeof(copy_info));
  DBUG_VOID_RETURN;
}

int ha_spider::end_bulk_insert()
{
  int error_num;
  backup_error_status();
  DBUG_ENTER("ha_spider::end_bulk_insert");
  DBUG_PRINT("info",("spider this=%p", this));
  bulk_insert = FALSE;
  if (bulk_size == -1)
    DBUG_RETURN(0);
  if ((error_num = spider_db_bulk_insert(this, table, &copy_info, TRUE)))
    DBUG_RETURN(check_error_mode(error_num));
  DBUG_RETURN(0);
}

int ha_spider::write_row(
  const uchar *buf
) {
  int error_num;
  THD *thd = ha_thd();
  int auto_increment_mode = spider_param_auto_increment_mode(thd,
    share->auto_increment_mode);
  bool auto_increment_flag =
    table->next_number_field && buf == table->record[0];
  backup_error_status();
  DBUG_ENTER("ha_spider::write_row");
  DBUG_PRINT("info",("spider this=%p", this));
  if (spider_param_read_only_mode(thd, share->read_only_mode))
  {
    my_printf_error(ER_SPIDER_READ_ONLY_NUM, ER_SPIDER_READ_ONLY_STR, MYF(0),
      table_share->db.str, table_share->table_name.str);
    DBUG_RETURN(ER_SPIDER_READ_ONLY_NUM);
  }
  if (!dml_inited)
  {
    if (unlikely((error_num = dml_init())))
    {
      DBUG_RETURN(error_num);
    }
  }
#ifndef SPIDER_WITHOUT_HA_STATISTIC_INCREMENT
  ha_statistic_increment(&SSV::ha_write_count);
#endif
  if (!bulk_insert)
    store_last_insert_id = 0;
  if (auto_increment_flag)
  {
    if (auto_increment_mode == 3)
    {
      if (!table->auto_increment_field_not_null)
      {
#ifndef DBUG_OFF
        MY_BITMAP *tmp_map =
          dbug_tmp_use_all_columns(table, &table->write_set);
#endif
        table->next_number_field->store((longlong) 0, TRUE);
#ifndef DBUG_OFF
        dbug_tmp_restore_column_map(&table->write_set, tmp_map);
#endif
        force_auto_increment = FALSE;
        table->file->insert_id_for_cur_row = 0;
      }
    } else if (auto_increment_mode == 2)
    {
#ifndef DBUG_OFF
      MY_BITMAP *tmp_map =
        dbug_tmp_use_all_columns(table, &table->write_set);
#endif
      table->next_number_field->store((longlong) 0, TRUE);
      table->auto_increment_field_not_null = FALSE;
#ifndef DBUG_OFF
      dbug_tmp_restore_column_map(&table->write_set, tmp_map);
#endif
      force_auto_increment = FALSE;
      table->file->insert_id_for_cur_row = 0;
    } else {
      if (!share->lgtm_tblhnd_share->auto_increment_init)
      {
        pthread_mutex_lock(&share->lgtm_tblhnd_share->auto_increment_mutex);
        if (!share->lgtm_tblhnd_share->auto_increment_init)
        {
          info(HA_STATUS_AUTO);
          share->lgtm_tblhnd_share->auto_increment_lclval =
            stats.auto_increment_value;
          share->lgtm_tblhnd_share->auto_increment_init = TRUE;
          DBUG_PRINT("info",("spider init auto_increment_lclval=%llu",
            share->lgtm_tblhnd_share->auto_increment_lclval));
        }
        pthread_mutex_unlock(&share->lgtm_tblhnd_share->auto_increment_mutex);
      }
      if ((error_num = update_auto_increment()))
        DBUG_RETURN(error_num);
    }
  }
  if (!bulk_insert || bulk_size < 0)
  {
    direct_dup_insert =
      spider_param_direct_dup_insert(wide_handler->trx->thd,
        share->direct_dup_insert);
    DBUG_PRINT("info",("spider direct_dup_insert=%d", direct_dup_insert));
    if ((error_num = spider_db_bulk_insert_init(this, table)))
      DBUG_RETURN(check_error_mode(error_num));
    if (bulk_insert)
      bulk_size =
        (wide_handler->insert_with_update &&
          !result_list.insert_dup_update_pushdown) ||
        (!direct_dup_insert && wide_handler->ignore_dup_key) ?
        0 : spider_param_bulk_size(wide_handler->trx->thd, share->bulk_size);
    else
      bulk_size = 0;
  }
  if ((error_num = spider_db_bulk_insert(this, table, &copy_info, FALSE)))
    DBUG_RETURN(check_error_mode(error_num));

  DBUG_RETURN(0);
}


void ha_spider::direct_update_init(
  THD *thd,
  bool hs_request
) {
  DBUG_ENTER("ha_spider::direct_update_init");
  DBUG_PRINT("info",("spider this=%p", this));
  do_direct_update = TRUE;
  DBUG_VOID_RETURN;
}

bool ha_spider::start_bulk_update(
) {
  DBUG_ENTER("ha_spider::start_bulk_update");
  DBUG_PRINT("info",("spider this=%p", this));
  DBUG_RETURN(check_and_start_bulk_update(SPD_BU_START_BY_BULK_INIT));
}

int ha_spider::exec_bulk_update(
  ha_rows *dup_key_found
) {
  int error_num;
  backup_error_status();
  DBUG_ENTER("ha_spider::exec_bulk_update");
  DBUG_PRINT("info",("spider this=%p", this));
  *dup_key_found = 0;
  if ((error_num = spider_db_bulk_update_end(this, dup_key_found)))
    DBUG_RETURN(check_error_mode(error_num));
  DBUG_RETURN(0);
}

int ha_spider::end_bulk_update(
) {
  int error_num;
  backup_error_status();
  DBUG_ENTER("ha_spider::end_bulk_update");
  DBUG_PRINT("info",("spider this=%p", this));
  if ((error_num = check_and_end_bulk_update(SPD_BU_START_BY_BULK_INIT)))
  {
    if (check_error_mode(error_num))
      DBUG_RETURN(error_num);
  }
  DBUG_RETURN(0);
}

#ifdef SPIDER_UPDATE_ROW_HAS_CONST_NEW_DATA
int ha_spider::bulk_update_row(
  const uchar *old_data,
  const uchar *new_data,
  ha_rows *dup_key_found
)
#else
int ha_spider::bulk_update_row(
  const uchar *old_data,
  uchar *new_data,
  ha_rows *dup_key_found
)
#endif
{
  DBUG_ENTER("ha_spider::bulk_update_row");
  DBUG_PRINT("info",("spider this=%p", this));
  *dup_key_found = 0;
  DBUG_RETURN(update_row(old_data, new_data));
}

#ifdef SPIDER_UPDATE_ROW_HAS_CONST_NEW_DATA
int ha_spider::update_row(
  const uchar *old_data,
  const uchar *new_data
)
#else
int ha_spider::update_row(
  const uchar *old_data,
  uchar *new_data
)
#endif
{
  int error_num;
  THD *thd = ha_thd();
  backup_error_status();
  DBUG_ENTER("ha_spider::update_row");
  DBUG_PRINT("info",("spider this=%p", this));
  if (spider_param_read_only_mode(thd, share->read_only_mode))
  {
    my_printf_error(ER_SPIDER_READ_ONLY_NUM, ER_SPIDER_READ_ONLY_STR, MYF(0),
      table_share->db.str, table_share->table_name.str);
    DBUG_RETURN(ER_SPIDER_READ_ONLY_NUM);
  }
#ifndef SPIDER_WITHOUT_HA_STATISTIC_INCREMENT
  ha_statistic_increment(&SSV::ha_update_count);
#endif
  do_direct_update = FALSE;
  if ((error_num = spider_db_update(this, table, old_data)))
    DBUG_RETURN(check_error_mode(error_num));
  if (table->found_next_number_field &&
    new_data == table->record[0] &&
    !table->s->next_number_keypart
  ) {
    pthread_mutex_lock(&share->lgtm_tblhnd_share->auto_increment_mutex);
    if (!share->lgtm_tblhnd_share->auto_increment_init)
    {
      info(HA_STATUS_AUTO);
      share->lgtm_tblhnd_share->auto_increment_lclval =
        stats.auto_increment_value;
      share->lgtm_tblhnd_share->auto_increment_init = TRUE;
      DBUG_PRINT("info",("spider init auto_increment_lclval=%llu",
        share->lgtm_tblhnd_share->auto_increment_lclval));
    }
    ulonglong tmp_auto_increment;
    if (((Field_num *) table->found_next_number_field)->unsigned_flag)
    {
      tmp_auto_increment =
        (ulonglong) table->found_next_number_field->val_int();
    } else {
      longlong tmp_auto_increment2 =
        table->found_next_number_field->val_int();
      if (tmp_auto_increment2 > 0)
        tmp_auto_increment = tmp_auto_increment2;
      else
        tmp_auto_increment = 0;
    }
    if (tmp_auto_increment >= share->lgtm_tblhnd_share->auto_increment_lclval)
    {
      share->lgtm_tblhnd_share->auto_increment_lclval = tmp_auto_increment + 1;
      share->lgtm_tblhnd_share->auto_increment_value = tmp_auto_increment + 1;
      DBUG_PRINT("info",("spider after auto_increment_lclval=%llu",
        share->lgtm_tblhnd_share->auto_increment_lclval));
      DBUG_PRINT("info",("spider auto_increment_value=%llu",
        share->lgtm_tblhnd_share->auto_increment_value));
    }
    pthread_mutex_unlock(&share->lgtm_tblhnd_share->auto_increment_mutex);
  }
  DBUG_RETURN(0);
}

bool ha_spider::check_direct_update_sql_part(
  st_select_lex *select_lex,
  longlong select_limit,
  longlong offset_limit
) {
  uint roop_count, dbton_id;
  spider_db_handler *dbton_hdl;
  DBUG_ENTER("ha_spider::check_direct_update_sql_part");
  for (roop_count = 0; roop_count < share->use_sql_dbton_count; roop_count++)
  {
    dbton_id = share->use_sql_dbton_ids[roop_count];
    dbton_hdl = dbton_handler[dbton_id];
    if (
      dbton_hdl->first_link_idx >= 0 &&
      dbton_hdl->check_direct_update(select_lex, select_limit, offset_limit)
    ) {
      DBUG_RETURN(TRUE);
    }
  }
  DBUG_RETURN(FALSE);
}

/**
  Perform initialization for a direct update request.

  @param  update fields       Pointer to the list of fields to update.

  @return >0                  Error.
          0                   Success.
*/

int ha_spider::direct_update_rows_init(
  List<Item> *update_fields
)
{
  st_select_lex *select_lex;
  longlong select_limit;
  longlong offset_limit;
  List_iterator<Item> it(*wide_handler->direct_update_fields);
  Item *item;
  Field *field;
  THD *thd = wide_handler->trx->thd;
  DBUG_ENTER("ha_spider::direct_update_rows_init");
  DBUG_PRINT("info",("spider this=%p", this));
  if (thd->variables.time_zone != UTC)
  {
    while ((item = it++))
    {
      if (item->type() == Item::FIELD_ITEM)
      {
        field = ((Item_field *)item)->field;

        if (field->type() == FIELD_TYPE_TIMESTAMP &&
            field->flags & UNIQUE_KEY_FLAG)
        {
          /*
            Spider cannot perform direct update on unique timestamp fields.
            To avoid false duplicate key errors, the table needs to be
            updated one row at a time.
          */
          DBUG_RETURN(HA_ERR_WRONG_COMMAND);
        }
      }
    }
  }
  if (!dml_inited)
  {
    if (unlikely(dml_init()))
    {
      DBUG_RETURN(HA_ERR_WRONG_COMMAND);
    }
  }
  direct_update_init(
    thd,
    FALSE
  );
  if (!wide_handler->condition)
    wide_handler->cond_check = FALSE;
  spider_get_select_limit(this, &select_lex, &select_limit, &offset_limit);
  if (wide_handler->direct_update_fields)
  {
    if (
#ifdef SPIDER_ENGINE_CONDITION_PUSHDOWN_IS_ALWAYS_ON
#else
      !(thd->variables.optimizer_switch &
        OPTIMIZER_SWITCH_ENGINE_CONDITION_PUSHDOWN) ||
#endif
      !select_lex ||
      select_lex->table_list.elements != 1 ||
      check_update_columns_sql_part() ||
      check_direct_update_sql_part(select_lex, select_limit, offset_limit) ||
      spider_db_append_condition(this, NULL, 0, TRUE)
    ) {
      DBUG_PRINT("info",("spider FALSE by condition"));
      do_direct_update = FALSE;
      DBUG_RETURN(HA_ERR_WRONG_COMMAND);
    }
    if (select_lex->order_list.elements)
    {
      ORDER *order;
      for (order = (ORDER *) select_lex->order_list.first; order;
        order = order->next)
      {
        if (check_item_type_sql((*order->item)))
        {
          DBUG_PRINT("info",("spider FALSE by order"));
          do_direct_update = FALSE;
          DBUG_RETURN(HA_ERR_WRONG_COMMAND);
        }
      }
      result_list.direct_order_limit = TRUE;
    }
    wide_handler->trx->direct_update_count++;
    DBUG_PRINT("info",("spider OK"));
    DBUG_RETURN(0);
  }

  DBUG_PRINT("info",("spider offset_limit=%lld", offset_limit));
  DBUG_PRINT("info",("spider sql_command=%u", wide_handler->sql_command));
  DBUG_PRINT("info",("spider do_direct_update=%s",
    do_direct_update ? "TRUE" : "FALSE"));
  if (
    !offset_limit &&
    do_direct_update
  ) {
    wide_handler->trx->direct_update_count++;
    DBUG_PRINT("info",("spider OK"));
    DBUG_RETURN(0);
  }
  DBUG_PRINT("info",("spider FALSE by default"));
  do_direct_update = FALSE;
  DBUG_RETURN(HA_ERR_WRONG_COMMAND);
}


int ha_spider::direct_update_rows(
  ha_rows *update_rows,
  ha_rows *found_rows
) {
  int error_num;
  THD *thd = ha_thd();
  backup_error_status();
  DBUG_ENTER("ha_spider::direct_update_rows");
  DBUG_PRINT("info",("spider this=%p", this));
  if (spider_param_read_only_mode(thd, share->read_only_mode))
  {
    my_printf_error(ER_SPIDER_READ_ONLY_NUM, ER_SPIDER_READ_ONLY_STR, MYF(0),
      table_share->db.str, table_share->table_name.str);
    DBUG_RETURN(ER_SPIDER_READ_ONLY_NUM);
  }
  if ((error_num=
           spider_db_direct_update(this, table, update_rows, found_rows)))
    DBUG_RETURN(check_error_mode(error_num));

  DBUG_RETURN(0);
}


bool ha_spider::start_bulk_delete(
) {
  DBUG_ENTER("ha_spider::start_bulk_delete");
  DBUG_PRINT("info",("spider this=%p", this));
  DBUG_RETURN(check_and_start_bulk_update(SPD_BU_START_BY_BULK_INIT));
}

int ha_spider::end_bulk_delete(
) {
  int error_num;
  backup_error_status();
  DBUG_ENTER("ha_spider::end_bulk_delete");
  DBUG_PRINT("info",("spider this=%p", this));
  if ((error_num = check_and_end_bulk_update(SPD_BU_START_BY_BULK_INIT)))
    DBUG_RETURN(check_error_mode(error_num));
  DBUG_RETURN(0);
}

int ha_spider::delete_row(
  const uchar *buf
) {
  THD *thd = ha_thd();
  int error_num;
  backup_error_status();
  DBUG_ENTER("ha_spider::delete_row");
  DBUG_PRINT("info",("spider this=%p", this));
  if (spider_param_read_only_mode(thd, share->read_only_mode))
  {
    my_printf_error(ER_SPIDER_READ_ONLY_NUM, ER_SPIDER_READ_ONLY_STR, MYF(0),
      table_share->db.str, table_share->table_name.str);
    DBUG_RETURN(ER_SPIDER_READ_ONLY_NUM);
  }
#ifndef SPIDER_WITHOUT_HA_STATISTIC_INCREMENT
  ha_statistic_increment(&SSV::ha_delete_count);
#endif
  do_direct_update = FALSE;
  if ((error_num = spider_db_delete(this, table, buf)))
    DBUG_RETURN(check_error_mode(error_num));
  DBUG_RETURN(0);
}

bool ha_spider::check_direct_delete_sql_part(
  st_select_lex *select_lex,
  longlong select_limit,
  longlong offset_limit
) {
  uint roop_count, dbton_id;
  spider_db_handler *dbton_hdl;
  DBUG_ENTER("ha_spider::check_direct_delete_sql_part");
  for (roop_count = 0; roop_count < share->use_sql_dbton_count; roop_count++)
  {
    dbton_id = share->use_sql_dbton_ids[roop_count];
    dbton_hdl = dbton_handler[dbton_id];
    if (
      dbton_hdl->first_link_idx >= 0 &&
      dbton_hdl->check_direct_delete(select_lex, select_limit, offset_limit)
    ) {
      DBUG_RETURN(TRUE);
    }
  }
  DBUG_RETURN(FALSE);
}

int ha_spider::direct_delete_rows_init()
{
  st_select_lex *select_lex;
  longlong select_limit;
  longlong offset_limit;
  THD *thd = wide_handler->trx->thd;
  DBUG_ENTER("ha_spider::direct_delete_rows_init");
  DBUG_PRINT("info",("spider this=%p", this));
  if (!dml_inited)
  {
    if (unlikely(dml_init()))
    {
      DBUG_RETURN(HA_ERR_WRONG_COMMAND);
    }
  }
  direct_update_init(
    thd,
    FALSE
  );
  if (!wide_handler->condition)
    wide_handler->cond_check = FALSE;
  spider_get_select_limit(this, &select_lex, &select_limit, &offset_limit);
  if (
#ifdef SPIDER_ENGINE_CONDITION_PUSHDOWN_IS_ALWAYS_ON
#else
    !(thd->variables.optimizer_switch &
      OPTIMIZER_SWITCH_ENGINE_CONDITION_PUSHDOWN) ||
#endif
    !select_lex ||
    select_lex->table_list.elements != 1 ||
    check_direct_delete_sql_part(select_lex, select_limit, offset_limit) ||
    spider_db_append_condition(this, NULL, 0, TRUE)
  ) {
    DBUG_PRINT("info",("spider FALSE by condition"));
    do_direct_update = FALSE;
    DBUG_RETURN(HA_ERR_WRONG_COMMAND);
  }
  if (select_lex->order_list.elements)
  {
    ORDER *order;
    for (order = (ORDER *) select_lex->order_list.first; order;
      order = order->next)
    {
      if (check_item_type_sql((*order->item)))
      {
        DBUG_PRINT("info",("spider FALSE by order"));
        do_direct_update = FALSE;
        DBUG_RETURN(HA_ERR_WRONG_COMMAND);
      }
    }
    result_list.direct_order_limit = TRUE;
  }
  wide_handler->trx->direct_delete_count++;
  DBUG_PRINT("info",("spider OK"));
  DBUG_RETURN(0);
}


int ha_spider::direct_delete_rows(
  ha_rows *delete_rows
) {
  int error_num;
  THD *thd = ha_thd();
  backup_error_status();
  DBUG_ENTER("ha_spider::direct_delete_rows");
  DBUG_PRINT("info",("spider this=%p", this));
  if (spider_param_read_only_mode(thd, share->read_only_mode))
  {
    my_printf_error(ER_SPIDER_READ_ONLY_NUM, ER_SPIDER_READ_ONLY_STR, MYF(0),
      table_share->db.str, table_share->table_name.str);
    DBUG_RETURN(ER_SPIDER_READ_ONLY_NUM);
  }
  if ((error_num= spider_db_direct_delete(this, table, delete_rows)))
    DBUG_RETURN(check_error_mode(error_num));

  DBUG_RETURN(0);
}


int ha_spider::delete_all_rows()
{
  THD *thd = ha_thd();
  DBUG_ENTER("ha_spider::delete_all_rows");
  if (spider_param_delete_all_rows_type(thd, share->delete_all_rows_type))
    DBUG_RETURN(HA_ERR_WRONG_COMMAND);
  DBUG_RETURN(truncate());
}

int ha_spider::truncate()
{
  int error_num;
  THD *thd = ha_thd();
  backup_error_status();
  DBUG_ENTER("ha_spider::truncate");
  DBUG_PRINT("info",("spider this=%p", this));
  if (spider_param_read_only_mode(thd, share->read_only_mode))
  {
    my_printf_error(ER_SPIDER_READ_ONLY_NUM, ER_SPIDER_READ_ONLY_STR, MYF(0),
      table_share->db.str, table_share->table_name.str);
    DBUG_RETURN(ER_SPIDER_READ_ONLY_NUM);
  }
  wide_handler->sql_command = SQLCOM_TRUNCATE;
  if ((error_num= spider_check_trx_and_get_conn(thd, this)))
  {
    DBUG_RETURN(error_num);
  }
  do_direct_update = FALSE;
  if ((error_num = spider_db_delete_all_rows(this)))
    DBUG_RETURN(check_error_mode(error_num));
  if (wide_handler->sql_command == SQLCOM_TRUNCATE &&
    table->found_next_number_field)
  {
    DBUG_PRINT("info",("spider reset auto increment"));
    pthread_mutex_lock(&share->lgtm_tblhnd_share->auto_increment_mutex);
    share->lgtm_tblhnd_share->auto_increment_lclval = 1;
    share->lgtm_tblhnd_share->auto_increment_init = FALSE;
    share->lgtm_tblhnd_share->auto_increment_value = 1;
    DBUG_PRINT("info",("spider init auto_increment_lclval=%llu",
      share->lgtm_tblhnd_share->auto_increment_lclval));
    DBUG_PRINT("info",("spider auto_increment_value=%llu",
      share->lgtm_tblhnd_share->auto_increment_value));
    pthread_mutex_unlock(&share->lgtm_tblhnd_share->auto_increment_mutex);
  }
  DBUG_RETURN(0);
}

IO_AND_CPU_COST ha_spider::scan_time()
{
  IO_AND_CPU_COST cost;
  DBUG_ENTER("ha_spider::scan_time");
  DBUG_PRINT("info",("spider this=%p", this));
  cost.io=0;
  cost.cpu= (DISK_READ_COST * share->stat.records * share->stat.mean_rec_length);
  DBUG_PRINT("info",("spider scan_time = %.6f", cost.cpu));
  DBUG_RETURN(cost);
}

IO_AND_CPU_COST ha_spider::rnd_pos_time(ha_rows rows)
{
  IO_AND_CPU_COST cost= { 0.0, 0.0};            // Row is in memory
  return cost;
}

IO_AND_CPU_COST ha_spider::keyread_time(uint index, ulong ranges, ha_rows rows,
                                        ulonglong blocks)
{
  IO_AND_CPU_COST cost;
  DBUG_ENTER("ha_spider::keyread_time");
  DBUG_PRINT("info",("spider this=%p", this));

  /*
    Here we only calculate transfer costs. The normal handler cost functions
    will add costs for accessing a row/key.
  */
  if (wide_handler->keyread)
  {
    cost.io= 0;
    cost.cpu= DISK_READ_COST * rows * table->key_info[index].key_length;
  } else {
    cost.io= 0;
    cost.cpu= DISK_READ_COST * rows * share->stat.mean_rec_length;
  }
  DBUG_PRINT("info",("spider scan_time(keyread) = %.6f", cost.cpu));
  DBUG_RETURN(cost);
}


const key_map *ha_spider::keys_to_use_for_scanning()
{
  DBUG_ENTER("ha_spider::keys_to_use_for_scanning");
  DBUG_PRINT("info",("spider this=%p", this));
  DBUG_RETURN(&key_map_full);
}

ha_rows ha_spider::estimate_rows_upper_bound()
{
  DBUG_ENTER("ha_spider::estimate_rows_upper_bound");
  DBUG_PRINT("info",("spider this=%p", this));
  DBUG_RETURN(HA_POS_ERROR);
}

void ha_spider::print_error(
  int error,
  myf errflag
) {
  DBUG_ENTER("ha_spider::print_error");
  DBUG_PRINT("info",("spider this=%p", this));
  if (!current_thd->is_error())
  {
    switch (error)
    {
      case ER_SPIDER_CON_COUNT_ERROR:
        my_message(error, ER_SPIDER_CON_COUNT_ERROR_STR, MYF(0));
        break;
      default:
        handler::print_error(error, errflag);
        break;
    }
  }
  DBUG_VOID_RETURN;
}

bool ha_spider::get_error_message(
  int error,
  String *buf
) {
  DBUG_ENTER("ha_spider::get_error_message");
  DBUG_PRINT("info",("spider this=%p", this));
  switch (error)
  {
    case ER_SPIDER_REMOTE_SERVER_GONE_AWAY_NUM:
      if (buf->reserve(ER_SPIDER_REMOTE_SERVER_GONE_AWAY_LEN))
        DBUG_RETURN(TRUE);
      buf->q_append(ER_SPIDER_REMOTE_SERVER_GONE_AWAY_STR,
        ER_SPIDER_REMOTE_SERVER_GONE_AWAY_LEN);
      break;
    default:
      if (buf->reserve(ER_SPIDER_UNKNOWN_LEN))
        DBUG_RETURN(TRUE);
      buf->q_append(ER_SPIDER_UNKNOWN_STR, ER_SPIDER_UNKNOWN_LEN);
      break;
  }
  DBUG_RETURN(FALSE);
}

int ha_spider::create(
  const char *name,
  TABLE *form,
  HA_CREATE_INFO *info
) {
  int error_num, dummy;
  SPIDER_SHARE tmp_share;
  THD *thd = ha_thd();
  uint sql_command = thd_sql_command(thd), roop_count;
  SPIDER_TRX *trx;
  TABLE *table_tables = NULL;
  SPIDER_Open_tables_backup open_tables_backup;
  DBUG_ENTER("ha_spider::create");
  DBUG_PRINT("info",("spider this=%p", this));
  DBUG_PRINT("info",("spider name=%s", name));
  DBUG_PRINT("info",
    ("spider form->s->connect_string=%s", form->s->connect_string.str));
  DBUG_PRINT("info",
    ("spider info->connect_string=%s", info->connect_string.str));
  if (
    sql_command == SQLCOM_CREATE_INDEX ||
    sql_command == SQLCOM_DROP_INDEX
  )
    DBUG_RETURN(0);
  if (!is_supported_parser_charset(info->default_table_charset))
  {
    String charset_option;
    charset_option.append(STRING_WITH_LEN("CHARSET "));
    charset_option.append(info->default_table_charset->cs_name);
    my_error(ER_ILLEGAL_HA_CREATE_OPTION, MYF(0), "SPIDER",
             charset_option.c_ptr());
    error_num= ER_ILLEGAL_HA_CREATE_OPTION;
    goto error_charset;
  }
  if (!(trx = spider_get_trx(thd, TRUE, &error_num)))
    goto error_get_trx;
  if (
    trx->locked_connections &&
    sql_command == SQLCOM_ALTER_TABLE
  ) {
    my_message(ER_SPIDER_ALTER_BEFORE_UNLOCK_NUM,
      ER_SPIDER_ALTER_BEFORE_UNLOCK_STR, MYF(0));
    error_num = ER_SPIDER_ALTER_BEFORE_UNLOCK_NUM;
    goto error_alter_before_unlock;
  }
  memset((void*)&tmp_share, 0, sizeof(SPIDER_SHARE));
  tmp_share.table_name = (char*) name;
  tmp_share.table_name_length = strlen(name);
  tmp_share.table_name_hash_value = my_calc_hash(&trx->trx_alter_table_hash,
    (uchar*) tmp_share.table_name, tmp_share.table_name_length);
  tmp_share.lgtm_tblhnd_share = spider_get_lgtm_tblhnd_share(
    name, tmp_share.table_name_length, tmp_share.table_name_hash_value,
    FALSE, TRUE, &error_num);
  if (!tmp_share.lgtm_tblhnd_share)
  {
    goto error;
  }
  if (form->s->keys > 0)
  {
    if (!(tmp_share.static_key_cardinality = (longlong *)
      spider_bulk_malloc(spider_current_trx, SPD_MID_HA_SPIDER_CREATE_1, MYF(MY_WME),
        &tmp_share.static_key_cardinality,
          (uint) (sizeof(*tmp_share.static_key_cardinality) * form->s->keys),
        NullS))
    ) {
      error_num = HA_ERR_OUT_OF_MEM;
      goto error;
    }
    if (!(tmp_share.key_hint = new spider_string[form->s->keys]))
    {
      error_num = HA_ERR_OUT_OF_MEM;
      goto error;
    }
  }
  for (roop_count = 0; roop_count < form->s->keys; roop_count++)
    tmp_share.key_hint[roop_count].init_calc_mem(SPD_MID_HA_SPIDER_CREATE_2);
  DBUG_PRINT("info",("spider tmp_share.key_hint=%p", tmp_share.key_hint));
  if ((error_num = spider_parse_connect_info(&tmp_share, form->s,
    form->part_info,
    1)))
    goto error;
  DBUG_PRINT("info",("spider tmp_table=%d", form->s->tmp_table));
  if (
    (sql_command == SQLCOM_CREATE_TABLE &&
      !(info->options & HA_LEX_CREATE_TMP_TABLE))
  ) {
    if (
      !(table_tables = spider_open_sys_table(
        current_thd, SPIDER_SYS_TABLES_TABLE_NAME_STR,
        SPIDER_SYS_TABLES_TABLE_NAME_LEN, TRUE, &open_tables_backup,
        &error_num))
    ) {
      goto error;
    }
    if (
      thd->lex->create_info.or_replace() &&
      (error_num = spider_delete_tables(
        table_tables, tmp_share.table_name, &dummy))
    ) {
      goto error;
    }
    if (
      (error_num = spider_insert_tables(table_tables, &tmp_share))
    ) {
      goto error;
    }
    spider_sys_close_table(current_thd, &open_tables_backup);
    table_tables = NULL;
  } else if (
    sql_command == SQLCOM_ALTER_TABLE
  ) {
    SPIDER_ALTER_TABLE *alter_table;
    if (trx->query_id != thd->query_id)
    {
      spider_free_trx_alter_table(trx);
      trx->query_id = thd->query_id;
    }
    if (!(alter_table =
      (SPIDER_ALTER_TABLE*) my_hash_search_using_hash_value(
      &trx->trx_alter_table_hash, tmp_share.table_name_hash_value,
      (uchar*) tmp_share.table_name, tmp_share.table_name_length)))
    {
      if ((error_num = spider_create_trx_alter_table(trx, &tmp_share, TRUE)))
        goto error;
    }
    trx->tmp_flg = TRUE;

    DBUG_PRINT("info",
      ("spider alter_info.flags: %llu  alter_info.partition_flags: %lu",
        thd->lex->alter_info.flags, thd->lex->alter_info.partition_flags));
    if ((thd->lex->alter_info.partition_flags &
        (
          SPIDER_ALTER_PARTITION_ADD | SPIDER_ALTER_PARTITION_DROP |
          SPIDER_ALTER_PARTITION_COALESCE | SPIDER_ALTER_PARTITION_REORGANIZE |
          SPIDER_ALTER_PARTITION_TABLE_REORG | SPIDER_ALTER_PARTITION_REBUILD
        )
      ) &&
      memcmp(name + strlen(name) - 5, "#TMP#", 5)
    ) {
      if (
        !(table_tables = spider_open_sys_table(
          current_thd, SPIDER_SYS_TABLES_TABLE_NAME_STR,
          SPIDER_SYS_TABLES_TABLE_NAME_LEN, TRUE, &open_tables_backup,
          &error_num))
      ) {
        goto error;
      }
      if (
        (error_num = spider_insert_tables(table_tables, &tmp_share))
      ) {
        goto error;
      }
      spider_sys_close_table(current_thd, &open_tables_backup);
      table_tables = NULL;
    }
  }

  if (
    (
      (info->used_fields & HA_CREATE_USED_AUTO) ||
      sql_command == SQLCOM_ALTER_TABLE ||
      sql_command == SQLCOM_CREATE_INDEX ||
      sql_command == SQLCOM_RENAME_TABLE
    ) &&
    info->auto_increment_value > 0
  ) {
    pthread_mutex_lock(&tmp_share.lgtm_tblhnd_share->auto_increment_mutex);
    tmp_share.lgtm_tblhnd_share->auto_increment_value =
      info->auto_increment_value;
    DBUG_PRINT("info",("spider auto_increment_value=%llu",
      tmp_share.lgtm_tblhnd_share->auto_increment_value));
    pthread_mutex_unlock(&tmp_share.lgtm_tblhnd_share->auto_increment_mutex);
  }

  if (tmp_share.static_key_cardinality)
    spider_free(spider_current_trx, tmp_share.static_key_cardinality, MYF(0));
  spider_free_share_alloc(&tmp_share);
  DBUG_RETURN(0);

error:
  if (table_tables)
    spider_sys_close_table(current_thd, &open_tables_backup);
  if (tmp_share.lgtm_tblhnd_share)
    spider_free_lgtm_tblhnd_share_alloc(tmp_share.lgtm_tblhnd_share, FALSE);
  if (tmp_share.static_key_cardinality)
    spider_free(spider_current_trx, tmp_share.static_key_cardinality, MYF(0));
  spider_free_share_alloc(&tmp_share);
error_alter_before_unlock:
error_get_trx:
error_charset:
  DBUG_RETURN(error_num);
}

void ha_spider::update_create_info(
  HA_CREATE_INFO* create_info
) {
  DBUG_ENTER("ha_spider::update_create_info");
  DBUG_PRINT("info",("spider this=%p", this));
  if (wide_handler && wide_handler->sql_command == SQLCOM_ALTER_TABLE)
  {
    SPIDER_TRX *trx = wide_handler->trx;
    THD *thd = trx->thd;
    if (trx->query_id != thd->query_id)
    {
      spider_free_trx_alter_table(trx);
      trx->query_id = thd->query_id;
      trx->tmp_flg = FALSE;
    }
    if (!(SPIDER_ALTER_TABLE*) my_hash_search(&trx->trx_alter_table_hash,
      (uchar*) share->table_name, share->table_name_length))
    {
      if (spider_create_trx_alter_table(trx, share, FALSE))
      {
        store_error_num = HA_ERR_OUT_OF_MEM;
        DBUG_VOID_RETURN;
      }
    }
  }

  if (!create_info->connect_string.str)
  {
    create_info->connect_string.str = table->s->connect_string.str;
    create_info->connect_string.length = table->s->connect_string.length;
  }
  DBUG_PRINT("info",
    ("spider create_info->connect_string=%s",
    create_info->connect_string.str));
  if (
    !(create_info->used_fields & HA_CREATE_USED_AUTO)
  ) {
    info(HA_STATUS_AUTO);
    create_info->auto_increment_value = stats.auto_increment_value;
  }
  DBUG_VOID_RETURN;
}

int ha_spider::rename_table(
  const char *from,
  const char *to
) {
  int error_num, roop_count, old_link_count, from_len = strlen(from),
    to_len = strlen(to), tmp_error_num;
  my_hash_value_type from_hash_value = my_calc_hash(&spider_open_tables,
    (uchar*) from, from_len);
  my_hash_value_type to_hash_value = my_calc_hash(&spider_open_tables,
    (uchar*) to, to_len);
  THD *thd = ha_thd();
  uint sql_command = thd_sql_command(thd);
  SPIDER_TRX *trx;
  TABLE *table_tables = NULL;
  SPIDER_ALTER_TABLE *alter_table_from, *alter_table_to;
  SPIDER_LGTM_TBLHND_SHARE *from_lgtm_tblhnd_share, *to_lgtm_tblhnd_share;
  SPIDER_Open_tables_backup open_tables_backup;
  DBUG_ENTER("ha_spider::rename_table");
  DBUG_PRINT("info",("spider this=%p", this));
  DBUG_PRINT("info",("spider from=%s", from));
  DBUG_PRINT("info",("spider to=%s", to));
  if (
    sql_command == SQLCOM_CREATE_INDEX ||
    sql_command == SQLCOM_DROP_INDEX
  )
    DBUG_RETURN(0);
  if (!(trx = spider_get_trx(thd, TRUE, &error_num)))
    goto error;
  if (
    trx->locked_connections &&
    /* SQLCOM_RENAME_TABLE doesn't come here */
    sql_command == SQLCOM_ALTER_TABLE
  ) {
    my_message(ER_SPIDER_ALTER_BEFORE_UNLOCK_NUM,
      ER_SPIDER_ALTER_BEFORE_UNLOCK_STR, MYF(0));
    error_num = ER_SPIDER_ALTER_BEFORE_UNLOCK_NUM;
    goto error;
  }
  if (
    sql_command == SQLCOM_RENAME_TABLE ||
    (sql_command == SQLCOM_ALTER_TABLE && !trx->tmp_flg) ||
    !(alter_table_from =
      (SPIDER_ALTER_TABLE*) my_hash_search(&trx->trx_alter_table_hash,
      (uchar*) from, from_len))
  ) {
    if (
      !(table_tables = spider_open_sys_table(
        current_thd, SPIDER_SYS_TABLES_TABLE_NAME_STR,
        SPIDER_SYS_TABLES_TABLE_NAME_LEN, TRUE, &open_tables_backup,
        &error_num))
    ) {
      goto error;
    }
    if (
      (error_num = spider_update_tables_name(
        table_tables, from, to, &old_link_count))
    ) {
      goto error;
    }
    spider_sys_close_table(current_thd, &open_tables_backup);
    table_tables = NULL;

    /* release table mon list */
    for (roop_count = 0; roop_count < old_link_count; roop_count++)
    {
      if ((error_num =
        spider_release_ping_table_mon_list(from, from_len, roop_count)))
      {
        goto error;
      }
    }
  } else if (sql_command == SQLCOM_ALTER_TABLE)
  {
    DBUG_PRINT("info",("spider alter_table_from=%p", alter_table_from));
    if ((alter_table_to =
      (SPIDER_ALTER_TABLE*) my_hash_search(&trx->trx_alter_table_hash,
      (uchar*) to, to_len))
    ) {
      DBUG_PRINT("info",("spider copy link_statuses"));
      uint all_link_count = alter_table_from->all_link_count;
      if (all_link_count > alter_table_to->all_link_count)
        all_link_count = alter_table_to->all_link_count;
      for (roop_count = 0; roop_count < (int) all_link_count; roop_count++)
      {
        if (alter_table_from->tmp_link_statuses[roop_count] <=
          SPIDER_LINK_STATUS_NO_CHANGE)
        {
          DBUG_PRINT("info",("spider copy %d", roop_count));
          alter_table_from->tmp_link_statuses[roop_count] =
            alter_table_to->tmp_link_statuses[roop_count];
        }
        DBUG_PRINT("info",("spider link_status_from[%d]=%ld", roop_count,
          alter_table_from->tmp_link_statuses[roop_count]));
        DBUG_PRINT("info",("spider link_status_to[%d]=%ld", roop_count,
          alter_table_to->tmp_link_statuses[roop_count]));
      }
    }

    DBUG_PRINT("info",
      ("spider alter_info.flags: %llu  alter_info.partition_flags: %lu",
        thd->lex->alter_info.flags, thd->lex->alter_info.partition_flags));
    if (
      !(table_tables = spider_open_sys_table(
        current_thd, SPIDER_SYS_TABLES_TABLE_NAME_STR,
        SPIDER_SYS_TABLES_TABLE_NAME_LEN, TRUE, &open_tables_backup,
        &error_num))
    ) {
      goto error;
    }

    if (alter_table_from->now_create)
    {
      SPIDER_SHARE tmp_share;
      tmp_share.table_name = (char*) to;
      tmp_share.table_name_length = to_len;
      tmp_share.priority = alter_table_from->tmp_priority;
      tmp_share.link_count = alter_table_from->link_count;
      tmp_share.all_link_count = alter_table_from->all_link_count;
      memcpy(&tmp_share.alter_table, alter_table_from,
        sizeof(*alter_table_from));
      if (
        (error_num = spider_insert_tables(table_tables, &tmp_share))
      ) {
        goto error;
      }
    } else {
      if (
        (error_num = spider_update_tables_priority(
          table_tables, alter_table_from, to, &old_link_count))
      ) {
        goto error;
      }
    }
    spider_sys_close_table(current_thd, &open_tables_backup);
    table_tables = NULL;

    if (!alter_table_from->now_create)
    {
      /* release table mon list */
      for (roop_count = 0; roop_count < (int) alter_table_from->all_link_count;
        roop_count++)
      {
        if ((error_num =
          spider_release_ping_table_mon_list(from, from_len, roop_count)))
        {
          goto error;
        }
      }
      for (roop_count = 0; roop_count < old_link_count; roop_count++)
      {
        if ((error_num =
          spider_release_ping_table_mon_list(to, to_len, roop_count)))
        {
          goto error;
        }
      }
    }
/*
    spider_free_trx_alter_table_alloc(trx, alter_table_from);
*/
  }

  pthread_mutex_lock(&spider_lgtm_tblhnd_share_mutex);
  from_lgtm_tblhnd_share = spider_get_lgtm_tblhnd_share(
    from, from_len, from_hash_value, TRUE, FALSE, &error_num);
  if (from_lgtm_tblhnd_share)
  {
    to_lgtm_tblhnd_share = spider_get_lgtm_tblhnd_share(
      to, to_len, to_hash_value, TRUE, TRUE, &error_num);
    if (!to_lgtm_tblhnd_share)
    {
      pthread_mutex_unlock(&spider_lgtm_tblhnd_share_mutex);
      goto error;
    }
    DBUG_PRINT("info",
      ("spider auto_increment_init=%s",
        from_lgtm_tblhnd_share->auto_increment_init ? "TRUE" : "FALSE"));
    to_lgtm_tblhnd_share->auto_increment_init =
      from_lgtm_tblhnd_share->auto_increment_init;
    to_lgtm_tblhnd_share->auto_increment_lclval =
      from_lgtm_tblhnd_share->auto_increment_lclval;
    to_lgtm_tblhnd_share->auto_increment_value =
      from_lgtm_tblhnd_share->auto_increment_value;
    spider_free_lgtm_tblhnd_share_alloc(from_lgtm_tblhnd_share, TRUE);
  }
  pthread_mutex_unlock(&spider_lgtm_tblhnd_share_mutex);
  spider_delete_init_error_table(from);
  DBUG_RETURN(0);

error:
  if (table_tables)
    spider_sys_close_table(current_thd, &open_tables_backup);
  pthread_mutex_lock(&spider_lgtm_tblhnd_share_mutex);
  to_lgtm_tblhnd_share = spider_get_lgtm_tblhnd_share(
    to, to_len, to_hash_value, TRUE, FALSE, &tmp_error_num);
  if (to_lgtm_tblhnd_share)
    spider_free_lgtm_tblhnd_share_alloc(to_lgtm_tblhnd_share, TRUE);
  pthread_mutex_unlock(&spider_lgtm_tblhnd_share_mutex);
  DBUG_RETURN(error_num);
}

int ha_spider::delete_table(
  const char *name
) {
  int error_num;
  THD *thd = ha_thd();
  SPIDER_TRX *trx;
  TABLE *table_tables = NULL;
  uint sql_command = thd_sql_command(thd);
  SPIDER_ALTER_TABLE *alter_table;
  SPIDER_Open_tables_backup open_tables_backup;
  DBUG_ENTER("ha_spider::delete_table");
  DBUG_PRINT("info",("spider this=%p", this));
  DBUG_PRINT("info",("spider name=%s", name));
  if (
    sql_command == SQLCOM_CREATE_INDEX ||
    sql_command == SQLCOM_DROP_INDEX
  )
    DBUG_RETURN(0);
  if (!(trx = spider_get_trx(thd, TRUE, &error_num)))
    goto error;
  if (
    trx->locked_connections &&
    /* SQLCOM_DROP_DB doesn't come here */
    (
      sql_command == SQLCOM_DROP_TABLE ||
      sql_command == SQLCOM_ALTER_TABLE
    )
  ) {
    my_message(ER_SPIDER_ALTER_BEFORE_UNLOCK_NUM,
      ER_SPIDER_ALTER_BEFORE_UNLOCK_STR, MYF(0));
    error_num = ER_SPIDER_ALTER_BEFORE_UNLOCK_NUM;
    goto error;
  }
  if (sql_command == SQLCOM_DROP_TABLE ||
    sql_command == SQLCOM_DROP_DB ||
    sql_command == SQLCOM_ALTER_TABLE ||
    sql_command == SQLCOM_CREATE_TABLE)
  {
    SPIDER_LGTM_TBLHND_SHARE *lgtm_tblhnd_share;
    int roop_count, old_link_count = 0, name_len = strlen(name);
    my_hash_value_type hash_value = my_calc_hash(&spider_open_tables,
      (uchar*) name, name_len);
    if (
      sql_command == SQLCOM_ALTER_TABLE &&
      (alter_table =
        (SPIDER_ALTER_TABLE*) my_hash_search_using_hash_value(
        &trx->trx_alter_table_hash,
        hash_value, (uchar*) name, name_len)) &&
      alter_table->now_create
    )
      DBUG_RETURN(0);

    DBUG_PRINT("info",
      ("spider alter_info.flags: %llu  alter_info.partition_flags: %lu",
        thd->lex->alter_info.flags, thd->lex->alter_info.partition_flags));
<<<<<<< HEAD
    if ((error_num = spider_sys_delete_table_sts(
      current_thd, name, name_len)))
      goto error;
    if ((error_num = spider_sys_delete_table_crd(
      current_thd, name, name_len)))
      goto error;
=======
    if (
      sql_command == SQLCOM_ALTER_TABLE &&
      (thd->lex->alter_info.partition_flags &
        (
          SPIDER_ALTER_PARTITION_ADD | SPIDER_ALTER_PARTITION_DROP |
          SPIDER_ALTER_PARTITION_COALESCE | SPIDER_ALTER_PARTITION_REORGANIZE |
          SPIDER_ALTER_PARTITION_TABLE_REORG | SPIDER_ALTER_PARTITION_REBUILD
        )
      )
    )
      need_lock = TRUE;

>>>>>>> 25c62788
    if (
      !(table_tables = spider_open_sys_table(
        current_thd, SPIDER_SYS_TABLES_TABLE_NAME_STR,
        SPIDER_SYS_TABLES_TABLE_NAME_LEN, TRUE, &open_tables_backup,
        &error_num))
    ) {
      goto error;
    }
    if (
      (error_num = spider_delete_tables(
        table_tables, name, &old_link_count))
    ) {
      goto error;
    }
    spider_sys_close_table(current_thd, &open_tables_backup);
    table_tables = NULL;

    /* release table mon list */
    for (roop_count = 0; roop_count < old_link_count; roop_count++)
    {
      if ((error_num =
        spider_release_ping_table_mon_list(name, name_len, roop_count)))
        goto error;
    }

    pthread_mutex_lock(&spider_lgtm_tblhnd_share_mutex);
    lgtm_tblhnd_share = spider_get_lgtm_tblhnd_share(
      name, name_len, hash_value, TRUE, FALSE, &error_num);
    if (lgtm_tblhnd_share)
      spider_free_lgtm_tblhnd_share_alloc(lgtm_tblhnd_share, TRUE);
    pthread_mutex_unlock(&spider_lgtm_tblhnd_share_mutex);
  }

  spider_delete_init_error_table(name);
  DBUG_RETURN(0);

error:
  if (table_tables)
    spider_sys_close_table(current_thd, &open_tables_backup);
  DBUG_RETURN(error_num);
}

bool ha_spider::is_crashed() const
{
  DBUG_ENTER("ha_spider::is_crashed");
  DBUG_PRINT("info",("spider this=%p", this));
  DBUG_RETURN(FALSE);
}

#ifdef SPIDER_HANDLER_AUTO_REPAIR_HAS_ERROR
bool ha_spider::auto_repair(int error) const
#else
bool ha_spider::auto_repair() const
#endif
{
  DBUG_ENTER("ha_spider::auto_repair");
  DBUG_PRINT("info",("spider this=%p", this));
  DBUG_RETURN(FALSE);
}

int ha_spider::disable_indexes(
  uint mode
) {
  int error_num;
  backup_error_status();
  DBUG_ENTER("ha_spider::disable_indexes");
  DBUG_PRINT("info",("spider this=%p", this));
  if ((error_num = spider_db_disable_keys(this)))
    DBUG_RETURN(check_error_mode(error_num));
  DBUG_RETURN(0);
}

int ha_spider::enable_indexes(
  uint mode
) {
  int error_num;
  backup_error_status();
  DBUG_ENTER("ha_spider::enable_indexes");
  DBUG_PRINT("info",("spider this=%p", this));
  if ((error_num = spider_db_enable_keys(this)))
    DBUG_RETURN(check_error_mode(error_num));
  DBUG_RETURN(0);
}


int ha_spider::check(
  THD* thd,
  HA_CHECK_OPT* check_opt
) {
  int error_num;
  backup_error_status();
  DBUG_ENTER("ha_spider::check");
  DBUG_PRINT("info",("spider this=%p", this));
  if ((error_num = spider_db_check_table(this, check_opt)))
    DBUG_RETURN(check_error_mode(error_num));
  DBUG_RETURN(0);
}

int ha_spider::repair(
  THD* thd,
  HA_CHECK_OPT* check_opt
) {
  int error_num;
  backup_error_status();
  DBUG_ENTER("ha_spider::repair");
  DBUG_PRINT("info",("spider this=%p", this));
  if ((error_num = spider_db_repair_table(this, check_opt)))
    DBUG_RETURN(check_error_mode(error_num));
  DBUG_RETURN(0);
}

bool ha_spider::check_and_repair(
  THD *thd
) {
  HA_CHECK_OPT check_opt;
  DBUG_ENTER("ha_spider::check_and_repair");
  DBUG_PRINT("info",("spider this=%p", this));
  check_opt.init();
  check_opt.flags = T_MEDIUM;
  if (spider_db_check_table(this, &check_opt))
  {
    check_opt.flags = T_QUICK;
    if (spider_db_repair_table(this, &check_opt))
      DBUG_RETURN(TRUE);
  }
  DBUG_RETURN(FALSE);
}

int ha_spider::analyze(
  THD* thd,
  HA_CHECK_OPT* check_opt
) {
  int error_num;
  backup_error_status();
  DBUG_ENTER("ha_spider::analyze");
  DBUG_PRINT("info",("spider this=%p", this));
  if ((error_num = spider_db_analyze_table(this)))
    DBUG_RETURN(check_error_mode(error_num));
  DBUG_RETURN(0);
}

int ha_spider::optimize(
  THD* thd,
  HA_CHECK_OPT* check_opt
) {
  int error_num;
  backup_error_status();
  DBUG_ENTER("ha_spider::optimize");
  DBUG_PRINT("info",("spider this=%p", this));
  if ((error_num = spider_db_optimize_table(this)))
    DBUG_RETURN(check_error_mode(error_num));
  DBUG_RETURN(0);
}

bool ha_spider::is_fatal_error(
  int error_num,
  uint flags
) {
  DBUG_ENTER("ha_spider::is_fatal_error");
  DBUG_PRINT("info",("spider error_num=%d", error_num));
  DBUG_PRINT("info",("spider flags=%u", flags));
  if (
    !handler::is_fatal_error(error_num, flags)
  ) {
    DBUG_PRINT("info",("spider FALSE"));
    DBUG_RETURN(FALSE);
  }
  DBUG_PRINT("info",("spider TRUE"));
  DBUG_RETURN(TRUE);
}

Field *ha_spider::field_exchange(
  Field *field
) {
  DBUG_ENTER("ha_spider::field_exchange");
  DBUG_PRINT("info",("spider in field=%p", field));
  DBUG_PRINT("info",("spider in field->table=%p", field->table));
  DBUG_PRINT("info",("spider table=%p", table));
  if (field->table != table)
    DBUG_RETURN(NULL);
  DBUG_PRINT("info",("spider out field=%p", field));
  DBUG_RETURN(field);
}

const COND *ha_spider::cond_push(
  const COND *cond
) {
  DBUG_ENTER("ha_spider::cond_push");
  if (
    wide_handler->stage == SPD_HND_STAGE_COND_PUSH &&
    wide_handler->stage_executor != this)
  {
    DBUG_RETURN(NULL);
  }
  wide_handler->stage = SPD_HND_STAGE_COND_PUSH;
  wide_handler->stage_executor = this;
  wide_handler->cond_check = FALSE;
  if (cond)
  {
    SPIDER_CONDITION *tmp_cond;
    if (!(tmp_cond = (SPIDER_CONDITION *)
      spider_malloc(spider_current_trx, SPD_MID_HA_SPIDER_COND_PUSH_1, sizeof(*tmp_cond), MYF(MY_WME)))
    )
      DBUG_RETURN(cond);
    tmp_cond->cond = (COND *) cond;
    tmp_cond->next = wide_handler->condition;
    wide_handler->condition = tmp_cond;
  }
  DBUG_RETURN(NULL);
}

void ha_spider::cond_pop()
{
  DBUG_ENTER("ha_spider::cond_pop");
  if (
    wide_handler->stage == SPD_HND_STAGE_COND_POP &&
    wide_handler->stage_executor != this)
  {
    DBUG_VOID_RETURN;
  }
  wide_handler->stage = SPD_HND_STAGE_COND_POP;
  wide_handler->stage_executor = this;
  if (wide_handler->condition)
  {
    SPIDER_CONDITION *tmp_cond = wide_handler->condition->next;
    spider_free(spider_current_trx, wide_handler->condition, MYF(0));
    wide_handler->condition = tmp_cond;
  }
  DBUG_VOID_RETURN;
}

int ha_spider::info_push(
  uint info_type,
  void *info
) {
  int error_num = 0;
  DBUG_ENTER("ha_spider::info_push");
  DBUG_PRINT("info",("spider this=%p", this));
  if (
    wide_handler->stage == SPD_HND_STAGE_INFO_PUSH &&
    wide_handler->stage_executor != this)
  {
    DBUG_RETURN(0);
  }
  wide_handler->stage = SPD_HND_STAGE_INFO_PUSH;
  wide_handler->stage_executor = this;

  switch (info_type)
  {
#ifdef INFO_KIND_UPDATE_FIELDS
    case INFO_KIND_UPDATE_FIELDS:
      DBUG_PRINT("info",("spider INFO_KIND_UPDATE_FIELDS"));
      wide_handler->direct_update_fields = (List<Item> *) info;
      wide_handler->update_request = TRUE;
      if (wide_handler->keyread && check_partitioned())
        wide_handler->keyread = FALSE;
      break;
#endif
#ifdef INFO_KIND_UPDATE_VALUES
    case INFO_KIND_UPDATE_VALUES:
      DBUG_PRINT("info",("spider INFO_KIND_UPDATE_VALUES"));
      wide_handler->direct_update_values = (List<Item> *) info;
      break;
#endif
#ifdef INFO_KIND_FORCE_LIMIT_BEGIN
    case INFO_KIND_FORCE_LIMIT_BEGIN:
      DBUG_PRINT("info",("spider INFO_KIND_FORCE_LIMIT_BEGIN"));
      wide_handler->info_limit = *((longlong *) info);
      break;
    case INFO_KIND_FORCE_LIMIT_END:
      DBUG_PRINT("info",("spider INFO_KIND_FORCE_LIMIT_END"));
      wide_handler->info_limit = 9223372036854775807LL;
      break;
#endif
    default:
      break;
  }
  DBUG_RETURN(error_num);
}

void ha_spider::return_record_by_parent()
{
  DBUG_ENTER("ha_spider::return_record_by_parent");
  DBUG_PRINT("info",("spider this=%p", this));
  spider_db_refetch_for_item_sum_funcs(this);
  DBUG_VOID_RETURN;
}

TABLE *ha_spider::get_table()
{
  DBUG_ENTER("ha_spider::get_table");
  DBUG_RETURN(table);
}

void ha_spider::set_ft_discard_bitmap()
{
  DBUG_ENTER("ha_spider::set_ft_discard_bitmap");
  TABLE_LIST *table_list = spider_get_parent_table_list(this);
  if (table_list)
  {
    st_select_lex *select_lex = table_list->select_lex;
    if (select_lex && select_lex->ftfunc_list)
    {
      uint roop_count;
      Field *field;
      Item *item, *item_next;
      Item_func_match *item_func_match;
      Item_field *item_field;
      {
        List_iterator_fast<Item_func_match> fmi(*select_lex->ftfunc_list);
        while ((item_func_match = fmi++))
        {
          DBUG_PRINT("info",("spider item_func_match=%p", item_func_match));
          uint item_count = item_func_match->argument_count();
          Item **item_list = item_func_match->arguments();
          for (roop_count = 1; roop_count < item_count; roop_count++)
          {
            item_field = (Item_field *) item_list[roop_count];
            DBUG_PRINT("info",("spider item_field=%p", item_field));
            field = item_field->field;
            DBUG_PRINT("info",("spider field=%p", field));
            if (!field || !(field = field_exchange(field)))
              continue;
            DBUG_PRINT("info",("spider clear_bit=%u", field->field_index));
            spider_clear_bit(wide_handler->ft_discard_bitmap,
              field->field_index);
          }
        }
      }
      THD *thd = ha_thd();
      Statement *stmt = thd->stmt_map.find(thd->id);
      if (stmt && stmt->free_list)
      {
        DBUG_PRINT("info",("spider item from stmt"));
        item_next = stmt->free_list;
      } else {
        DBUG_PRINT("info",("spider item from thd"));
        item_next = thd->free_list;
      }
      while ((item = item_next))
      {
        DBUG_PRINT("info",("spider item=%p", item));
        DBUG_PRINT("info",("spider itemtype=%u", item->type()));
        item_next = item->next;
        if (item->type() != Item::FIELD_ITEM)
          continue;
        field = ((Item_field *) item)->field;
        DBUG_PRINT("info",("spider field=%p", field));
        if (!field || !(field = field_exchange(field)))
          continue;
        DBUG_PRINT("info",("spider field_index=%u", field->field_index));
        if (!spider_bit_is_set(wide_handler->ft_discard_bitmap,
          field->field_index))
        {
          bool match_flag = FALSE;
          List_iterator_fast<Item_func_match> fmi(*select_lex->ftfunc_list);
          while ((item_func_match = fmi++))
          {
            DBUG_PRINT("info",("spider item_func_match=%p", item_func_match));
            uint item_count = item_func_match->argument_count();
            Item **item_list = item_func_match->arguments();
            for (roop_count = 1; roop_count < item_count; roop_count++)
            {
              DBUG_PRINT("info",("spider item_list[%u]=%p", roop_count,
                item_list[roop_count]));
              if (item == item_list[roop_count])
              {
                DBUG_PRINT("info",("spider matched"));
                match_flag = TRUE;
                break;
              }
            }
            if (match_flag)
              break;
          }
          if (!match_flag)
          {
            DBUG_PRINT("info",("spider set_bit=%u", field->field_index));
            spider_set_bit(wide_handler->ft_discard_bitmap,
              field->field_index);
          }
        }
      }
    }
  }
  DBUG_VOID_RETURN;
}

void ha_spider::set_searched_bitmap()
{
  int roop_count;
  DBUG_ENTER("ha_spider::set_searched_bitmap");
  for (roop_count = 0; roop_count < (int) ((table_share->fields + 7) / 8);
    roop_count++)
  {
    wide_handler->searched_bitmap[roop_count] =
      ((uchar *) table->read_set->bitmap)[roop_count] |
      ((uchar *) table->write_set->bitmap)[roop_count];
    DBUG_PRINT("info",("spider roop_count=%d", roop_count));
    DBUG_PRINT("info",("spider searched_bitmap=%d",
      wide_handler->searched_bitmap[roop_count]));
    DBUG_PRINT("info",("spider read_set=%d",
      ((uchar *) table->read_set->bitmap)[roop_count]));
    DBUG_PRINT("info",("spider write_set=%d",
      ((uchar *) table->write_set->bitmap)[roop_count]));
  }
  if (wide_handler->sql_command == SQLCOM_UPDATE ||
    wide_handler->sql_command == SQLCOM_UPDATE_MULTI)
  {
    DBUG_PRINT("info",("spider update option start"));
    Item *item;
    st_select_lex *select_lex = spider_get_select_lex(this);
    List_iterator_fast<Item> fi(select_lex->item_list);
    while ((item = fi++))
    {
      if (item->type() == Item::FIELD_ITEM)
      {
        Field *field = ((Item_field *)item)->field;
        if (!(field = field_exchange(field)))
        {
          DBUG_PRINT("info",("spider field is for different table"));
          continue;
        }
        spider_set_bit(wide_handler->searched_bitmap, field->field_index);
        DBUG_PRINT("info",("spider set searched_bitmap=%u",
          field->field_index));
      } else {
        DBUG_PRINT("info",("spider item type is not field"));
      }
    }
  }
  DBUG_VOID_RETURN;
}

void ha_spider::set_clone_searched_bitmap()
{
  DBUG_ENTER("ha_spider::set_clone_searched_bitmap");
  DBUG_PRINT("info",("spider searched_bitmap=%p",
    wide_handler->searched_bitmap));
#ifndef DBUG_OFF
  int roop_count;
  for (roop_count = 0; roop_count < (int) ((table_share->fields + 7) / 8);
    roop_count++)
    DBUG_PRINT("info", ("spider before searched_bitmap is %x",
      ((uchar *) wide_handler->searched_bitmap)[roop_count]));
#endif
  memcpy(wide_handler->searched_bitmap,
    pt_clone_source_handler->wide_handler->searched_bitmap,
    (table_share->fields + 7) / 8);
#ifndef DBUG_OFF
  for (roop_count = 0; roop_count < (int) ((table_share->fields + 7) / 8);
    roop_count++)
    DBUG_PRINT("info", ("spider after searched_bitmap is %x",
      ((uchar *) wide_handler->searched_bitmap)[roop_count]));
#endif
  memcpy(wide_handler->ft_discard_bitmap,
    pt_clone_source_handler->wide_handler->ft_discard_bitmap,
    (table_share->fields + 7) / 8);
  DBUG_VOID_RETURN;
}

void ha_spider::set_searched_bitmap_from_item_list()
{
  DBUG_ENTER("ha_spider::set_searched_bitmap_from_item_list");
  Field *field;
  Item *item, *item_next;
  THD *thd = ha_thd();
  Statement *stmt = thd->stmt_map.find(thd->id);
  if (stmt && stmt->free_list)
  {
    DBUG_PRINT("info",("spider item from stmt"));
    item_next = stmt->free_list;
  } else {
    DBUG_PRINT("info",("spider item from thd"));
    item_next = thd->free_list;
  }
  while ((item = item_next))
  {
    DBUG_PRINT("info",("spider item=%p", item));
    DBUG_PRINT("info",("spider itemtype=%u", item->type()));
    item_next = item->next;
    if (item->type() != Item::FIELD_ITEM)
      continue;
    field = ((Item_field *) item)->field;
    DBUG_PRINT("info",("spider field=%p", field));
    if (!field || !(field = field_exchange(field)))
      continue;
    DBUG_PRINT("info",("spider field_index=%u", field->field_index));
    spider_set_bit(wide_handler->searched_bitmap, field->field_index);
  }
  DBUG_VOID_RETURN;
}

void ha_spider::set_select_column_mode()
{
  int roop_count;
  KEY *key_info;
  KEY_PART_INFO *key_part;
  Field *field;
  THD *thd = wide_handler->trx->thd;
  DBUG_ENTER("ha_spider::set_select_column_mode");
  wide_handler->position_bitmap_init = FALSE;
#ifndef DBUG_OFF
  for (roop_count = 0; roop_count < (int) ((table_share->fields + 7) / 8);
    roop_count++)
    DBUG_PRINT("info", ("spider bitmap is %x",
      ((uchar *) table->read_set->bitmap)[roop_count]));
#endif
  select_column_mode = spider_param_select_column_mode(thd,
    share->select_column_mode);
  if (select_column_mode)
  {
    DBUG_PRINT("info",("spider searched_bitmap=%p",
      wide_handler->searched_bitmap));
    set_searched_bitmap();
    set_searched_bitmap_from_item_list();
    if (wide_handler->external_lock_type == F_WRLCK &&
      wide_handler->sql_command != SQLCOM_SELECT)
    {
      uint part_num = 0;
      if (wide_handler->update_request)
        part_num = check_partitioned();
      if (
        part_num ||
        table_share->primary_key == MAX_KEY
      ) {
        /* need all columns */
        for (roop_count = 0; roop_count < (int) table_share->fields;
          roop_count++)
          spider_set_bit(wide_handler->searched_bitmap, roop_count);
      } else {
        /* need primary key columns */
        key_info = &table_share->key_info[table_share->primary_key];
        key_part = key_info->key_part;
        for (roop_count = 0;
          roop_count < (int) spider_user_defined_key_parts(key_info);
          roop_count++)
        {
          field = key_part[roop_count].field;
          spider_set_bit(wide_handler->searched_bitmap, field->field_index);
        }
      }
#ifndef DBUG_OFF
      for (roop_count = 0;
        roop_count < (int) ((table_share->fields + 7) / 8);
        roop_count++)
        DBUG_PRINT("info", ("spider change bitmap is %x",
          wide_handler->searched_bitmap[roop_count]));
#endif
    }
  }
  DBUG_VOID_RETURN;
}

void ha_spider::check_select_column(bool rnd)
{
  THD *thd = wide_handler->trx->thd;
  DBUG_ENTER("ha_spider::check_select_column");
  select_column_mode = spider_param_select_column_mode(thd,
    share->select_column_mode);
  if (select_column_mode)
  {
    if (!rnd)
    {
      if (wide_handler->between_flg)
      {
        memcpy(wide_handler->idx_read_bitmap,
          table->read_set->bitmap, (table_share->fields + 7) / 8);
        memcpy(wide_handler->idx_write_bitmap,
          table->write_set->bitmap, (table_share->fields + 7) / 8);
        wide_handler->between_flg = FALSE;
        wide_handler->idx_bitmap_is_set = TRUE;
        DBUG_PRINT("info",("spider set idx_bitmap"));
      } else if (wide_handler->idx_bitmap_is_set)
      {
        memcpy(table->read_set->bitmap,
          wide_handler->idx_read_bitmap,
          (table_share->fields + 7) / 8);
        memcpy(table->write_set->bitmap,
          wide_handler->idx_write_bitmap,
          (table_share->fields + 7) / 8);
        DBUG_PRINT("info",("spider copy idx_bitmap"));
      }
    } else {
      if (
        !wide_handler->rnd_bitmap_is_set &&
        (
          wide_handler->between_flg ||
          wide_handler->idx_bitmap_is_set
        )
      ) {
        memcpy(wide_handler->rnd_read_bitmap,
          table->read_set->bitmap, (table_share->fields + 7) / 8);
        memcpy(wide_handler->rnd_write_bitmap,
          table->write_set->bitmap, (table_share->fields + 7) / 8);
        wide_handler->between_flg = FALSE;
        wide_handler->rnd_bitmap_is_set = TRUE;
        DBUG_PRINT("info",("spider set rnd_bitmap"));
      } else if (wide_handler->rnd_bitmap_is_set)
      {
        memcpy(table->read_set->bitmap,
          wide_handler->rnd_read_bitmap,
          (table_share->fields + 7) / 8);
        memcpy(table->write_set->bitmap,
          wide_handler->rnd_write_bitmap,
          (table_share->fields + 7) / 8);
        DBUG_PRINT("info",("spider copy rnd_bitmap"));
      }
    }
  }
  DBUG_VOID_RETURN;
}

bool ha_spider::check_and_start_bulk_update(
  spider_bulk_upd_start bulk_upd_start
) {
  DBUG_ENTER("ha_spider::check_and_start_bulk_update");
  DBUG_PRINT("info",("spider this=%p", this));
  DBUG_PRINT("info",("spider bulk_update_start=%d",
    result_list.bulk_update_start));
  if (
    result_list.bulk_update_start == SPD_BU_NOT_START ||
    (
      !result_list.bulk_update_mode &&
      bulk_upd_start == SPD_BU_START_BY_BULK_INIT
    )
  ) {
    THD *thd = ha_thd();
    int bulk_update_mode = spider_param_bulk_update_mode(thd,
      share->bulk_update_mode);
/*
    longlong split_read = spider_split_read_param(this);
*/
    result_list.bulk_update_size = spider_param_bulk_update_size(thd,
      share->bulk_update_size);

    if (!support_bulk_update_sql())
    {
      result_list.bulk_update_mode = 0;
      DBUG_PRINT("info",("spider result_list.bulk_update_mode=%d 1",
        result_list.bulk_update_mode));
/*
    } else if (
      split_read != 9223372036854775807LL
    ) {
      result_list.bulk_update_mode = 2;
      DBUG_PRINT("info",("spider result_list.bulk_update_mode=%d 2",
        result_list.bulk_update_mode));
*/
    } else {
      if (result_list.bulk_update_start == SPD_BU_NOT_START)
      {
        result_list.bulk_update_mode = bulk_update_mode;
        DBUG_PRINT("info",("spider result_list.bulk_update_mode=%d 3",
          result_list.bulk_update_mode));
      } else {
        result_list.bulk_update_mode = 1;
        DBUG_PRINT("info",("spider result_list.bulk_update_mode=%d 4",
          result_list.bulk_update_mode));
      }
    }
    result_list.bulk_update_start = bulk_upd_start;
    DBUG_RETURN(FALSE);
  }
  DBUG_RETURN(TRUE);
}

int ha_spider::check_and_end_bulk_update(
  spider_bulk_upd_start bulk_upd_start
) {
  int error_num = 0;
  ha_rows dup_key_found = 0;
  DBUG_ENTER("ha_spider::check_and_end_bulk_update");
  DBUG_PRINT("info",("spider this=%p", this));
  DBUG_PRINT("info",("spider bulk_update_start=%d",
    result_list.bulk_update_start));
  DBUG_PRINT("info",("spider bulk_update_mode=%d",
    result_list.bulk_update_mode));
  if (result_list.bulk_update_start == bulk_upd_start)
  {
    if (result_list.bulk_update_mode)
      error_num = spider_db_bulk_update_end(this, &dup_key_found);
    result_list.bulk_update_size = 0;
    result_list.bulk_update_mode = 0;
    result_list.bulk_update_start = SPD_BU_NOT_START;
  }
  DBUG_RETURN(error_num);
}

uint ha_spider::check_partitioned()
{
  uint part_num;
  DBUG_ENTER("ha_spider::check_partitioned");
  DBUG_PRINT("info",("spider this=%p", this));
  table->file->get_no_parts("", &part_num);
  if (part_num)
    DBUG_RETURN(part_num);

  TABLE_LIST *tmp_table_list = table->pos_in_table_list;
  while ((tmp_table_list = tmp_table_list->parent_l))
  {
    tmp_table_list->table->file->get_no_parts("", &part_num);
    if (part_num)
      DBUG_RETURN(part_num);
  }
  DBUG_RETURN(0);
}

void ha_spider::check_direct_order_limit()
{
  DBUG_ENTER("ha_spider::check_direct_order_limit");
  DBUG_PRINT("info",("spider this=%p", this));
  if (!result_list.check_direct_order_limit)
  {
    if (spider_check_direct_order_limit(this))
    {
      result_list.direct_order_limit = TRUE;
    } else
      result_list.direct_order_limit = FALSE;

    spider_set_direct_limit_offset(this);
    result_list.check_direct_order_limit = TRUE;
  }
  DBUG_VOID_RETURN;
}

/********************************************************************
 * Check whether the current query is a SELECT DISTINCT using an
 * index in a non-partitioned Spider configuration, with a
 * projection list that consists solely of the first key prefix
 * column.
 *
 * For a SELECT DISTINCT query using an index in a non-partitioned
 * Spider configuration, with a projection list that consists
 * solely of the first key prefix, set the internal row retrieval
 * limit to avoid visiting each row multiple times.
 ********************************************************************/
void ha_spider::check_distinct_key_query()
{
  DBUG_ENTER( "ha_spider::check_distinct_key_query" );

  if ( result_list.direct_distinct && !partition_handler->handlers &&
       result_list.keyread && result_list.check_direct_order_limit )
  {
    // SELECT DISTINCT query using an index in a non-partitioned configuration
    KEY_PART_INFO*  key_part = result_list.key_info->key_part;
    Field*          key_field = key_part->field;

    if ( is_sole_projection_field( key_field->field_index ) )
    {
      // Projection list consists solely of the first key prefix column

      // Set the internal row retrieval limit to avoid visiting each row
      // multiple times.  This fixes a Spider performance bug that
      // caused each row to be visited multiple times.
      result_list.internal_limit = 1;
    }
  }

  DBUG_VOID_RETURN;
}

/********************************************************************
 * Determine whether the current query's projection list
 * consists solely of the specified column.
 *
 * Params   IN      - field_index:
 *                    Field index of the column of interest within
 *                    its table.
 *
 * Returns  TRUE    - if the query's projection list consists
 *                    solely of the specified column.
 *          FALSE   - otherwise.
 ********************************************************************/
bool ha_spider::is_sole_projection_field(
  uint16 field_index
) {
  // NOTE: It is assumed that spider_db_append_select_columns() has already been called
  //       to build the bitmap of projection fields
  bool                is_ha_sole_projection_field;
  uint                loop_index, dbton_id;
  spider_db_handler*  dbton_hdl;
  DBUG_ENTER( "ha_spider::is_sole_projection_field" );

  for ( loop_index = 0; loop_index < share->use_sql_dbton_count; loop_index++ )
  {
    dbton_id    = share->use_sql_dbton_ids[ loop_index ];
    dbton_hdl   = dbton_handler[ dbton_id ];

    if ( dbton_hdl->first_link_idx >= 0 )
    {
      is_ha_sole_projection_field = dbton_hdl->is_sole_projection_field( field_index );
      if ( !is_ha_sole_projection_field )
      {
        DBUG_RETURN( FALSE );
      }
    }
  }

  DBUG_RETURN( TRUE );
}

int ha_spider::drop_tmp_tables()
{
  int error_num = 0, tmp_error_num, need_mon;
  DBUG_ENTER("ha_spider::drop_tmp_tables");
  DBUG_PRINT("info",("spider this=%p", this));
  if (result_list.tmp_tables_created)
  {
    int roop_start, roop_end, roop_count, tmp_lock_mode;
    tmp_lock_mode = spider_conn_lock_mode(this);
    if (tmp_lock_mode)
    {
      /* "for update" or "lock in share mode" */
      roop_start = spider_conn_link_idx_next(share->link_statuses,
        conn_link_idx, -1, share->link_count,
        SPIDER_LINK_STATUS_RECOVERY);
      roop_end = share->link_count;
    } else {
      roop_start = search_link_idx;
      roop_end = search_link_idx + 1;
    }

    for (roop_count = roop_start; roop_count < roop_end;
      roop_count = spider_conn_link_idx_next(share->link_statuses,
        conn_link_idx, roop_count, share->link_count,
        SPIDER_LINK_STATUS_RECOVERY)
    ) {
      if (spider_bit_is_set(result_list.tmp_table_created, roop_count))
      {
        uint dbton_id = share->use_sql_dbton_ids[roop_count];
        spider_db_handler *dbton_hdl = dbton_handler[dbton_id];
        SPIDER_CONN *conn = conns[roop_count];
        pthread_mutex_assert_not_owner(&conn->mta_conn_mutex);
        if ((error_num = dbton_hdl->set_sql_for_exec(
          SPIDER_SQL_TYPE_TMP_SQL, roop_count)))
        {
          DBUG_RETURN(error_num);
        }
        pthread_mutex_lock(&conn->mta_conn_mutex);
        SPIDER_SET_FILE_POS(&conn->mta_conn_mutex_file_pos);
        conn->need_mon = &need_mon;
        DBUG_ASSERT(!conn->mta_conn_mutex_lock_already);
        DBUG_ASSERT(!conn->mta_conn_mutex_unlock_later);
        conn->mta_conn_mutex_lock_already = TRUE;
        conn->mta_conn_mutex_unlock_later = TRUE;
        if ((tmp_error_num = spider_db_set_names(this, conn, roop_count)))
        {
          DBUG_ASSERT(conn->mta_conn_mutex_lock_already);
          DBUG_ASSERT(conn->mta_conn_mutex_unlock_later);
          conn->mta_conn_mutex_lock_already = FALSE;
          conn->mta_conn_mutex_unlock_later = FALSE;
          SPIDER_CLEAR_FILE_POS(&conn->mta_conn_mutex_file_pos);
          pthread_mutex_unlock(&conn->mta_conn_mutex);
          if (
            share->monitoring_kind[roop_count] &&
            need_mons[roop_count]
          ) {
            tmp_error_num = spider_ping_table_mon_from_table(
                wide_handler->trx,
                wide_handler->trx->thd,
                share,
                roop_count,
                (uint32) share->monitoring_sid[roop_count],
                share->table_name,
                share->table_name_length,
                conn_link_idx[roop_count],
                NULL,
                0,
                share->monitoring_kind[roop_count],
                share->monitoring_limit[roop_count],
                share->monitoring_flag[roop_count],
                TRUE
              );
          }
          error_num = tmp_error_num;
        }
        if (!tmp_error_num)
        {
          spider_conn_set_timeout_from_share(conn, roop_count,
            wide_handler->trx->thd, share);
          if (dbton_hdl->execute_sql(
            SPIDER_SQL_TYPE_DROP_TMP_TABLE_SQL,
            conn,
            -1,
            &need_mons[roop_count])
          ) {
            DBUG_ASSERT(conn->mta_conn_mutex_lock_already);
            DBUG_ASSERT(conn->mta_conn_mutex_unlock_later);
            conn->mta_conn_mutex_lock_already = FALSE;
            conn->mta_conn_mutex_unlock_later = FALSE;
            tmp_error_num = spider_db_errorno(conn);
            if (
              share->monitoring_kind[roop_count] &&
              need_mons[roop_count]
            ) {
              tmp_error_num = spider_ping_table_mon_from_table(
                  wide_handler->trx,
                  wide_handler->trx->thd,
                  share,
                  roop_count,
                  (uint32) share->monitoring_sid[roop_count],
                  share->table_name,
                  share->table_name_length,
                  conn_link_idx[roop_count],
                  NULL,
                  0,
                  share->monitoring_kind[roop_count],
                  share->monitoring_limit[roop_count],
                  share->monitoring_flag[roop_count],
                  TRUE
                );
            }
            error_num = tmp_error_num;
          } else {
            DBUG_ASSERT(conn->mta_conn_mutex_lock_already);
            DBUG_ASSERT(conn->mta_conn_mutex_unlock_later);
            conn->mta_conn_mutex_lock_already = FALSE;
            conn->mta_conn_mutex_unlock_later = FALSE;
            SPIDER_CLEAR_FILE_POS(&conn->mta_conn_mutex_file_pos);
            pthread_mutex_unlock(&conn->mta_conn_mutex);
          }
        }
        spider_clear_bit(result_list.tmp_table_created, roop_count);
      }
    }
    result_list.tmp_tables_created = FALSE;
  }
  DBUG_RETURN(error_num);
}

void ha_spider::set_error_mode()
{
  THD *thd = ha_thd();
  DBUG_ENTER("ha_spider::set_error_mode");
  DBUG_PRINT("info",("spider this=%p", this));
  switch (thd_sql_command(thd))
  {
    case SQLCOM_SELECT:
    case SQLCOM_SHOW_DATABASES:
    case SQLCOM_SHOW_TABLES:
    case SQLCOM_SHOW_FIELDS:
    case SQLCOM_SHOW_KEYS:
    case SQLCOM_SHOW_VARIABLES:
    case SQLCOM_SHOW_STATUS:
    case SQLCOM_SHOW_ENGINE_LOGS:
    case SQLCOM_SHOW_ENGINE_STATUS:
    case SQLCOM_SHOW_ENGINE_MUTEX:
    case SQLCOM_SHOW_PROCESSLIST:
    case SQLCOM_SHOW_BINLOG_STAT:
    case SQLCOM_SHOW_SLAVE_STAT:
    case SQLCOM_SHOW_GRANTS:
    case SQLCOM_SHOW_CREATE:
    case SQLCOM_SHOW_CHARSETS:
    case SQLCOM_SHOW_COLLATIONS:
    case SQLCOM_SHOW_CREATE_DB:
    case SQLCOM_SHOW_TABLE_STATUS:
    case SQLCOM_SHOW_TRIGGERS:
    case SQLCOM_CHANGE_DB:
    case SQLCOM_HA_OPEN:
    case SQLCOM_HA_CLOSE:
    case SQLCOM_HA_READ:
    case SQLCOM_SHOW_SLAVE_HOSTS:
    case SQLCOM_SHOW_BINLOG_EVENTS:
    case SQLCOM_SHOW_WARNS:
    case SQLCOM_EMPTY_QUERY:
    case SQLCOM_SHOW_ERRORS:
    case SQLCOM_SHOW_STORAGE_ENGINES:
    case SQLCOM_SHOW_PRIVILEGES:
    case SQLCOM_HELP:
    case SQLCOM_SHOW_CREATE_PROC:
    case SQLCOM_SHOW_CREATE_FUNC:
    case SQLCOM_SHOW_STATUS_PROC:
    case SQLCOM_SHOW_STATUS_FUNC:
    case SQLCOM_SHOW_PROC_CODE:
    case SQLCOM_SHOW_FUNC_CODE:
    case SQLCOM_SHOW_AUTHORS:
    case SQLCOM_SHOW_PLUGINS:
    case SQLCOM_SHOW_CONTRIBUTORS:
    case SQLCOM_SHOW_CREATE_EVENT:
    case SQLCOM_SHOW_EVENTS:
    case SQLCOM_SHOW_CREATE_TRIGGER:
    case SQLCOM_SHOW_PROFILE:
    case SQLCOM_SHOW_PROFILES:
      error_mode = spider_param_error_read_mode(thd, share->error_read_mode);
      DBUG_PRINT("info",("spider read error_mode=%d", error_mode));
      break;
    default:
      error_mode = spider_param_error_write_mode(thd, share->error_write_mode);
      DBUG_PRINT("info",("spider write error_mode=%d", error_mode));
      break;
  }
  DBUG_VOID_RETURN;
}

void ha_spider::backup_error_status()
{
  THD *thd = ha_thd();
  DBUG_ENTER("ha_spider::backup_error_status");
  if (thd)
    da_status = thd->is_error();
  DBUG_VOID_RETURN;
}

int ha_spider::check_error_mode(
  int error_num
) {
  THD *thd = ha_thd();
  DBUG_ENTER("ha_spider::check_error_mode");
  DBUG_PRINT("info",("spider this=%p", this));
  DBUG_PRINT("info",("spider error_num=%d", error_num));
  if (!thd || !error_mode)
    DBUG_RETURN(error_num);
  DBUG_PRINT("info",("spider error reset"));
  SPIDER_RESTORE_DASTATUS;
  DBUG_RETURN(0);
}

int ha_spider::check_error_mode_eof(
  int error_num
) {
  DBUG_ENTER("ha_spider::check_error_mode_eof");
  DBUG_PRINT("info",("spider this=%p", this));
  DBUG_PRINT("info",("spider error_num=%d", error_num));
  if (error_num == HA_ERR_END_OF_FILE)
    DBUG_RETURN(HA_ERR_END_OF_FILE);
  if (check_error_mode(error_num))
    DBUG_RETURN(error_num);
  DBUG_PRINT("info",("spider result_list.finish_flg = TRUE"));
  result_list.finish_flg = TRUE;
  if (result_list.current)
  {
    DBUG_PRINT("info",("spider result_list.current->finish_flg = TRUE"));
    result_list.current->finish_flg = TRUE;
  }
  table->status = STATUS_NOT_FOUND;
  DBUG_RETURN(HA_ERR_END_OF_FILE);
}

void ha_spider::check_pre_call(
  bool use_parallel
) {
  THD* thd = ha_thd();
  LEX *lex = thd->lex;
  st_select_lex *select_lex = spider_get_select_lex(this);
  int skip_parallel_search =
    spider_param_skip_parallel_search(thd, share->skip_parallel_search);
  DBUG_ENTER("ha_spider::check_pre_call");
  DBUG_PRINT("info",("spider this=%p", this));
  if (
    (
      (skip_parallel_search & 1) &&
      lex->sql_command != SQLCOM_SELECT // such like insert .. select ..
    ) ||
    (
      (skip_parallel_search & 2) &&
      lex->sql_cache == LEX::SQL_NO_CACHE //  for mysqldump
    )
  ) {
    use_pre_call = FALSE;
    DBUG_VOID_RETURN;
  }
  if (
    use_parallel &&
    thd->query_id != partition_handler->parallel_search_query_id
  ) {
    partition_handler->parallel_search_query_id = thd->query_id;
    ++wide_handler->trx->parallel_search_count;
  }
  use_pre_call = use_parallel;
  if (!use_pre_call)
  {
    longlong select_limit;
    longlong offset_limit;
    spider_get_select_limit_from_select_lex(
      select_lex, &select_limit, &offset_limit);
    if (
      select_lex &&
      (!select_lex->limit_params.explicit_limit || !select_limit)
    ) {
      use_pre_call = TRUE;
    }
  }
  DBUG_VOID_RETURN;
}

void ha_spider::check_insert_dup_update_pushdown()
{
  THD *thd = wide_handler->trx->thd;
  DBUG_ENTER("ha_spider::check_insert_dup_update_pushdown");
  DBUG_PRINT("info",("spider this=%p", this));
  if (!spider_param_direct_dup_insert(thd, share->direct_dup_insert))
  {
    DBUG_PRINT("info",("spider FALSE by direct_dup_insert"));
    DBUG_VOID_RETURN;
  }
  wide_handler->direct_update_fields = &thd->lex->update_list;
  wide_handler->direct_update_values = &thd->lex->value_list;
  if (!append_dup_update_pushdown_sql_part(NULL, 0))
  {
    result_list.insert_dup_update_pushdown = TRUE;
  }
  DBUG_VOID_RETURN;
}


void ha_spider::sync_from_clone_source_base(
  ha_spider *spider
) {
  uint roop_count2, dbton_id;
  spider_db_handler *dbton_hdl, *dbton_hdl2;
  DBUG_ENTER("ha_spider::sync_from_clone_source_base");
  for (roop_count2 = 0; roop_count2 < share->use_dbton_count; roop_count2++)
  {
    dbton_id = share->use_dbton_ids[roop_count2];
    dbton_hdl = dbton_handler[dbton_id];
    dbton_hdl2 = spider->dbton_handler[dbton_id];
    dbton_hdl->first_link_idx = dbton_hdl2->first_link_idx;
    dbton_hdl->strict_group_by = dbton_hdl2->strict_group_by;
  }
  DBUG_VOID_RETURN;
}

void ha_spider::set_first_link_idx()
{
  int roop_count, all_link_idx;
  uint roop_count2, dbton_id;
  spider_db_handler *dbton_hdl;
  DBUG_ENTER("ha_spider::set_first_link_idx");
  for (roop_count2 = 0; roop_count2 < share->use_dbton_count; roop_count2++)
  {
    dbton_id = share->use_dbton_ids[roop_count2];
    dbton_hdl = dbton_handler[dbton_id];
    dbton_hdl->first_link_idx = -1;
    dbton_hdl->strict_group_by = FALSE;
  }
  for (
    roop_count = spider_conn_link_idx_next(share->link_statuses,
      conn_link_idx, -1, share->link_count, SPIDER_LINK_STATUS_RECOVERY);
    roop_count < (int) share->link_count;
    roop_count = spider_conn_link_idx_next(share->link_statuses,
      conn_link_idx, roop_count, share->link_count,
      SPIDER_LINK_STATUS_RECOVERY)
  ) {
    all_link_idx = conn_link_idx[roop_count];
    dbton_id = share->sql_dbton_ids[all_link_idx];
    if (dbton_id < SPIDER_DBTON_SIZE)
    {
      dbton_hdl = dbton_handler[dbton_id];
      if (dbton_hdl->first_link_idx == -1)
      {
        dbton_hdl->first_link_idx = roop_count;
      }
      if (share->strict_group_bys[all_link_idx])
      {
        dbton_hdl->strict_group_by = TRUE;
      }
    }
  }
  DBUG_VOID_RETURN;
}

void ha_spider::reset_first_link_idx()
{
  int all_link_idx;
  uint roop_count2, dbton_id;
  spider_db_handler *dbton_hdl;
  int lock_mode = spider_conn_lock_mode(this);
  DBUG_ENTER("ha_spider::reset_first_link_idx");
  if (!lock_mode)
  {
    DBUG_PRINT("info",("spider use only search_link_idx"));
    for (roop_count2 = 0; roop_count2 < share->use_dbton_count; roop_count2++)
    {
      dbton_id = share->use_dbton_ids[roop_count2];
      dbton_hdl = dbton_handler[dbton_id];
      dbton_hdl->first_link_idx = -1;
    }
    all_link_idx = conn_link_idx[search_link_idx];
    dbton_id = share->sql_dbton_ids[all_link_idx];
    if (dbton_id < SPIDER_DBTON_SIZE)
    {
      dbton_hdl = dbton_handler[dbton_id];
      if (dbton_hdl->first_link_idx == -1)
      {
        dbton_hdl->first_link_idx = search_link_idx;
      }
    }
  }
  DBUG_VOID_RETURN;
}

int ha_spider::reset_sql_sql(
  ulong sql_type
) {
  int error_num;
  uint roop_count, dbton_id;
  DBUG_ENTER("ha_spider::reset_sql_sql");
  for (roop_count = 0; roop_count < share->use_sql_dbton_count; roop_count++)
  {
    dbton_id = share->use_sql_dbton_ids[roop_count];
    if ((error_num = dbton_handler[dbton_id]->reset_sql(sql_type)))
    {
      DBUG_RETURN(error_num);
    }
  }

  if (sql_type & SPIDER_SQL_TYPE_BULK_UPDATE_SQL)
  {
    for (roop_count = 0; roop_count < share->link_count; roop_count++)
    {
      result_list.update_sqls[roop_count].length(0);
    }
  }
  DBUG_RETURN(0);
}

int ha_spider::append_tmp_table_and_sql_for_bka(
  const key_range *start_key
) {
  int error_num;
  uint roop_count, dbton_id;
  spider_db_handler *dbton_hdl;
  DBUG_ENTER("ha_spider::append_tmp_table_and_sql_for_bka");
  for (roop_count = 0; roop_count < share->use_sql_dbton_count; roop_count++)
  {
    dbton_id = share->use_sql_dbton_ids[roop_count];
    dbton_hdl = dbton_handler[dbton_id];
    if (
      dbton_hdl->first_link_idx >= 0 &&
      (error_num = dbton_hdl->append_tmp_table_and_sql_for_bka(start_key))
    ) {
      DBUG_RETURN(error_num);
    }
  }
  DBUG_RETURN(0);
}

int ha_spider::reuse_tmp_table_and_sql_for_bka()
{
  int error_num;
  uint roop_count, dbton_id;
  spider_db_handler *dbton_hdl;
  DBUG_ENTER("ha_spider::reuse_tmp_table_and_sql_for_bka");
  for (roop_count = 0; roop_count < share->use_sql_dbton_count; roop_count++)
  {
    dbton_id = share->use_sql_dbton_ids[roop_count];
    dbton_hdl = dbton_handler[dbton_id];
    if (
      dbton_hdl->first_link_idx >= 0 &&
      (error_num = dbton_hdl->reuse_tmp_table_and_sql_for_bka())
    ) {
      DBUG_RETURN(error_num);
    }
  }
  DBUG_RETURN(0);
}

int ha_spider::append_union_table_and_sql_for_bka(
  const key_range *start_key
) {
  int error_num;
  uint roop_count, dbton_id;
  spider_db_handler *dbton_hdl;
  DBUG_ENTER("ha_spider::append_union_table_and_sql_for_bka");
  for (roop_count = 0; roop_count < share->use_sql_dbton_count; roop_count++)
  {
    dbton_id = share->use_sql_dbton_ids[roop_count];
    dbton_hdl = dbton_handler[dbton_id];
    if (
      dbton_hdl->first_link_idx >= 0 &&
      (error_num = dbton_hdl->append_union_table_and_sql_for_bka(start_key))
    ) {
      DBUG_RETURN(error_num);
    }
  }
  DBUG_RETURN(0);
}

int ha_spider::reuse_union_table_and_sql_for_bka()
{
  int error_num;
  uint roop_count, dbton_id;
  spider_db_handler *dbton_hdl;
  DBUG_ENTER("ha_spider::reuse_union_table_and_sql_for_bka");
  for (roop_count = 0; roop_count < share->use_sql_dbton_count; roop_count++)
  {
    dbton_id = share->use_sql_dbton_ids[roop_count];
    dbton_hdl = dbton_handler[dbton_id];
    if (
      dbton_hdl->first_link_idx >= 0 &&
      (error_num = dbton_hdl->reuse_union_table_and_sql_for_bka())
    ) {
      DBUG_RETURN(error_num);
    }
  }
  DBUG_RETURN(0);
}

int ha_spider::append_insert_sql_part()
{
  int error_num;
  uint roop_count, dbton_id;
  spider_db_handler *dbton_hdl;
  DBUG_ENTER("ha_spider::append_insert_sql_part");
  for (roop_count = 0; roop_count < share->use_sql_dbton_count; roop_count++)
  {
    dbton_id = share->use_sql_dbton_ids[roop_count];
    dbton_hdl = dbton_handler[dbton_id];
    if (
      dbton_hdl->first_link_idx >= 0 &&
      (error_num = dbton_hdl->append_insert_part())
    ) {
      DBUG_RETURN(error_num);
    }
  }
  DBUG_RETURN(0);
}

int ha_spider::append_update_sql_part()
{
  int error_num;
  uint roop_count, dbton_id;
  spider_db_handler *dbton_hdl;
  DBUG_ENTER("ha_spider::append_update_sql_part");
  for (roop_count = 0; roop_count < share->use_sql_dbton_count; roop_count++)
  {
    dbton_id = share->use_sql_dbton_ids[roop_count];
    dbton_hdl = dbton_handler[dbton_id];
    if (
      dbton_hdl->first_link_idx >= 0 &&
      (error_num = dbton_hdl->append_update_part())
    ) {
      DBUG_RETURN(error_num);
    }
  }
  DBUG_RETURN(0);
}

int ha_spider::append_update_set_sql_part()
{
  int error_num;
  uint roop_count, dbton_id;
  spider_db_handler *dbton_hdl;
  DBUG_ENTER("ha_spider::append_update_set_sql_part");
  for (roop_count = 0; roop_count < share->use_sql_dbton_count; roop_count++)
  {
    dbton_id = share->use_sql_dbton_ids[roop_count];
    dbton_hdl = dbton_handler[dbton_id];
    if (
      dbton_hdl->first_link_idx >= 0 &&
      (error_num = dbton_hdl->append_update_set_part())
    ) {
      DBUG_RETURN(error_num);
    }
  }
  DBUG_RETURN(0);
}

int ha_spider::append_direct_update_set_sql_part()
{
  int error_num;
  uint roop_count, dbton_id;
  spider_db_handler *dbton_hdl;
  DBUG_ENTER("ha_spider::append_direct_update_set_sql_part");
  for (roop_count = 0; roop_count < share->use_sql_dbton_count; roop_count++)
  {
    dbton_id = share->use_sql_dbton_ids[roop_count];
    dbton_hdl = dbton_handler[dbton_id];
    if (
      dbton_hdl->first_link_idx >= 0 &&
      (error_num = dbton_hdl->append_direct_update_set_part())
    ) {
      DBUG_RETURN(error_num);
    }
  }
  DBUG_RETURN(0);
}

int ha_spider::append_dup_update_pushdown_sql_part(
  const char *alias,
  uint alias_length
) {
  int error_num;
  uint roop_count, dbton_id;
  spider_db_handler *dbton_hdl;
  DBUG_ENTER("ha_spider::append_dup_update_pushdown_sql_part");
  for (roop_count = 0; roop_count < share->use_sql_dbton_count; roop_count++)
  {
    dbton_id = share->use_sql_dbton_ids[roop_count];
    dbton_hdl = dbton_handler[dbton_id];
    if (
      dbton_hdl->first_link_idx >= 0 &&
      (error_num = dbton_hdl->append_dup_update_pushdown_part(
        alias, alias_length))
    ) {
      DBUG_RETURN(error_num);
    }
  }
  DBUG_RETURN(0);
}

int ha_spider::append_update_columns_sql_part(
  const char *alias,
  uint alias_length
) {
  int error_num;
  uint roop_count, dbton_id;
  spider_db_handler *dbton_hdl;
  DBUG_ENTER("ha_spider::append_update_columns_sql_part");
  for (roop_count = 0; roop_count < share->use_sql_dbton_count; roop_count++)
  {
    dbton_id = share->use_sql_dbton_ids[roop_count];
    dbton_hdl = dbton_handler[dbton_id];
    if (
      dbton_hdl->first_link_idx >= 0 &&
      (error_num = dbton_hdl->append_update_columns_part(
        alias, alias_length))
    ) {
      DBUG_RETURN(error_num);
    }
  }
  DBUG_RETURN(0);
}

int ha_spider::check_update_columns_sql_part()
{
  int error_num;
  uint roop_count, dbton_id;
  spider_db_handler *dbton_hdl;
  DBUG_ENTER("ha_spider::check_update_columns_sql_part");
  for (roop_count = 0; roop_count < share->use_sql_dbton_count; roop_count++)
  {
    dbton_id = share->use_sql_dbton_ids[roop_count];
    dbton_hdl = dbton_handler[dbton_id];
    if (
      dbton_hdl->first_link_idx >= 0 &&
      (error_num = dbton_hdl->check_update_columns_part())
    ) {
      DBUG_RETURN(error_num);
    }
  }
  DBUG_RETURN(0);
}

int ha_spider::append_delete_sql_part()
{
  int error_num;
  uint roop_count, dbton_id;
  spider_db_handler *dbton_hdl;
  DBUG_ENTER("ha_spider::append_delete_sql_part");
  for (roop_count = 0; roop_count < share->use_sql_dbton_count; roop_count++)
  {
    dbton_id = share->use_sql_dbton_ids[roop_count];
    dbton_hdl = dbton_handler[dbton_id];
    if (
      dbton_hdl->first_link_idx >= 0 &&
      (error_num = dbton_hdl->append_delete_part())
    ) {
      DBUG_RETURN(error_num);
    }
  }
  DBUG_RETURN(0);
}

int ha_spider::append_select_sql_part(
  ulong sql_type
) {
  int error_num;
  uint roop_count, dbton_id;
  spider_db_handler *dbton_hdl;
  DBUG_ENTER("ha_spider::append_select_sql_part");
  for (roop_count = 0; roop_count < share->use_sql_dbton_count; roop_count++)
  {
    dbton_id = share->use_sql_dbton_ids[roop_count];
    dbton_hdl = dbton_handler[dbton_id];
    if (
      dbton_hdl->first_link_idx >= 0 &&
      (error_num = dbton_hdl->append_select_part(sql_type))
    ) {
      DBUG_RETURN(error_num);
    }
  }
  DBUG_RETURN(0);
}

int ha_spider::append_table_select_sql_part(
  ulong sql_type
) {
  int error_num;
  uint roop_count, dbton_id;
  spider_db_handler *dbton_hdl;
  DBUG_ENTER("ha_spider::append_table_select_sql_part");
  for (roop_count = 0; roop_count < share->use_sql_dbton_count; roop_count++)
  {
    dbton_id = share->use_sql_dbton_ids[roop_count];
    dbton_hdl = dbton_handler[dbton_id];
    if (
      dbton_hdl->first_link_idx >= 0 &&
      (error_num = dbton_hdl->append_table_select_part(sql_type))
    ) {
      DBUG_RETURN(error_num);
    }
  }
  DBUG_RETURN(0);
}

int ha_spider::append_key_select_sql_part(
  ulong sql_type,
  uint idx
) {
  int error_num;
  uint roop_count, dbton_id;
  spider_db_handler *dbton_hdl;
  DBUG_ENTER("ha_spider::append_key_select_sql_part");
  for (roop_count = 0; roop_count < share->use_sql_dbton_count; roop_count++)
  {
    dbton_id = share->use_sql_dbton_ids[roop_count];
    dbton_hdl = dbton_handler[dbton_id];
    if (
      dbton_hdl->first_link_idx >= 0 &&
      (error_num = dbton_hdl->append_key_select_part(sql_type, idx))
    ) {
      DBUG_RETURN(error_num);
    }
  }
  DBUG_RETURN(0);
}

int ha_spider::append_minimum_select_sql_part(
  ulong sql_type
) {
  int error_num;
  uint roop_count, dbton_id;
  spider_db_handler *dbton_hdl;
  DBUG_ENTER("ha_spider::append_minimum_select_sql_part");
  for (roop_count = 0; roop_count < share->use_sql_dbton_count; roop_count++)
  {
    dbton_id = share->use_sql_dbton_ids[roop_count];
    dbton_hdl = dbton_handler[dbton_id];
    if (
      dbton_hdl->first_link_idx >= 0 &&
      (error_num = dbton_hdl->append_minimum_select_part(sql_type))
    ) {
      DBUG_RETURN(error_num);
    }
  }
  DBUG_RETURN(0);
}

int ha_spider::append_from_sql_part(
  ulong sql_type
) {
  int error_num;
  uint roop_count, dbton_id;
  spider_db_handler *dbton_hdl;
  DBUG_ENTER("ha_spider::append_from_sql_part");
  for (roop_count = 0; roop_count < share->use_sql_dbton_count; roop_count++)
  {
    dbton_id = share->use_sql_dbton_ids[roop_count];
    dbton_hdl = dbton_handler[dbton_id];
    if (
      dbton_hdl->first_link_idx >= 0 &&
      (error_num = dbton_hdl->append_from_part(sql_type,
        dbton_hdl->first_link_idx))
    ) {
      DBUG_RETURN(error_num);
    }
  }
  DBUG_RETURN(0);
}

int ha_spider::append_hint_after_table_sql_part(
  ulong sql_type
) {
  int error_num;
  uint roop_count, dbton_id;
  spider_db_handler *dbton_hdl;
  DBUG_ENTER("ha_spider::append_hint_after_table_sql_part");
  for (roop_count = 0; roop_count < share->use_sql_dbton_count; roop_count++)
  {
    dbton_id = share->use_sql_dbton_ids[roop_count];
    dbton_hdl = dbton_handler[dbton_id];
    if (
      dbton_hdl->first_link_idx >= 0 &&
      (error_num = dbton_hdl->append_hint_after_table_part(sql_type))
    ) {
      DBUG_RETURN(error_num);
    }
  }
  DBUG_RETURN(0);
}

void ha_spider::set_where_pos_sql(
  ulong sql_type
) {
  uint roop_count, dbton_id;
  spider_db_handler *dbton_hdl;
  DBUG_ENTER("ha_spider::set_where_pos_sql");
  for (roop_count = 0; roop_count < share->use_sql_dbton_count; roop_count++)
  {
    dbton_id = share->use_sql_dbton_ids[roop_count];
    dbton_hdl = dbton_handler[dbton_id];
    if (dbton_hdl->first_link_idx >= 0)
      dbton_hdl->set_where_pos(sql_type);
  }
  DBUG_VOID_RETURN;
}

void ha_spider::set_where_to_pos_sql(
  ulong sql_type
) {
  uint roop_count, dbton_id;
  spider_db_handler *dbton_hdl;
  DBUG_ENTER("ha_spider::set_where_to_pos_sql");
  for (roop_count = 0; roop_count < share->use_sql_dbton_count; roop_count++)
  {
    dbton_id = share->use_sql_dbton_ids[roop_count];
    dbton_hdl = dbton_handler[dbton_id];
    if (dbton_hdl->first_link_idx >= 0)
      dbton_hdl->set_where_to_pos(sql_type);
  }
  DBUG_VOID_RETURN;
}

int ha_spider::check_item_type_sql(
  Item *item
) {
  int error_num;
  uint roop_count, dbton_id;
  spider_db_handler *dbton_hdl;
  DBUG_ENTER("ha_spider::check_item_type_sql");
  for (roop_count = 0; roop_count < share->use_sql_dbton_count; roop_count++)
  {
    dbton_id = share->use_sql_dbton_ids[roop_count];
    dbton_hdl = dbton_handler[dbton_id];
    if (
      dbton_hdl->first_link_idx >= 0 &&
      (error_num = dbton_hdl->check_item_type(item))
    ) {
      DBUG_RETURN(error_num);
    }
  }
  DBUG_RETURN(0);
}

int ha_spider::append_values_connector_sql_part(
  ulong sql_type
) {
  int error_num;
  uint roop_count, dbton_id;
  spider_db_handler *dbton_hdl;
  DBUG_ENTER("ha_spider::append_values_connector_sql_part");
  for (roop_count = 0; roop_count < share->use_sql_dbton_count; roop_count++)
  {
    dbton_id = share->use_sql_dbton_ids[roop_count];
    dbton_hdl = dbton_handler[dbton_id];
    if (
      dbton_hdl->first_link_idx >= 0 &&
      (error_num =
        dbton_hdl->append_values_connector_part(sql_type))
    ) {
      DBUG_RETURN(error_num);
    }
  }
  DBUG_RETURN(0);
}

int ha_spider::append_values_terminator_sql_part(
  ulong sql_type
) {
  int error_num;
  uint roop_count, dbton_id;
  spider_db_handler *dbton_hdl;
  DBUG_ENTER("ha_spider::append_values_terminator_sql_part");
  for (roop_count = 0; roop_count < share->use_sql_dbton_count; roop_count++)
  {
    dbton_id = share->use_sql_dbton_ids[roop_count];
    dbton_hdl = dbton_handler[dbton_id];
    if (
      dbton_hdl->first_link_idx >= 0 &&
      (error_num =
        dbton_hdl->append_values_terminator_part(sql_type))
    ) {
      DBUG_RETURN(error_num);
    }
  }
  DBUG_RETURN(0);
}

int ha_spider::append_union_table_connector_sql_part(
  ulong sql_type
) {
  int error_num;
  uint roop_count, dbton_id;
  spider_db_handler *dbton_hdl;
  DBUG_ENTER("ha_spider::append_union_table_connector_sql_part");
  for (roop_count = 0; roop_count < share->use_sql_dbton_count; roop_count++)
  {
    dbton_id = share->use_sql_dbton_ids[roop_count];
    dbton_hdl = dbton_handler[dbton_id];
    if (
      dbton_hdl->first_link_idx >= 0 &&
      (error_num =
        dbton_hdl->append_union_table_connector_part(sql_type))
    ) {
      DBUG_RETURN(error_num);
    }
  }
  DBUG_RETURN(0);
}

int ha_spider::append_union_table_terminator_sql_part(
  ulong sql_type
) {
  int error_num;
  uint roop_count, dbton_id;
  spider_db_handler *dbton_hdl;
  DBUG_ENTER("ha_spider::append_union_table_terminator_sql_part");
  for (roop_count = 0; roop_count < share->use_sql_dbton_count; roop_count++)
  {
    dbton_id = share->use_sql_dbton_ids[roop_count];
    dbton_hdl = dbton_handler[dbton_id];
    if (
      dbton_hdl->first_link_idx >= 0 &&
      (error_num =
        dbton_hdl->append_union_table_terminator_part(sql_type))
    ) {
      DBUG_RETURN(error_num);
    }
  }
  DBUG_RETURN(0);
}

int ha_spider::append_key_column_values_sql_part(
  const key_range *start_key,
  ulong sql_type
) {
  int error_num;
  uint roop_count, dbton_id;
  spider_db_handler *dbton_hdl;
  DBUG_ENTER("ha_spider::append_key_column_values_sql_part");
  for (roop_count = 0; roop_count < share->use_sql_dbton_count; roop_count++)
  {
    dbton_id = share->use_sql_dbton_ids[roop_count];
    dbton_hdl = dbton_handler[dbton_id];
    if (
      dbton_hdl->first_link_idx >= 0 &&
      (error_num =
        dbton_hdl->append_key_column_values_part(start_key, sql_type))
    ) {
      DBUG_RETURN(error_num);
    }
  }
  DBUG_RETURN(0);
}

int ha_spider::append_key_column_values_with_name_sql_part(
  const key_range *start_key,
  ulong sql_type
) {
  int error_num;
  uint roop_count, dbton_id;
  spider_db_handler *dbton_hdl;
  DBUG_ENTER("ha_spider::append_key_column_values_with_name_sql_part");
  for (roop_count = 0; roop_count < share->use_sql_dbton_count; roop_count++)
  {
    dbton_id = share->use_sql_dbton_ids[roop_count];
    dbton_hdl = dbton_handler[dbton_id];
    if (
      dbton_hdl->first_link_idx >= 0 &&
      (error_num =
        dbton_hdl->append_key_column_values_with_name_part(
          start_key, sql_type))
    ) {
      DBUG_RETURN(error_num);
    }
  }
  DBUG_RETURN(0);
}

int ha_spider::append_key_where_sql_part(
  const key_range *start_key,
  const key_range *end_key,
  ulong sql_type
) {
  int error_num;
  uint roop_count, dbton_id;
  spider_db_handler *dbton_hdl;
  DBUG_ENTER("ha_spider::append_key_where_sql_part");
  for (roop_count = 0; roop_count < share->use_sql_dbton_count; roop_count++)
  {
    dbton_id = share->use_sql_dbton_ids[roop_count];
    dbton_hdl = dbton_handler[dbton_id];
    if (
      dbton_hdl->first_link_idx >= 0 &&
      (error_num = dbton_hdl->append_key_where_part(start_key, end_key,
        sql_type))
    ) {
      DBUG_RETURN(error_num);
    }
  }
  DBUG_RETURN(0);
}

int ha_spider::append_match_where_sql_part(
  ulong sql_type
) {
  int error_num;
  uint roop_count, dbton_id;
  spider_db_handler *dbton_hdl;
  DBUG_ENTER("ha_spider::append_match_where_sql_part");
  for (roop_count = 0; roop_count < share->use_sql_dbton_count; roop_count++)
  {
    dbton_id = share->use_sql_dbton_ids[roop_count];
    dbton_hdl = dbton_handler[dbton_id];
    if (
      dbton_hdl->first_link_idx >= 0 &&
      (error_num = dbton_hdl->append_match_where_part(sql_type))
    ) {
      DBUG_RETURN(error_num);
    }
  }
  DBUG_RETURN(0);
}

int ha_spider::append_condition_sql_part(
  const char *alias,
  uint alias_length,
  ulong sql_type,
  bool test_flg
) {
  int error_num;
  uint roop_count, dbton_id;
  spider_db_handler *dbton_hdl;
  DBUG_ENTER("ha_spider::append_condition_sql_part");
  for (roop_count = 0; roop_count < share->use_sql_dbton_count; roop_count++)
  {
    dbton_id = share->use_sql_dbton_ids[roop_count];
    dbton_hdl = dbton_handler[dbton_id];
    if (
      dbton_hdl->first_link_idx >= 0 &&
      (error_num = dbton_hdl->append_condition_part(alias, alias_length,
        sql_type, test_flg))
    ) {
      DBUG_RETURN(error_num);
    }
  }
  DBUG_RETURN(0);
}

int ha_spider::append_sum_select_sql_part(
  ulong sql_type,
  const char *alias,
  uint alias_length
) {
  int error_num;
  uint roop_count, dbton_id;
  spider_db_handler *dbton_hdl;
  DBUG_ENTER("ha_spider::append_sum_select_sql_part");
  for (roop_count = 0; roop_count < share->use_sql_dbton_count; roop_count++)
  {
    dbton_id = share->use_sql_dbton_ids[roop_count];
    dbton_hdl = dbton_handler[dbton_id];
    if (
      dbton_hdl->first_link_idx >= 0 &&
      (error_num = dbton_hdl->append_sum_select_part(sql_type,
        alias, alias_length))
    ) {
      DBUG_RETURN(error_num);
    }
  }
  DBUG_RETURN(0);
}

int ha_spider::append_match_select_sql_part(
  ulong sql_type,
  const char *alias,
  uint alias_length
) {
  int error_num;
  uint roop_count, dbton_id;
  spider_db_handler *dbton_hdl;
  DBUG_ENTER("ha_spider::append_match_select_sql_part");
  for (roop_count = 0; roop_count < share->use_sql_dbton_count; roop_count++)
  {
    dbton_id = share->use_sql_dbton_ids[roop_count];
    dbton_hdl = dbton_handler[dbton_id];
    if (
      dbton_hdl->first_link_idx >= 0 &&
      (error_num = dbton_hdl->append_match_select_part(sql_type,
        alias, alias_length))
    ) {
      DBUG_RETURN(error_num);
    }
  }
  DBUG_RETURN(0);
}

void ha_spider::set_order_pos_sql(
  ulong sql_type
) {
  uint roop_count, dbton_id;
  spider_db_handler *dbton_hdl;
  DBUG_ENTER("ha_spider::set_order_pos_sql");
  for (roop_count = 0; roop_count < share->use_sql_dbton_count; roop_count++)
  {
    dbton_id = share->use_sql_dbton_ids[roop_count];
    dbton_hdl = dbton_handler[dbton_id];
    if (dbton_hdl->first_link_idx >= 0)
      dbton_hdl->set_order_pos(sql_type);
  }
  DBUG_VOID_RETURN;
}

void ha_spider::set_order_to_pos_sql(
  ulong sql_type
) {
  uint roop_count, dbton_id;
  spider_db_handler *dbton_hdl;
  DBUG_ENTER("ha_spider::set_order_to_pos_sql");
  for (roop_count = 0; roop_count < share->use_sql_dbton_count; roop_count++)
  {
    dbton_id = share->use_sql_dbton_ids[roop_count];
    dbton_hdl = dbton_handler[dbton_id];
    if (dbton_hdl->first_link_idx >= 0)
      dbton_hdl->set_order_to_pos(sql_type);
  }
  DBUG_VOID_RETURN;
}

int ha_spider::append_group_by_sql_part(
  const char *alias,
  uint alias_length,
  ulong sql_type
) {
  int error_num;
  uint roop_count, dbton_id;
  spider_db_handler *dbton_hdl;
  DBUG_ENTER("ha_spider::append_group_by_sql_part");
  for (roop_count = 0; roop_count < share->use_sql_dbton_count; roop_count++)
  {
    dbton_id = share->use_sql_dbton_ids[roop_count];
    dbton_hdl = dbton_handler[dbton_id];
    if (
      dbton_hdl->first_link_idx >= 0 &&
      (error_num = dbton_hdl->append_group_by_part(
        alias, alias_length, sql_type))
    ) {
      DBUG_RETURN(error_num);
    }
  }
  DBUG_RETURN(0);
}

int ha_spider::append_key_order_for_merge_with_alias_sql_part(
  const char *alias,
  uint alias_length,
  ulong sql_type
) {
  int error_num;
  uint roop_count, dbton_id;
  spider_db_handler *dbton_hdl;
  DBUG_ENTER("ha_spider::append_key_order_for_merge_with_alias_sql_part");
  if (result_list.direct_aggregate)
  {
    st_select_lex *select_lex = spider_get_select_lex(this);
    ORDER *group = (ORDER *) select_lex->group_list.first;
    if (!group && *(select_lex->join->sum_funcs))
    {
      DBUG_PRINT("info",("spider skip order by"));
      DBUG_RETURN(0);
    }
  }
  for (roop_count = 0; roop_count < share->use_sql_dbton_count; roop_count++)
  {
    dbton_id = share->use_sql_dbton_ids[roop_count];
    dbton_hdl = dbton_handler[dbton_id];
    if (
      dbton_hdl->first_link_idx >= 0 &&
      (error_num = dbton_hdl->append_key_order_for_merge_with_alias_part(
        alias, alias_length, sql_type))
    ) {
      DBUG_RETURN(error_num);
    }
  }
  DBUG_RETURN(0);
}

int ha_spider::append_key_order_for_direct_order_limit_with_alias_sql_part(
  const char *alias,
  uint alias_length,
  ulong sql_type
) {
  int error_num;
  uint roop_count, dbton_id;
  spider_db_handler *dbton_hdl;
  DBUG_ENTER("ha_spider::append_key_order_for_direct_order_limit_with_alias_sql_part");
  for (roop_count = 0; roop_count < share->use_sql_dbton_count; roop_count++)
  {
    dbton_id = share->use_sql_dbton_ids[roop_count];
    dbton_hdl = dbton_handler[dbton_id];
    if (
      dbton_hdl->first_link_idx >= 0 &&
      (error_num =
        dbton_hdl->append_key_order_for_direct_order_limit_with_alias_part(
          alias, alias_length, sql_type))
    ) {
      DBUG_RETURN(error_num);
    }
  }
  DBUG_RETURN(0);
}

int ha_spider::append_key_order_with_alias_sql_part(
  const char *alias,
  uint alias_length,
  ulong sql_type
) {
  int error_num;
  uint roop_count, dbton_id;
  spider_db_handler *dbton_hdl;
  DBUG_ENTER("ha_spider::append_key_order_with_alias_sql_part");
  if (result_list.direct_aggregate)
  {
    st_select_lex *select_lex = spider_get_select_lex(this);
    ORDER *group = (ORDER *) select_lex->group_list.first;
    if (!group && *(select_lex->join->sum_funcs))
    {
      DBUG_PRINT("info",("spider skip order by"));
      DBUG_RETURN(0);
    }
  }
  for (roop_count = 0; roop_count < share->use_sql_dbton_count; roop_count++)
  {
    dbton_id = share->use_sql_dbton_ids[roop_count];
    dbton_hdl = dbton_handler[dbton_id];
    if (
      dbton_hdl->first_link_idx >= 0 &&
      (error_num = dbton_hdl->append_key_order_with_alias_part(
        alias, alias_length, sql_type))
    ) {
      DBUG_RETURN(error_num);
    }
  }
  DBUG_RETURN(0);
}

int ha_spider::append_limit_sql_part(
  longlong offset,
  longlong limit,
  ulong sql_type
) {
  int error_num;
  uint roop_count, dbton_id;
  spider_db_handler *dbton_hdl;
  DBUG_ENTER("ha_spider::append_limit_sql_part");
  for (roop_count = 0; roop_count < share->use_sql_dbton_count; roop_count++)
  {
    dbton_id = share->use_sql_dbton_ids[roop_count];
    dbton_hdl = dbton_handler[dbton_id];
    if (
      dbton_hdl->first_link_idx >= 0 &&
      (error_num = dbton_hdl->append_limit_part(offset, limit, sql_type))
    ) {
      DBUG_RETURN(error_num);
    }
  }
  DBUG_RETURN(0);
}

int ha_spider::reappend_limit_sql_part(
  longlong offset,
  longlong limit,
  ulong sql_type
) {
  int error_num;
  uint roop_count, dbton_id;
  spider_db_handler *dbton_hdl;
  DBUG_ENTER("ha_spider::reappend_limit_sql_part");
  for (roop_count = 0; roop_count < share->use_sql_dbton_count; roop_count++)
  {
    dbton_id = share->use_sql_dbton_ids[roop_count];
    dbton_hdl = dbton_handler[dbton_id];
    if (
      dbton_hdl->first_link_idx >= 0 &&
      (error_num = dbton_hdl->reappend_limit_part(offset, limit, sql_type))
    ) {
      DBUG_RETURN(error_num);
    }
  }
  DBUG_RETURN(0);
}

int ha_spider::append_insert_terminator_sql_part(
  ulong sql_type
) {
  int error_num;
  uint roop_count, dbton_id;
  spider_db_handler *dbton_hdl;
  DBUG_ENTER("ha_spider::append_insert_terminator_sql_part");
  for (roop_count = 0; roop_count < share->use_sql_dbton_count; roop_count++)
  {
    dbton_id = share->use_sql_dbton_ids[roop_count];
    dbton_hdl = dbton_handler[dbton_id];
    if (
      dbton_hdl->first_link_idx >= 0 &&
      (error_num = dbton_hdl->append_insert_terminator_part(sql_type))
    ) {
      DBUG_RETURN(error_num);
    }
  }
  DBUG_RETURN(0);
}

int ha_spider::append_insert_values_sql_part(
  ulong sql_type
) {
  int error_num;
  uint roop_count, dbton_id;
  spider_db_handler *dbton_hdl;
  DBUG_ENTER("ha_spider::append_insert_values_sql_part");
  for (roop_count = 0; roop_count < share->use_sql_dbton_count; roop_count++)
  {
    dbton_id = share->use_sql_dbton_ids[roop_count];
    dbton_hdl = dbton_handler[dbton_id];
    if (
      dbton_hdl->first_link_idx >= 0 &&
      (error_num = dbton_hdl->append_insert_values_part(sql_type))
    ) {
      DBUG_RETURN(error_num);
    }
  }
  DBUG_RETURN(0);
}

int ha_spider::append_into_sql_part(
  ulong sql_type
) {
  int error_num;
  uint roop_count, dbton_id;
  spider_db_handler *dbton_hdl;
  DBUG_ENTER("ha_spider::append_into_sql_part");
  for (roop_count = 0; roop_count < share->use_sql_dbton_count; roop_count++)
  {
    dbton_id = share->use_sql_dbton_ids[roop_count];
    dbton_hdl = dbton_handler[dbton_id];
    if (
      dbton_hdl->first_link_idx >= 0 &&
      (error_num = dbton_hdl->append_into_part(sql_type))
    ) {
      DBUG_RETURN(error_num);
    }
  }
  DBUG_RETURN(0);
}

void ha_spider::set_insert_to_pos_sql(
  ulong sql_type
) {
  uint roop_count, dbton_id;
  spider_db_handler *dbton_hdl;
  DBUG_ENTER("ha_spider::set_insert_to_pos_sql");
  for (roop_count = 0; roop_count < share->use_sql_dbton_count; roop_count++)
  {
    dbton_id = share->use_sql_dbton_ids[roop_count];
    dbton_hdl = dbton_handler[dbton_id];
    if (dbton_hdl->first_link_idx >= 0)
      dbton_hdl->set_insert_to_pos(sql_type);
  }
  DBUG_VOID_RETURN;
}

bool ha_spider::is_bulk_insert_exec_period(
  bool bulk_end
) {
  uint roop_count, dbton_id;
  spider_db_handler *dbton_hdl;
  DBUG_ENTER("ha_spider::is_bulk_insert_exec_period");
    for (roop_count = 0; roop_count < share->use_sql_dbton_count; roop_count++)
    {
      dbton_id = share->use_sql_dbton_ids[roop_count];
      dbton_hdl = dbton_handler[dbton_id];
      if (
        dbton_hdl->first_link_idx >= 0 &&
        dbton_hdl->is_bulk_insert_exec_period(bulk_end)
      ) {
        DBUG_RETURN(TRUE);
      }
    }
  DBUG_RETURN(FALSE);
}

int ha_spider::append_select_lock_sql_part(
  ulong sql_type
) {
  int error_num;
  uint roop_count, dbton_id;
  spider_db_handler *dbton_hdl;
  DBUG_ENTER("ha_spider::append_select_lock_sql_part");
  for (roop_count = 0; roop_count < share->use_sql_dbton_count; roop_count++)
  {
    dbton_id = share->use_sql_dbton_ids[roop_count];
    dbton_hdl = dbton_handler[dbton_id];
    if (
      dbton_hdl->first_link_idx >= 0 &&
      (error_num = dbton_hdl->append_select_lock_part(sql_type))
    ) {
      DBUG_RETURN(error_num);
    }
  }
  DBUG_RETURN(0);
}

int ha_spider::append_union_all_start_sql_part(
  ulong sql_type
) {
  int error_num;
  uint roop_count, dbton_id;
  spider_db_handler *dbton_hdl;
  DBUG_ENTER("ha_spider::append_union_all_start_sql_part");
  for (roop_count = 0; roop_count < share->use_sql_dbton_count; roop_count++)
  {
    dbton_id = share->use_sql_dbton_ids[roop_count];
    dbton_hdl = dbton_handler[dbton_id];
    if (
      dbton_hdl->first_link_idx >= 0 &&
      (error_num = dbton_hdl->append_union_all_start_part(sql_type))
    ) {
      DBUG_RETURN(error_num);
    }
  }
  DBUG_RETURN(0);
}

int ha_spider::append_union_all_sql_part(
  ulong sql_type
) {
  int error_num;
  uint roop_count, dbton_id;
  spider_db_handler *dbton_hdl;
  DBUG_ENTER("ha_spider::append_union_all_sql_part");
  for (roop_count = 0; roop_count < share->use_sql_dbton_count; roop_count++)
  {
    dbton_id = share->use_sql_dbton_ids[roop_count];
    dbton_hdl = dbton_handler[dbton_id];
    if (
      dbton_hdl->first_link_idx >= 0 &&
      (error_num = dbton_hdl->append_union_all_part(sql_type))
    ) {
      DBUG_RETURN(error_num);
    }
  }
  DBUG_RETURN(0);
}

int ha_spider::append_union_all_end_sql_part(
  ulong sql_type
) {
  int error_num;
  uint roop_count, dbton_id;
  spider_db_handler *dbton_hdl;
  DBUG_ENTER("ha_spider::append_union_all_end_sql_part");
  for (roop_count = 0; roop_count < share->use_sql_dbton_count; roop_count++)
  {
    dbton_id = share->use_sql_dbton_ids[roop_count];
    dbton_hdl = dbton_handler[dbton_id];
    if (
      dbton_hdl->first_link_idx >= 0 &&
      (error_num = dbton_hdl->append_union_all_end_part(sql_type))
    ) {
      DBUG_RETURN(error_num);
    }
  }
  DBUG_RETURN(0);
}

int ha_spider::append_multi_range_cnt_sql_part(
  ulong sql_type,
  uint multi_range_cnt,
  bool with_comma
) {
  int error_num;
  uint roop_count, dbton_id;
  spider_db_handler *dbton_hdl;
  DBUG_ENTER("ha_spider::append_multi_range_cnt_sql_part");
  for (roop_count = 0; roop_count < share->use_sql_dbton_count; roop_count++)
  {
    dbton_id = share->use_sql_dbton_ids[roop_count];
    dbton_hdl = dbton_handler[dbton_id];
    if (
      dbton_hdl->first_link_idx >= 0 &&
      (error_num = dbton_hdl->append_multi_range_cnt_part(
        sql_type, multi_range_cnt, with_comma))
    ) {
      DBUG_RETURN(error_num);
    }
  }
  DBUG_RETURN(0);
}

int ha_spider::append_multi_range_cnt_with_name_sql_part(
  ulong sql_type,
  uint multi_range_cnt
) {
  int error_num;
  uint roop_count, dbton_id;
  spider_db_handler *dbton_hdl;
  DBUG_ENTER("ha_spider::append_multi_range_cnt_with_name_sql_part");
  for (roop_count = 0; roop_count < share->use_sql_dbton_count; roop_count++)
  {
    dbton_id = share->use_sql_dbton_ids[roop_count];
    dbton_hdl = dbton_handler[dbton_id];
    if (
      dbton_hdl->first_link_idx >= 0 &&
      (error_num = dbton_hdl->append_multi_range_cnt_with_name_part(
        sql_type, multi_range_cnt))
    ) {
      DBUG_RETURN(error_num);
    }
  }
  DBUG_RETURN(0);
}

int ha_spider::append_delete_all_rows_sql_part(
  ulong sql_type
) {
  int error_num;
  uint roop_count, dbton_id;
  spider_db_handler *dbton_hdl;
  DBUG_ENTER("ha_spider::append_delete_all_rows_sql_part");
  for (roop_count = 0; roop_count < share->use_sql_dbton_count; roop_count++)
  {
    dbton_id = share->use_sql_dbton_ids[roop_count];
    dbton_hdl = dbton_handler[dbton_id];
    if (
      dbton_hdl->first_link_idx >= 0 &&
      (error_num = dbton_hdl->append_delete_all_rows_part(sql_type))
    ) {
      DBUG_RETURN(error_num);
    }
  }
  DBUG_RETURN(0);
}

int ha_spider::append_update_sql(
  const TABLE *table,
  my_ptrdiff_t ptr_diff,
  bool bulk
) {
  int error_num;
  uint roop_count, dbton_id;
  spider_db_handler *dbton_hdl;
  DBUG_ENTER("ha_spider::append_update");
  for (roop_count = 0; roop_count < share->use_sql_dbton_count; roop_count++)
  {
    dbton_id = share->use_sql_dbton_ids[roop_count];
    dbton_hdl = dbton_handler[dbton_id];
    if (
      dbton_hdl->first_link_idx >= 0 &&
      (error_num = dbton_hdl->append_update(table, ptr_diff))
    ) {
      DBUG_RETURN(error_num);
    }
  }
  if (!bulk)
  {
    DBUG_RETURN(0);
  }

  for (
    roop_count = spider_conn_link_idx_next(share->link_statuses,
      conn_link_idx, -1, share->link_count,
      SPIDER_LINK_STATUS_RECOVERY);
    roop_count < share->link_count;
    roop_count = spider_conn_link_idx_next(share->link_statuses,
      conn_link_idx, roop_count, share->link_count,
      SPIDER_LINK_STATUS_RECOVERY)
  ) {
    dbton_id = share->sql_dbton_ids[conn_link_idx[roop_count]];
    dbton_hdl = dbton_handler[dbton_id];
    if (
      dbton_hdl->first_link_idx >= 0 &&
      dbton_hdl->need_copy_for_update(roop_count)
    ) {
      if ((error_num = dbton_hdl->append_update(table, ptr_diff, roop_count)))
      {
        DBUG_RETURN(error_num);
      }
    }
  }
  DBUG_RETURN(0);
}

int ha_spider::append_delete_sql(
  const TABLE *table,
  my_ptrdiff_t ptr_diff,
  bool bulk
) {
  int error_num;
  uint roop_count, dbton_id;
  spider_db_handler *dbton_hdl;
  DBUG_ENTER("ha_spider::append_delete");
  for (roop_count = 0; roop_count < share->use_sql_dbton_count; roop_count++)
  {
    dbton_id = share->use_sql_dbton_ids[roop_count];
    dbton_hdl = dbton_handler[dbton_id];
    if (
      dbton_hdl->first_link_idx >= 0 &&
      (error_num = dbton_hdl->append_delete(table, ptr_diff))
    ) {
      DBUG_RETURN(error_num);
    }
  }
  if (!bulk)
  {
    DBUG_RETURN(0);
  }

  for (
    roop_count = spider_conn_link_idx_next(share->link_statuses,
      conn_link_idx, -1, share->link_count, SPIDER_LINK_STATUS_RECOVERY);
    roop_count < share->link_count;
    roop_count = spider_conn_link_idx_next(share->link_statuses,
      conn_link_idx, roop_count, share->link_count,
      SPIDER_LINK_STATUS_RECOVERY)
  ) {
    dbton_id = share->sql_dbton_ids[conn_link_idx[roop_count]];
    dbton_hdl = dbton_handler[dbton_id];
    if (
      dbton_hdl->first_link_idx >= 0 &&
      dbton_hdl->need_copy_for_update(roop_count)
    ) {
      if ((error_num = dbton_hdl->append_delete(table, ptr_diff, roop_count)))
      {
        DBUG_RETURN(error_num);
      }
    }
  }
  DBUG_RETURN(0);
}

bool ha_spider::sql_is_filled_up(
  ulong sql_type
) {
  uint roop_count, dbton_id;
  spider_db_handler *dbton_hdl;
  DBUG_ENTER("ha_spider::sql_is_filled_up");
  for (roop_count = 0; roop_count < share->use_sql_dbton_count; roop_count++)
  {
    dbton_id = share->use_sql_dbton_ids[roop_count];
    dbton_hdl = dbton_handler[dbton_id];
    if (
      dbton_hdl->first_link_idx >= 0 &&
      dbton_hdl->sql_is_filled_up(sql_type)
    ) {
      DBUG_RETURN(TRUE);
    }
  }
  DBUG_RETURN(FALSE);
}

bool ha_spider::sql_is_empty(
  ulong sql_type
) {
  uint roop_count, dbton_id;
  spider_db_handler *dbton_hdl;
  DBUG_ENTER("ha_spider::sql_is_empty");
  for (roop_count = 0; roop_count < share->use_sql_dbton_count; roop_count++)
  {
    dbton_id = share->use_sql_dbton_ids[roop_count];
    dbton_hdl = dbton_handler[dbton_id];
    if (
      dbton_hdl->first_link_idx >= 0 &&
      !dbton_hdl->sql_is_empty(sql_type)
    ) {
      DBUG_RETURN(FALSE);
    }
  }
  DBUG_RETURN(TRUE);
}

bool ha_spider::support_multi_split_read_sql()
{
  uint roop_count, dbton_id;
  spider_db_handler *dbton_hdl;
  DBUG_ENTER("ha_spider::support_multi_split_read_sql");
  for (roop_count = 0; roop_count < share->use_sql_dbton_count; roop_count++)
  {
    dbton_id = share->use_sql_dbton_ids[roop_count];
    dbton_hdl = dbton_handler[dbton_id];
    if (
      dbton_hdl->first_link_idx >= 0 &&
      !dbton_hdl->support_multi_split_read()
    ) {
      DBUG_RETURN(FALSE);
    }
  }
  DBUG_RETURN(TRUE);
}

bool ha_spider::support_bulk_update_sql()
{
  uint roop_count, dbton_id;
  spider_db_handler *dbton_hdl;
  DBUG_ENTER("ha_spider::support_bulk_update_sql");
  for (roop_count = 0; roop_count < share->use_sql_dbton_count; roop_count++)
  {
    dbton_id = share->use_sql_dbton_ids[roop_count];
    dbton_hdl = dbton_handler[dbton_id];
    if (
      dbton_hdl->first_link_idx >= 0 &&
      !dbton_hdl->support_bulk_update()
    ) {
      DBUG_RETURN(FALSE);
    }
  }
  DBUG_RETURN(TRUE);
}

int ha_spider::bulk_tmp_table_insert()
{
  int error_num;
  uint roop_count, dbton_id;
  spider_db_handler *dbton_hdl;
  TABLE **tmp_table = result_list.upd_tmp_tbls;
  DBUG_ENTER("ha_spider::bulk_tmp_table_insert");
  for (roop_count = 0; roop_count < share->use_sql_dbton_count; roop_count++)
  {
    dbton_id = share->use_sql_dbton_ids[roop_count];
    dbton_hdl = dbton_handler[dbton_id];
    if (
      dbton_hdl->first_link_idx >= 0 &&
      (error_num = dbton_hdl->bulk_tmp_table_insert())
    ) {
      DBUG_RETURN(error_num);
    }
  }

  for (roop_count = 0; roop_count < share->link_count; roop_count++)
  {
    if (tmp_table[roop_count])
    {
      dbton_id = share->sql_dbton_ids[conn_link_idx[roop_count]];
      dbton_hdl = dbton_handler[dbton_id];
      if (
        dbton_hdl->first_link_idx >= 0 &&
        (error_num = dbton_hdl->bulk_tmp_table_insert(roop_count))
      ) {
        DBUG_RETURN(error_num);
      }
    }
  }
  DBUG_RETURN(0);
}

int ha_spider::bulk_tmp_table_end_bulk_insert()
{
  int error_num = 0, error_num2;
  uint roop_count, dbton_id;
  spider_db_handler *dbton_hdl;
  TABLE **tmp_table = result_list.upd_tmp_tbls;
  DBUG_ENTER("ha_spider::bulk_tmp_table_end_bulk_insert");
  for (roop_count = 0; roop_count < share->use_sql_dbton_count; roop_count++)
  {
    dbton_id = share->use_sql_dbton_ids[roop_count];
    dbton_hdl = dbton_handler[dbton_id];
    if (
      dbton_hdl->first_link_idx >= 0 &&
      (error_num2 = dbton_hdl->bulk_tmp_table_end_bulk_insert())
    ) {
      error_num = error_num2;
    }
  }

  for (roop_count = 0; roop_count < share->link_count; roop_count++)
  {
    if (tmp_table[roop_count])
    {
      if (
        (error_num2 = tmp_table[roop_count]->file->ha_end_bulk_insert())
      ) {
        error_num = error_num2;
      }
    }
  }
  DBUG_RETURN(error_num);
}

int ha_spider::bulk_tmp_table_rnd_init()
{
  int error_num;
  uint roop_count, dbton_id;
  spider_db_handler *dbton_hdl;
  TABLE **tmp_table = result_list.upd_tmp_tbls;
  DBUG_ENTER("ha_spider::bulk_tmp_table_rnd_init");
  for (roop_count = 0; roop_count < share->use_sql_dbton_count; roop_count++)
  {
    dbton_id = share->use_sql_dbton_ids[roop_count];
    dbton_hdl = dbton_handler[dbton_id];
    if (
      dbton_hdl->first_link_idx >= 0 &&
      (error_num = dbton_hdl->bulk_tmp_table_rnd_init())
    ) {
      goto error_1;
    }
  }

  for (roop_count = 0; roop_count < share->link_count; roop_count++)
  {
    if (tmp_table[roop_count])
    {
      tmp_table[roop_count]->file->extra(HA_EXTRA_CACHE);
      if (
        (error_num = tmp_table[roop_count]->file->ha_rnd_init(TRUE))
      )
        goto error_2;
    }
  }
  DBUG_RETURN(0);

error_2:
  for (; roop_count > 0; roop_count--)
  {
    if (tmp_table[roop_count - 1])
    {
      tmp_table[roop_count - 1]->file->ha_rnd_end();
    }
  }
  roop_count = share->use_sql_dbton_count;
error_1:
  for (; roop_count > 0; roop_count--)
  {
    dbton_id = share->use_sql_dbton_ids[roop_count - 1];
    dbton_hdl = dbton_handler[dbton_id];
    if (dbton_hdl->first_link_idx >= 0)
      dbton_hdl->bulk_tmp_table_rnd_end();
  }
  DBUG_RETURN(error_num);
}

int ha_spider::bulk_tmp_table_rnd_next()
{
  int error_num;
  uint roop_count, dbton_id;
  spider_db_handler *dbton_hdl;
  TABLE **tmp_table = result_list.upd_tmp_tbls;
  DBUG_ENTER("ha_spider::bulk_tmp_table_rnd_next");
  for (roop_count = 0; roop_count < share->use_sql_dbton_count; roop_count++)
  {
    dbton_id = share->use_sql_dbton_ids[roop_count];
    dbton_hdl = dbton_handler[dbton_id];
    if (
      dbton_hdl->first_link_idx >= 0 &&
      (error_num = dbton_hdl->bulk_tmp_table_rnd_next())
    ) {
      DBUG_RETURN(error_num);
    }
  }

  for (roop_count = 0; roop_count < share->link_count; roop_count++)
  {
    if (tmp_table[roop_count])
    {
      if (
        !(error_num = tmp_table[roop_count]->file->ha_rnd_next(
          tmp_table[roop_count]->record[0]))
      ) {
        DBUG_RETURN(error_num);
      }
    }
  }
  DBUG_RETURN(0);
}

int ha_spider::bulk_tmp_table_rnd_end()
{
  int error_num = 0, error_num2;
  uint roop_count, dbton_id;
  spider_db_handler *dbton_hdl;
  TABLE **tmp_table = result_list.upd_tmp_tbls;
  DBUG_ENTER("ha_spider::bulk_tmp_table_rnd_end");
  for (roop_count = share->link_count; roop_count > 0; roop_count--)
  {
    if (tmp_table[roop_count - 1])
    {
      if ((error_num2 = tmp_table[roop_count - 1]->file->ha_rnd_end()))
      {
        error_num = error_num2;
      }
    }
  }

  for (roop_count = share->use_sql_dbton_count; roop_count > 0; roop_count--)
  {
    dbton_id = share->use_sql_dbton_ids[roop_count - 1];
    dbton_hdl = dbton_handler[dbton_id];
    if (
      dbton_hdl->first_link_idx >= 0 &&
      (error_num2 = dbton_hdl->bulk_tmp_table_rnd_end())
    ) {
      error_num = error_num2;
    }
  }
  DBUG_RETURN(error_num);
}

int ha_spider::mk_bulk_tmp_table_and_bulk_start()
{
  int error_num;
  uint roop_count, dbton_id;
  spider_db_handler *dbton_hdl;
  TABLE **tmp_table = result_list.upd_tmp_tbls;
  DBUG_ENTER("ha_spider::mk_bulk_tmp_table_and_bulk_start");
  for (roop_count = 0; roop_count < share->use_sql_dbton_count; roop_count++)
  {
    dbton_id = share->use_sql_dbton_ids[roop_count];
    dbton_hdl = dbton_handler[dbton_id];
    if (dbton_hdl->first_link_idx >= 0)
    {
      if (dbton_hdl->bulk_tmp_table_created())
      {
        DBUG_RETURN(0);
      } else {
        break;
      }
    }
  }

  for (roop_count = 0; roop_count < share->use_sql_dbton_count; roop_count++)
  {
    dbton_id = share->use_sql_dbton_ids[roop_count];
    dbton_hdl = dbton_handler[dbton_id];
    if (
      dbton_hdl->first_link_idx >= 0 &&
      (error_num = dbton_hdl->mk_bulk_tmp_table_and_bulk_start())
    ) {
      goto error_1;
    }
  }

  for (roop_count = 0; roop_count < share->link_count; roop_count++)
  {
    dbton_id = share->sql_dbton_ids[conn_link_idx[roop_count]];
    dbton_hdl = dbton_handler[dbton_id];
    if (
      dbton_hdl->first_link_idx >= 0 &&
      dbton_hdl->need_copy_for_update(roop_count)
    ) {
      LEX_CSTRING field_name = {STRING_WITH_LEN("a")};
      if (
        !tmp_table[roop_count] &&
        !(tmp_table[roop_count] = spider_mk_sys_tmp_table(
          wide_handler->trx->thd, table,
          &result_list.upd_tmp_tbl_prms[roop_count],
          &field_name, result_list.update_sqls[roop_count].charset()))
      )
      {
        error_num = HA_ERR_OUT_OF_MEM;
        goto error_2;
      }
      tmp_table[roop_count]->file->extra(HA_EXTRA_WRITE_CACHE);
      tmp_table[roop_count]->file->ha_start_bulk_insert((ha_rows) 0);
    }
  }
  DBUG_RETURN(0);

error_2:
  for (; roop_count > 0; roop_count--)
  {
    if (tmp_table[roop_count - 1])
    {
      tmp_table[roop_count - 1]->file->ha_end_bulk_insert();
      spider_rm_sys_tmp_table(wide_handler->trx->thd,
        tmp_table[roop_count - 1],
        &result_list.upd_tmp_tbl_prms[roop_count - 1]);
      tmp_table[roop_count - 1] = NULL;
    }
  }
  roop_count = share->use_sql_dbton_count;
error_1:
  for (; roop_count > 0; roop_count--)
  {
    dbton_id = share->use_sql_dbton_ids[roop_count - 1];
    if (dbton_hdl->first_link_idx >= 0)
    {
      dbton_handler[dbton_id]->bulk_tmp_table_end_bulk_insert();
      dbton_handler[dbton_id]->rm_bulk_tmp_table();
    }
  }
  DBUG_RETURN(error_num);
}

void ha_spider::rm_bulk_tmp_table()
{
  uint roop_count, dbton_id;
  TABLE **tmp_table = result_list.upd_tmp_tbls;
  spider_db_handler *dbton_hdl;
  DBUG_ENTER("ha_spider::bulk_tmp_table_rnd_end");
  for (roop_count = share->link_count; roop_count > 0; roop_count--)
  {
    if (tmp_table[roop_count - 1])
    {
      spider_rm_sys_tmp_table(wide_handler->trx->thd,
        tmp_table[roop_count - 1],
        &result_list.upd_tmp_tbl_prms[roop_count - 1]);
      tmp_table[roop_count - 1] = NULL;
    }
  }

  for (roop_count = share->use_sql_dbton_count; roop_count > 0; roop_count--)
  {
    dbton_id = share->use_sql_dbton_ids[roop_count - 1];
    dbton_hdl = dbton_handler[dbton_id];
    if (dbton_hdl->first_link_idx >= 0)
      dbton_hdl->rm_bulk_tmp_table();
  }
  DBUG_VOID_RETURN;
}

bool ha_spider::bulk_tmp_table_created()
{
  uint roop_count, dbton_id;
  spider_db_handler *dbton_hdl;
  DBUG_ENTER("ha_spider::bulk_tmp_table_created");
  for (roop_count = 0; roop_count < share->use_sql_dbton_count; roop_count++)
  {
    dbton_id = share->use_sql_dbton_ids[roop_count];
    dbton_hdl = dbton_handler[dbton_id];
    if (dbton_hdl->first_link_idx >= 0)
    {
      if (dbton_hdl->bulk_tmp_table_created())
      {
        DBUG_RETURN(TRUE);
      }
    }
  }
  DBUG_RETURN(FALSE);
}

int ha_spider::print_item_type(
  Item *item,
  spider_string *str,
  const char *alias,
  uint alias_length
) {
  int error_num;
  uint roop_count, dbton_id;
  spider_db_handler *dbton_hdl;
  DBUG_ENTER("ha_spider::print_item_type");
  for (roop_count = 0; roop_count < share->use_sql_dbton_count; roop_count++)
  {
    dbton_id = share->use_sql_dbton_ids[roop_count];
    dbton_hdl = dbton_handler[dbton_id];
    if (
      dbton_hdl->first_link_idx >= 0 &&
      (error_num = spider_db_print_item_type(item, NULL, this, str,
        alias, alias_length, dbton_id, FALSE, NULL))
    ) {
      DBUG_RETURN(error_num);
    }
  }
  DBUG_RETURN(0);
}

int ha_spider::init_union_table_name_pos_sql()
{
  int error_num;
  uint roop_count, dbton_id;
  spider_db_handler *dbton_hdl;
  DBUG_ENTER("ha_spider::init_union_table_name_pos_sql");
  for (roop_count = 0; roop_count < share->use_sql_dbton_count; roop_count++)
  {
    dbton_id = share->use_sql_dbton_ids[roop_count];
    dbton_hdl = dbton_handler[dbton_id];
    if (
      dbton_hdl->first_link_idx >= 0 &&
      (error_num = dbton_hdl->init_union_table_name_pos())
    ) {
      DBUG_RETURN(error_num);
    }
  }
  DBUG_RETURN(0);
}

int ha_spider::set_union_table_name_pos_sql()
{
  int error_num;
  uint roop_count, dbton_id;
  spider_db_handler *dbton_hdl;
  DBUG_ENTER("ha_spider::set_union_table_name_pos_sql");
  for (roop_count = 0; roop_count < share->use_sql_dbton_count; roop_count++)
  {
    dbton_id = share->use_sql_dbton_ids[roop_count];
    dbton_hdl = dbton_handler[dbton_id];
    if (
      dbton_hdl->first_link_idx >= 0 &&
      (error_num = dbton_hdl->set_union_table_name_pos())
    ) {
      DBUG_RETURN(error_num);
    }
  }
  DBUG_RETURN(0);
}

int ha_spider::append_lock_tables_list()
{
  int error_num, roop_count;
  DBUG_ENTER("ha_spider::append_lock_tables_list");
  DBUG_PRINT("info",("spider lock_table_type=%u",
    wide_handler->lock_table_type));

  if ((error_num= spider_check_trx_and_get_conn(wide_handler->trx->thd, this)))
  {
    DBUG_RETURN(error_num);
  }

  if (wide_handler->lock_table_type == 1)
  {
    for (
      roop_count = spider_conn_link_idx_next(share->link_statuses,
        conn_link_idx, -1, share->link_count,
        SPIDER_LINK_STATUS_RECOVERY);
      roop_count < (int) share->link_count;
      roop_count = spider_conn_link_idx_next(share->link_statuses,
        conn_link_idx, roop_count, share->link_count,
        SPIDER_LINK_STATUS_RECOVERY)
    ) {
      SPIDER_CONN *conn = conns[roop_count];
      int appended = 0;
      if ((error_num = dbton_handler[conn->dbton_id]->
        append_lock_tables_list(conn, roop_count, &appended)))
      {
        DBUG_RETURN(error_num);
      }
      if (appended)
      {
        conn->table_lock = 2;
      }
    }
  } else if (wide_handler->lock_table_type == 2)
  {
    for (
      roop_count = spider_conn_link_idx_next(share->link_statuses,
        conn_link_idx, -1, share->link_count,
        SPIDER_LINK_STATUS_RECOVERY);
      roop_count < (int) share->link_count;
      roop_count = spider_conn_link_idx_next(share->link_statuses,
        conn_link_idx, roop_count, share->link_count,
        SPIDER_LINK_STATUS_RECOVERY)
    ) {
      if (
        conns[roop_count] &&
        conns[roop_count]->table_lock != 1 &&
        spider_param_semi_table_lock(wide_handler->trx->thd,
          share->semi_table_lock)
      ) {
        SPIDER_CONN *conn = conns[roop_count];
        int appended = 0;
        if ((error_num = dbton_handler[conn->dbton_id]->
          append_lock_tables_list(conn, roop_count, &appended)))
        {
          DBUG_RETURN(error_num);
        }
        if (appended)
        {
          conn->table_lock = 3;
        }
      }
    }
  }
  DBUG_RETURN(0);
}

int ha_spider::lock_tables()
{
  int error_num, roop_count;
  DBUG_ENTER("ha_spider::lock_tables");
  DBUG_PRINT("info",("spider lock_table_type=%u",
    wide_handler->lock_table_type));

    if (!conns[search_link_idx])
    {
      my_message(ER_SPIDER_REMOTE_SERVER_GONE_AWAY_NUM,
        ER_SPIDER_REMOTE_SERVER_GONE_AWAY_STR, MYF(0));
      DBUG_RETURN(ER_SPIDER_REMOTE_SERVER_GONE_AWAY_NUM);
    }
    for (
      roop_count = spider_conn_link_idx_next(share->link_statuses,
        conn_link_idx, -1, share->link_count,
        SPIDER_LINK_STATUS_RECOVERY);
      roop_count < (int) share->link_count;
      roop_count = spider_conn_link_idx_next(share->link_statuses,
        conn_link_idx, roop_count, share->link_count,
        SPIDER_LINK_STATUS_RECOVERY)
    ) {
      if (wide_handler->sql_command != SQLCOM_UNLOCK_TABLES)
      {
        DBUG_PRINT("info",("spider conns[%d]->join_trx=%u",
          roop_count, conns[roop_count]->join_trx));
        if (
          (!conns[roop_count]->join_trx &&
            (error_num = spider_internal_start_trx_for_connection(this,
              conns[roop_count],
              roop_count)))
        ) {
          if (
            share->monitoring_kind[roop_count] &&
            need_mons[roop_count]
          ) {
            error_num = spider_ping_table_mon_from_table(
                wide_handler->trx,
                wide_handler->trx->thd,
                share,
                roop_count,
                (uint32) share->monitoring_sid[roop_count],
                share->table_name,
                share->table_name_length,
                conn_link_idx[roop_count],
                NULL,
                0,
                share->monitoring_kind[roop_count],
                share->monitoring_limit[roop_count],
                share->monitoring_flag[roop_count],
                TRUE
              );
          }
          DBUG_RETURN(check_error_mode(error_num));
        }
        reset_first_link_idx();
      }
      if (conns[roop_count]->table_lock >= 2)
      {
        if (
          conns[roop_count]->db_conn->have_lock_table_list() &&
          (error_num = spider_db_lock_tables(this, roop_count))
        ) {
          if (
            share->monitoring_kind[roop_count] &&
            need_mons[roop_count]
          ) {
            error_num = spider_ping_table_mon_from_table(
                wide_handler->trx,
                wide_handler->trx->thd,
                share,
                roop_count,
                (uint32) share->monitoring_sid[roop_count],
                share->table_name,
                share->table_name_length,
                conn_link_idx[roop_count],
                NULL,
                0,
                share->monitoring_kind[roop_count],
                share->monitoring_limit[roop_count],
                share->monitoring_flag[roop_count],
                TRUE
              );
          }
          conns[roop_count]->table_lock = 0;
          DBUG_RETURN(check_error_mode(error_num));
        }
        if (conns[roop_count]->table_lock == 2)
          conns[roop_count]->table_lock = 1;
      } else if (wide_handler->sql_command == SQLCOM_UNLOCK_TABLES ||
        spider_param_internal_unlock(wide_handler->trx->thd) == 1)
      {
        if (conns[roop_count]->table_lock == 1)
        {
          conns[roop_count]->table_lock = 0;
          if (!conns[roop_count]->trx_start)
            conns[roop_count]->disable_reconnect = FALSE;
          if ((error_num = spider_db_unlock_tables(this, roop_count)))
          {
            if (
              share->monitoring_kind[roop_count] &&
              need_mons[roop_count]
            ) {
              error_num = spider_ping_table_mon_from_table(
                  wide_handler->trx,
                  wide_handler->trx->thd,
                  share,
                  roop_count,
                  (uint32) share->monitoring_sid[roop_count],
                  share->table_name,
                  share->table_name_length,
                  conn_link_idx[roop_count],
                  NULL,
                  0,
                  share->monitoring_kind[roop_count],
                  share->monitoring_limit[roop_count],
                  share->monitoring_flag[roop_count],
                  TRUE
                );
            }
            DBUG_RETURN(check_error_mode(error_num));
          }
        }
      }
    }
  DBUG_RETURN(0);
}

int ha_spider::dml_init()
{
  int error_num, roop_count;
  SPIDER_TRX *trx = wide_handler->trx;
  THD *thd = trx->thd;
  bool sync_trx_isolation = spider_param_sync_trx_isolation(thd);
  DBUG_ENTER("ha_spider::dml_init");
  if (wide_handler->lock_mode == -2)
  {
    wide_handler->lock_mode = spider_param_selupd_lock_mode(thd,
      share->selupd_lock_mode);
  }
  if ((error_num = check_access_kind_for_connection(thd,
    (wide_handler->lock_type >= TL_WRITE_ALLOW_WRITE))))
  {
    DBUG_RETURN(error_num);
  }
    if (!conns[search_link_idx])
    {
      my_message(ER_SPIDER_REMOTE_SERVER_GONE_AWAY_NUM,
        ER_SPIDER_REMOTE_SERVER_GONE_AWAY_STR, MYF(0));
      DBUG_RETURN(ER_SPIDER_REMOTE_SERVER_GONE_AWAY_NUM);
    }
    if (wide_handler->sql_command == SQLCOM_TRUNCATE)
      DBUG_RETURN(0);
    for (
      roop_count = spider_conn_link_idx_next(share->link_statuses,
        conn_link_idx, -1, share->link_count,
        SPIDER_LINK_STATUS_RECOVERY);
      roop_count < (int) share->link_count;
      roop_count = spider_conn_link_idx_next(share->link_statuses,
        conn_link_idx, roop_count, share->link_count,
        SPIDER_LINK_STATUS_RECOVERY)
    ) {
      DBUG_PRINT("info",("spider conns[%d]->join_trx=%u",
        roop_count, conns[roop_count]->join_trx));
      if (
        (!conns[roop_count]->join_trx &&
          (error_num = spider_internal_start_trx_for_connection(this,
            conns[roop_count],
            roop_count)))
      ) {
        if (
          share->monitoring_kind[roop_count] &&
          need_mons[roop_count]
        ) {
          error_num = spider_ping_table_mon_from_table(
              trx,
              trx->thd,
              share,
              roop_count,
              (uint32) share->monitoring_sid[roop_count],
              share->table_name,
              share->table_name_length,
              conn_link_idx[roop_count],
              NULL,
              0,
              share->monitoring_kind[roop_count],
              share->monitoring_limit[roop_count],
              share->monitoring_flag[roop_count],
              TRUE
            );
        }
        DBUG_RETURN(check_error_mode(error_num));
      }
      reset_first_link_idx();
      if (
        conns[roop_count]->semi_trx_isolation == -2 &&
        conns[roop_count]->semi_trx_isolation_chk == TRUE &&
        sync_trx_isolation &&
        spider_param_semi_trx_isolation(trx->thd) >= 0
      ) {
        spider_conn_queue_semi_trx_isolation(conns[roop_count],
          spider_param_semi_trx_isolation(trx->thd));
      } else {
        if (sync_trx_isolation)
        {
          if ((error_num = spider_check_and_set_trx_isolation(
            conns[roop_count], &need_mons[roop_count])))
          {
            if (
              share->monitoring_kind[roop_count] &&
              need_mons[roop_count]
            ) {
              error_num = spider_ping_table_mon_from_table(
                  trx,
                  trx->thd,
                  share,
                  roop_count,
                  (uint32) share->monitoring_sid[roop_count],
                  share->table_name,
                  share->table_name_length,
                  conn_link_idx[roop_count],
                  NULL,
                  0,
                  share->monitoring_kind[roop_count],
                  share->monitoring_limit[roop_count],
                  share->monitoring_flag[roop_count],
                  TRUE
                );
            }
            DBUG_RETURN(check_error_mode(error_num));
          }
        }
        conns[roop_count]->semi_trx_isolation = -1;
      }
    }
  if (wide_handler->insert_with_update)
  {
    check_insert_dup_update_pushdown();
  }
  dml_inited = TRUE;
  DBUG_RETURN(0);
}
<|MERGE_RESOLUTION|>--- conflicted
+++ resolved
@@ -8901,27 +8901,6 @@
     DBUG_PRINT("info",
       ("spider alter_info.flags: %llu  alter_info.partition_flags: %lu",
         thd->lex->alter_info.flags, thd->lex->alter_info.partition_flags));
-<<<<<<< HEAD
-    if ((error_num = spider_sys_delete_table_sts(
-      current_thd, name, name_len)))
-      goto error;
-    if ((error_num = spider_sys_delete_table_crd(
-      current_thd, name, name_len)))
-      goto error;
-=======
-    if (
-      sql_command == SQLCOM_ALTER_TABLE &&
-      (thd->lex->alter_info.partition_flags &
-        (
-          SPIDER_ALTER_PARTITION_ADD | SPIDER_ALTER_PARTITION_DROP |
-          SPIDER_ALTER_PARTITION_COALESCE | SPIDER_ALTER_PARTITION_REORGANIZE |
-          SPIDER_ALTER_PARTITION_TABLE_REORG | SPIDER_ALTER_PARTITION_REBUILD
-        )
-      )
-    )
-      need_lock = TRUE;
-
->>>>>>> 25c62788
     if (
       !(table_tables = spider_open_sys_table(
         current_thd, SPIDER_SYS_TABLES_TABLE_NAME_STR,

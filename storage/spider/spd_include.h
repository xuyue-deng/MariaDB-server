/* Copyright (C) 2008-2020 Kentoku Shiba
   Copyright (C) 2019-2022 MariaDB corp

  This program is free software; you can redistribute it and/or modify
  it under the terms of the GNU General Public License as published by
  the Free Software Foundation; version 2 of the License.

  This program is distributed in the hope that it will be useful,
  but WITHOUT ANY WARRANTY; without even the implied warranty of
  MERCHANTABILITY or FITNESS FOR A PARTICULAR PURPOSE.  See the
  GNU General Public License for more details.

  You should have received a copy of the GNU General Public License
  along with this program; if not, write to the Free Software
  Foundation, Inc., 51 Franklin Street, Fifth Floor, Boston, MA 02110-1335 USA */

#define SPIDER_DETAIL_VERSION "3.3.15"
#define SPIDER_HEX_VERSION 0x0303

#define spider_my_free(A,B) my_free(A)
#ifdef pthread_mutex_t
#undef pthread_mutex_t
#endif
#define pthread_mutex_t mysql_mutex_t
#ifdef pthread_mutex_lock
#undef pthread_mutex_lock
#endif
#define pthread_mutex_lock mysql_mutex_lock
#ifdef pthread_mutex_trylock
#undef pthread_mutex_trylock
#endif
#define pthread_mutex_trylock mysql_mutex_trylock
#ifdef pthread_mutex_unlock
#undef pthread_mutex_unlock
#endif
#define pthread_mutex_unlock mysql_mutex_unlock
#ifdef pthread_mutex_destroy
#undef pthread_mutex_destroy
#endif
#define pthread_mutex_destroy mysql_mutex_destroy
#define pthread_mutex_assert_owner(A) mysql_mutex_assert_owner(A)
#define pthread_mutex_assert_not_owner(A) mysql_mutex_assert_not_owner(A)
#ifdef pthread_cond_t
#undef pthread_cond_t
#endif
#define pthread_cond_t mysql_cond_t
#ifdef pthread_cond_wait
#undef pthread_cond_wait
#endif
#define pthread_cond_wait mysql_cond_wait
#ifdef pthread_cond_timedwait
#undef pthread_cond_timedwait
#endif
#define pthread_cond_timedwait mysql_cond_timedwait
#ifdef pthread_cond_signal
#undef pthread_cond_signal
#endif
#define pthread_cond_signal mysql_cond_signal
#ifdef pthread_cond_broadcast
#undef pthread_cond_broadcast
#endif
#define pthread_cond_broadcast mysql_cond_broadcast
#ifdef pthread_cond_destroy
#undef pthread_cond_destroy
#endif
#define pthread_cond_destroy mysql_cond_destroy
#define my_sprintf(A,B) sprintf B


#define spider_stmt_da_message(A) thd_get_error_message(A)
#define spider_stmt_da_sql_errno(A) thd_get_error_number(A)
#define spider_user_defined_key_parts(A) (A)->user_defined_key_parts
#define spider_join_table_count(A) (A)->table_count
#define SPIDER_CAN_BG_UPDATE (1LL << 39)
#define SPIDER_ALTER_PARTITION_ADD         ALTER_PARTITION_ADD
#define SPIDER_ALTER_PARTITION_DROP        ALTER_PARTITION_DROP
#define SPIDER_ALTER_PARTITION_COALESCE    ALTER_PARTITION_COALESCE
#define SPIDER_ALTER_PARTITION_REORGANIZE  ALTER_PARTITION_REORGANIZE
#define SPIDER_ALTER_PARTITION_TABLE_REORG ALTER_PARTITION_TABLE_REORG
#define SPIDER_ALTER_PARTITION_REBUILD     ALTER_PARTITION_REBUILD
#define SPIDER_WARN_LEVEL_WARN            Sql_condition::WARN_LEVEL_WARN
#define SPIDER_WARN_LEVEL_NOTE            Sql_condition::WARN_LEVEL_NOTE
#define SPIDER_THD_KILL_CONNECTION        KILL_CONNECTION

#define SPIDER_HAS_EXPLAIN_QUERY

#define SPIDER_TEST(A) MY_TEST(A)

#define SPIDER_FIELD_FIELDPTR_REQUIRES_THDPTR
#define SPIDER_ENGINE_CONDITION_PUSHDOWN_IS_ALWAYS_ON
#define SPIDER_XID_USES_xid_cache_iterate

#define SPIDER_Item_args_arg_count_IS_PROTECTED

#define SPIDER_Item_func_conv_charset_conv_charset collation.collation

#define SPIDER_WITHOUT_HA_STATISTIC_INCREMENT
#define SPIDER_init_read_record(A,B,C,D,E,F,G,H) init_read_record(A,B,C,D,E,F,G,H)
#define SPIDER_HAS_NEXT_THREAD_ID
#define SPIDER_new_THD(A) (new THD(A))
#define SPIDER_order_direction_is_asc(A) (A->direction == ORDER::ORDER_ASC)

#define SPIDER_HAS_MY_CHARLEN
#define SPIDER_open_temporary_table

#define SPIDER_generate_partition_syntax(A,B,C,D,E,F,G,H) generate_partition_syntax(A,B,C,E,F,G)

#define SPIDER_create_partition_name(A,B,C,D,E,F) create_partition_name(A,B,C,D,E,F)
#define SPIDER_create_subpartition_name(A,B,C,D,E,F) create_subpartition_name(A,B,C,D,E,F)
#define SPIDER_free_part_syntax(A,B)

#define SPIDER_read_record_read_record(A) read_record()
#define SPIDER_has_Item_with_subquery
#define SPIDER_use_LEX_CSTRING_for_KEY_Field_name
#define SPIDER_use_LEX_CSTRING_for_Field_blob_constructor
#define SPIDER_use_LEX_CSTRING_for_database_tablename_alias
#define SPIDER_THD_db_str(A) (A)->db.str
#define SPIDER_THD_db_length(A) (A)->db.length
#define SPIDER_TABLE_LIST_db_str(A) (A)->db.str
#define SPIDER_TABLE_LIST_db_length(A) (A)->db.length
#define SPIDER_TABLE_LIST_table_name_str(A) (A)->table_name.str
#define SPIDER_TABLE_LIST_table_name_length(A) (A)->table_name.length
#define SPIDER_TABLE_LIST_alias_str(A) (A)->alias.str
#define SPIDER_TABLE_LIST_alias_length(A) (A)->alias.length
#define SPIDER_field_name_str(A) (A)->field_name.str
#define SPIDER_field_name_length(A) (A)->field_name.length
#define SPIDER_item_name_str(A) (A)->name.str
#define SPIDER_item_name_length(A) (A)->name.length
const LEX_CSTRING SPIDER_empty_string = {"", 0};

#define SPIDER_HAS_HASH_VALUE_TYPE

#define SPIDER_date_mode_t(A) date_mode_t(A)
#define SPIDER_str_to_datetime(A,B,C,D,E) str_to_datetime_or_date(A,B,C,D,E)
#define SPIDER_get_linkage(A) A->get_linkage()

typedef start_new_trans *SPIDER_Open_tables_backup;

#define SPIDER_reset_n_backup_open_tables_state(A,B,C) do { \
  if (!(*(B) = new start_new_trans(A))) \
  { \
    DBUG_RETURN(C); \
  } \
} while (0)
#define SPIDER_restore_backup_open_tables_state(A,B) do { \
  (*(B))->restore_old_transaction(); \
  delete *(B); \
} while (0)
#define SPIDER_sys_close_thread_tables(A) (A)->commit_whole_transaction_and_close_tables()

#define spider_bitmap_size(A) ((A + 7) / 8)
#define spider_set_bit(BITMAP, BIT) \
  ((BITMAP)[(BIT) / 8] |= (1 << ((BIT) & 7)))
#define spider_clear_bit(BITMAP, BIT) \
  ((BITMAP)[(BIT) / 8] &= ~(1 << ((BIT) & 7)))
#define spider_bit_is_set(BITMAP, BIT) \
  (uint) ((BITMAP)[(BIT) / 8] & (1 << ((BIT) & 7)))

#define SPIDER_LINK_STATUS_NO_CHANGE         0
#define SPIDER_LINK_STATUS_OK                1
#define SPIDER_LINK_STATUS_RECOVERY          2
#define SPIDER_LINK_STATUS_NG                3

#define SPIDER_LINK_MON_OK                   0
#define SPIDER_LINK_MON_NG                  -1
#define SPIDER_LINK_MON_DRAW_FEW_MON         1
#define SPIDER_LINK_MON_DRAW                 2

#define SPIDER_TMP_SHARE_CHAR_PTR_COUNT     23
#define SPIDER_TMP_SHARE_UINT_COUNT         SPIDER_TMP_SHARE_CHAR_PTR_COUNT
#define SPIDER_TMP_SHARE_LONG_COUNT         20
#define SPIDER_TMP_SHARE_LONGLONG_COUNT      3

#define SPIDER_MEM_CALC_LIST_NUM           314
#define SPIDER_CONN_META_BUF_LEN           64

/*
  IDs for spider mem alloc functions, including
  - spider_alloc_calc_mem_init()
  - spider_string::init_calc_mem()
  - spider_malloc()
  - spider_bulk_alloc_mem()
  - spider_bulk_malloc()
  In the format of
  SPD_MID_<CALLSITE_FUNC_NAME_SANS_SPIDER_PREFIX>_<NO>
*/
enum spider_malloc_id {
  SPD_MID_CHECK_HS_PK_UPDATE_1,
  SPD_MID_COPY_TABLES_BODY_1,
  SPD_MID_COPY_TABLES_BODY_2,
  SPD_MID_COPY_TABLES_BODY_3,
  SPD_MID_COPY_TABLES_BODY_4,
  SPD_MID_COPY_TABLES_BODY_5,
  SPD_MID_CREATE_CONN_1,
  SPD_MID_CREATE_CONN_2,
  SPD_MID_CREATE_CONN_3,
  SPD_MID_CREATE_CONN_4,
  SPD_MID_CREATE_CONN_5,
  SPD_MID_CREATE_CONN_6,
  SPD_MID_CREATE_CONN_KEYS_1,
  SPD_MID_CREATE_CONN_THREAD_1,
  SPD_MID_CREATE_LONGLONG_LIST_1,
  SPD_MID_CREATE_LONG_LIST_1,
  SPD_MID_CREATE_MON_THREADS_1,
  SPD_MID_CREATE_MON_THREADS_2,
  SPD_MID_CREATE_SHARE_1,
  SPD_MID_CREATE_SHARE_2,
  SPD_MID_CREATE_SPIDER_OBJECT_FOR_SHARE_1,
  SPD_MID_CREATE_SPIDER_OBJECT_FOR_SHARE_2,
  SPD_MID_CREATE_STRING_1,
  SPD_MID_CREATE_STRING_LIST_1,
  SPD_MID_CREATE_TABLE_HOLDER_1,
  SPD_MID_CREATE_TABLE_NAME_STRING_1,
  SPD_MID_CREATE_TRX_ALTER_TABLE_1,
  SPD_MID_CREATE_TRX_HA_1,
  SPD_MID_DB_CONN_QUEUE_ACTION_1,
  SPD_MID_DB_FETCH_FOR_ITEM_SUM_FUNC_1,
  SPD_MID_DB_FETCH_FOR_ITEM_SUM_FUNC_2,
  SPD_MID_DB_FETCH_FOR_ITEM_SUM_FUNC_3,
  SPD_MID_DB_HANDLERSOCKET_APPEND_REQUEST_KEY_1,
  SPD_MID_DB_HANDLERSOCKET_EXEC_QUERY_1,
  SPD_MID_DB_HANDLERSOCKET_INIT_1,
  SPD_MID_DB_HANDLERSOCKET_RESULT_FETCH_ROW_FROM_TMP_TABLE_1,
  SPD_MID_DB_HANDLERSOCKET_RESULT_FETCH_ROW_FROM_TMP_TABLE_2,
  SPD_MID_DB_HANDLERSOCKET_ROW_APPEND_ESCAPED_TO_STR_1,
  SPD_MID_DB_HANDLERSOCKET_ROW_CLONE_1,
  SPD_MID_DB_HANDLERSOCKET_ROW_STORE_TO_FIELD_1,
  SPD_MID_DB_HANDLERSOCKET_UTIL_APPEND_COLUMN_VALUE_1,
  SPD_MID_DB_HANDLERSOCKET_UTIL_OPEN_ITEM_FUNC_1,
  SPD_MID_DB_HANDLERSOCKET_UTIL_OPEN_ITEM_FUNC_2,
  SPD_MID_DB_HANDLERSOCKET_UTIL_OPEN_ITEM_FUNC_3,
  SPD_MID_DB_HS_STRING_REF_BUFFER_INIT_1,
  SPD_MID_DB_HS_STR_BUFFER_ADD_1,
  SPD_MID_DB_HS_STR_BUFFER_ADD_2,
  SPD_MID_DB_HS_STR_BUFFER_INIT_1,
  SPD_MID_DB_INIT_1,
  SPD_MID_DB_INIT_10,
  SPD_MID_DB_INIT_11,
  SPD_MID_DB_INIT_12,
  SPD_MID_DB_INIT_2,
  SPD_MID_DB_INIT_3,
  SPD_MID_DB_INIT_4,
  SPD_MID_DB_INIT_5,
  SPD_MID_DB_INIT_6,
  SPD_MID_DB_INIT_7,
  SPD_MID_DB_INIT_8,
  SPD_MID_DB_INIT_9,
  SPD_MID_DB_MARIADB_UTIL_APPEND_COLUMN_VALUE_1,
  SPD_MID_DB_MARIADB_UTIL_APPEND_COLUMN_VALUE_2,
  SPD_MID_DB_MBASE_EXEC_QUERY_1,
  SPD_MID_DB_MBASE_EXEC_QUERY_2,
  SPD_MID_DB_MBASE_INIT_1,
  SPD_MID_DB_MBASE_INIT_2,
  SPD_MID_DB_MBASE_RESULT_FETCH_ROW_FROM_TMP_TABLE_1,
  SPD_MID_DB_MBASE_RESULT_FETCH_ROW_FROM_TMP_TABLE_2,
  SPD_MID_DB_MBASE_RESULT_FETCH_ROW_FROM_TMP_TABLE_3,
  SPD_MID_DB_MBASE_ROW_APPEND_ESCAPED_TO_STR_1,
  SPD_MID_DB_MBASE_ROW_CLONE_1,
  SPD_MID_DB_MBASE_SET_SQL_MODE_1,
  SPD_MID_DB_MBASE_SET_TIME_ZONE_1,
  SPD_MID_DB_MBASE_SET_WAIT_TIMEOUT_1,
  SPD_MID_DB_MBASE_UTIL_PRINT_ITEM_FUNC_1,
  SPD_MID_DB_MBASE_UTIL_PRINT_ITEM_FUNC_2,
  SPD_MID_DB_MBASE_UTIL_PRINT_ITEM_FUNC_3,
  SPD_MID_DB_MBASE_XA_COMMIT_1,
  SPD_MID_DB_MBASE_XA_END_1,
  SPD_MID_DB_MBASE_XA_PREPARE_1,
  SPD_MID_DB_MBASE_XA_ROLLBACK_1,
  SPD_MID_DB_MYSQL_UTIL_APPEND_COLUMN_VALUE_1,
  SPD_MID_DB_MYSQL_UTIL_APPEND_COLUMN_VALUE_2,
  SPD_MID_DB_OPEN_ITEM_INT_1,
  SPD_MID_DB_OPEN_ITEM_STRING_1,
  SPD_MID_DB_ORACLE_EXEC_QUERY_1,
  SPD_MID_DB_ORACLE_GET_ERROR_1,
  SPD_MID_DB_ORACLE_INIT_1,
  SPD_MID_DB_ORACLE_INIT_2,
  SPD_MID_DB_ORACLE_RESULT_FETCH_ROW_FROM_TMP_TABLE_1,
  SPD_MID_DB_ORACLE_RESULT_FETCH_ROW_FROM_TMP_TABLE_2,
  SPD_MID_DB_ORACLE_RESULT_FETCH_ROW_FROM_TMP_TABLE_3,
  SPD_MID_DB_ORACLE_ROW_APPEND_ESCAPED_TO_STR_1,
  SPD_MID_DB_ORACLE_ROW_INIT_1,
  SPD_MID_DB_ORACLE_ROW_INIT_2,
  SPD_MID_DB_ORACLE_UTIL_APPEND_COLUMN_VALUE_1,
  SPD_MID_DB_ORACLE_UTIL_APPEND_COLUMN_VALUE_2,
  SPD_MID_DB_ORACLE_UTIL_OPEN_ITEM_FUNC_1,
  SPD_MID_DB_ORACLE_UTIL_OPEN_ITEM_FUNC_2,
  SPD_MID_DB_ORACLE_UTIL_OPEN_ITEM_FUNC_3,
  SPD_MID_DB_QUERY_1,
  SPD_MID_DB_STORE_RESULT_1,
  SPD_MID_DB_STORE_RESULT_2,
  SPD_MID_DB_STORE_RESULT_3,
  SPD_MID_DB_STORE_RESULT_4,
  SPD_MID_DB_STORE_RESULT_5,
  SPD_MID_DB_STORE_RESULT_FOR_REUSE_CURSOR_1,
  SPD_MID_DB_UDF_COPY_TABLES_1,
  SPD_MID_DB_UDF_PING_TABLE_1,
  SPD_MID_DB_UDF_PING_TABLE_2,
  SPD_MID_DB_UDF_PING_TABLE_APPEND_MON_NEXT_1,
  SPD_MID_DB_UDF_PING_TABLE_APPEND_MON_NEXT_2,
  SPD_MID_DB_UDF_PING_TABLE_MON_NEXT_1,
  SPD_MID_DIRECT_SQL_BODY_1,
  SPD_MID_DIRECT_SQL_INIT_BODY_1,
  SPD_MID_DISCOVER_TABLE_STRUCTURE_1,
  SPD_MID_FIELDS_CREATE_CONN_HOLDER_1,
  SPD_MID_FIELDS_CREATE_LINK_IDX_CHAIN_1,
  SPD_MID_FIELDS_CREATE_LINK_IDX_HOLDER_1,
  SPD_MID_GET_INIT_ERROR_TABLE_1,
  SPD_MID_GET_LGTM_TBLHND_SHARE_1,
  SPD_MID_GET_PING_TABLE_MON_1,
  SPD_MID_GET_PING_TABLE_TGT_1,
  SPD_MID_GET_PT_SHARE_1,
  SPD_MID_GET_PT_SHARE_2,
  SPD_MID_GET_SHARE_1,
  SPD_MID_GET_SHARE_2,
  SPD_MID_GET_TRX_1,
  SPD_MID_GET_TRX_10,
  SPD_MID_GET_TRX_2,
  SPD_MID_GET_TRX_3,
  SPD_MID_GET_TRX_4,
  SPD_MID_GET_TRX_5,
  SPD_MID_GET_TRX_6,
  SPD_MID_GET_TRX_7,
  SPD_MID_GET_TRX_8,
  SPD_MID_GET_TRX_9,
  SPD_MID_HANDLERSOCKET_HANDLER_INIT_1,
  SPD_MID_HANDLERSOCKET_HANDLER_INIT_2,
  SPD_MID_HANDLERSOCKET_HANDLER_SPIDER_HANDLERSOCKET_HANDLER_1,
  SPD_MID_HANDLERSOCKET_SHARE_CREATE_COLUMN_NAME_STR_1,
  SPD_MID_HANDLERSOCKET_SHARE_CREATE_TABLE_NAMES_STR_1,
  SPD_MID_HANDLERSOCKET_SHARE_CREATE_TABLE_NAMES_STR_2,
  SPD_MID_HANDLERSOCKET_SHARE_CREATE_TABLE_NAMES_STR_3,
  SPD_MID_HANDLERSOCKET_SHARE_INIT_1,
  SPD_MID_HANDLERSOCKET_SHARE_SPIDER_HANDLERSOCKET_SHARE_1,
  SPD_MID_HA_SPIDER_COND_PUSH_1,
  SPD_MID_HA_SPIDER_CREATE_1,
  SPD_MID_HA_SPIDER_CREATE_2,
  SPD_MID_HA_SPIDER_CREATE_BULK_ACCESS_LINK_1,
  SPD_MID_HA_SPIDER_FT_INIT_EXT_1,
  SPD_MID_HA_SPIDER_HA_SPIDER_1,
  SPD_MID_HA_SPIDER_HA_SPIDER_2,
  SPD_MID_HA_SPIDER_INFO_PUSH_1,
  SPD_MID_HA_SPIDER_MULTI_RANGE_READ_NEXT_FIRST_1,
  SPD_MID_HA_SPIDER_MULTI_RANGE_READ_NEXT_FIRST_2,
  SPD_MID_HA_SPIDER_MULTI_RANGE_READ_NEXT_FIRST_3,
  SPD_MID_HA_SPIDER_OPEN_1,
  SPD_MID_HA_SPIDER_OPEN_2,
  SPD_MID_HA_SPIDER_OPEN_3,
  SPD_MID_HA_SPIDER_OPEN_4,
  SPD_MID_HA_SPIDER_OPEN_5,
  SPD_MID_HA_SPIDER_OPEN_6,
  SPD_MID_HA_SPIDER_OPEN_7,
  SPD_MID_INCREASE_LONGLONG_LIST_1,
  SPD_MID_INCREASE_LONG_LIST_1,
  SPD_MID_INCREASE_NULL_STRING_LIST_1,
  SPD_MID_INCREASE_STRING_LIST_1,
  SPD_MID_MBASE_COPY_TABLE_INIT_1,
  SPD_MID_MBASE_HANDLER_APPEND_KEY_COLUMN_TYPES_1,
  SPD_MID_MBASE_HANDLER_APPEND_MATCH_AGAINST_1,
  SPD_MID_MBASE_HANDLER_APPEND_TMP_TABLE_AND_SQL_FOR_BKA_1,
  SPD_MID_MBASE_HANDLER_APPEND_UNION_TABLE_AND_SQL_FOR_BKA_1,
  SPD_MID_MBASE_HANDLER_INIT_1,
  SPD_MID_MBASE_HANDLER_INIT_2,
  SPD_MID_MBASE_HANDLER_INIT_3,
  SPD_MID_MBASE_HANDLER_INIT_4,
  SPD_MID_MBASE_HANDLER_INIT_5,
  SPD_MID_MBASE_HANDLER_INIT_6,
  SPD_MID_MBASE_HANDLER_INIT_7,
  SPD_MID_MBASE_HANDLER_INIT_8,
  SPD_MID_MBASE_HANDLER_INIT_9,
  SPD_MID_MBASE_HANDLER_INIT_UNION_TABLE_NAME_POS_1,
  SPD_MID_MBASE_HANDLER_SET_SQL_FOR_EXEC_1,
  SPD_MID_MBASE_HANDLER_SET_UNION_TABLE_NAME_POS_1,
  SPD_MID_MBASE_HANDLER_SPIDER_MBASE_HANDLER_1,
  SPD_MID_MBASE_SHARE_APPEND_SHOW_INDEX_1,
  SPD_MID_MBASE_SHARE_APPEND_SHOW_INDEX_2,
  SPD_MID_MBASE_SHARE_APPEND_SHOW_RECORDS_1,
  SPD_MID_MBASE_SHARE_APPEND_SHOW_TABLE_STATUS_1,
  SPD_MID_MBASE_SHARE_APPEND_SHOW_TABLE_STATUS_2,
  SPD_MID_MBASE_SHARE_CREATE_COLUMN_NAME_STR_1,
  SPD_MID_MBASE_SHARE_CREATE_TABLE_NAMES_STR_1,
  SPD_MID_MBASE_SHARE_CREATE_TABLE_NAMES_STR_2,
  SPD_MID_MBASE_SHARE_CREATE_TABLE_NAMES_STR_3,
  SPD_MID_MBASE_SHARE_DISCOVER_TABLE_STRUCTURE_1,
  SPD_MID_MBASE_SHARE_INIT_1,
  SPD_MID_MBASE_SHARE_INIT_2,
  SPD_MID_MBASE_SHARE_INIT_3,
  SPD_MID_MBASE_SHARE_INIT_4,
  SPD_MID_MBASE_SHARE_SPIDER_MBASE_SHARE_1,
  SPD_MID_OPEN_ALL_TABLES_1,
  SPD_MID_OPEN_SYS_TABLE_1,
  SPD_MID_ORACLE_COPY_TABLE_COPY_ROWS_1,
  SPD_MID_ORACLE_COPY_TABLE_COPY_ROWS_2,
  SPD_MID_ORACLE_COPY_TABLE_COPY_ROWS_3,
  SPD_MID_ORACLE_COPY_TABLE_COPY_ROWS_4,
  SPD_MID_ORACLE_COPY_TABLE_INIT_1,
  SPD_MID_ORACLE_COPY_TABLE_INIT_2,
  SPD_MID_ORACLE_HANDLER_APPEND_KEY_COLUMN_TYPES_1,
  SPD_MID_ORACLE_HANDLER_APPEND_MATCH_AGAINST_1,
  SPD_MID_ORACLE_HANDLER_APPEND_TMP_TABLE_AND_SQL_FOR_BKA_1,
  SPD_MID_ORACLE_HANDLER_APPEND_UNION_TABLE_AND_SQL_FOR_BKA_1,
  SPD_MID_ORACLE_HANDLER_INIT_1,
  SPD_MID_ORACLE_HANDLER_INIT_2,
  SPD_MID_ORACLE_HANDLER_INIT_3,
  SPD_MID_ORACLE_HANDLER_INIT_4,
  SPD_MID_ORACLE_HANDLER_INIT_5,
  SPD_MID_ORACLE_HANDLER_INIT_6,
  SPD_MID_ORACLE_HANDLER_INIT_7,
  SPD_MID_ORACLE_HANDLER_INIT_8,
  SPD_MID_ORACLE_HANDLER_INIT_9,
  SPD_MID_ORACLE_HANDLER_INIT_UNION_TABLE_NAME_POS_1,
  SPD_MID_ORACLE_HANDLER_SET_SQL_FOR_EXEC_1,
  SPD_MID_ORACLE_HANDLER_SET_UNION_TABLE_NAME_POS_1,
  SPD_MID_ORACLE_HANDLER_SPIDER_ORACLE_HANDLER_1,
  SPD_MID_ORACLE_SHARE_APPEND_SHOW_AUTOINC_1,
  SPD_MID_ORACLE_SHARE_APPEND_SHOW_INDEX_1,
  SPD_MID_ORACLE_SHARE_APPEND_SHOW_INDEX_2,
  SPD_MID_ORACLE_SHARE_APPEND_SHOW_LAST_INSERT_ID_1,
  SPD_MID_ORACLE_SHARE_APPEND_SHOW_LAST_INSERT_ID_2,
  SPD_MID_ORACLE_SHARE_APPEND_SHOW_RECORDS_1,
  SPD_MID_ORACLE_SHARE_APPEND_SHOW_TABLE_STATUS_1,
  SPD_MID_ORACLE_SHARE_APPEND_SHOW_TABLE_STATUS_2,
  SPD_MID_ORACLE_SHARE_CREATE_COLUMN_NAME_STR_1,
  SPD_MID_ORACLE_SHARE_CREATE_TABLE_NAMES_STR_1,
  SPD_MID_ORACLE_SHARE_CREATE_TABLE_NAMES_STR_2,
  SPD_MID_ORACLE_SHARE_CREATE_TABLE_NAMES_STR_3,
  SPD_MID_ORACLE_SHARE_INIT_1,
  SPD_MID_ORACLE_SHARE_INIT_2,
  SPD_MID_ORACLE_SHARE_INIT_3,
  SPD_MID_ORACLE_SHARE_INIT_4,
  SPD_MID_ORACLE_SHARE_SPIDER_ORACLE_SHARE_1,
  SPD_MID_PARSE_CONNECT_INFO_1,
  SPD_MID_PING_TABLE_BODY_1,
  SPD_MID_PING_TABLE_BODY_2,
  SPD_MID_PING_TABLE_INIT_BODY_1,
  SPD_MID_PING_TABLE_MON_FROM_TABLE_1,
  SPD_MID_RELEASE_PING_TABLE_MON_LIST_1,
  SPD_MID_TRX_ANOTHER_LOCK_TABLES_1,
  SPD_MID_UDF_COPY_TABLES_CREATE_TABLE_LIST_1,
  SPD_MID_UDF_DIRECT_SQL_CREATE_CONN_1,
  SPD_MID_UDF_DIRECT_SQL_CREATE_CONN_2,
  SPD_MID_UDF_DIRECT_SQL_CREATE_CONN_3,
  SPD_MID_UDF_DIRECT_SQL_CREATE_CONN_4,
  SPD_MID_UDF_DIRECT_SQL_CREATE_CONN_KEY_1,
  SPD_MID_UDF_DIRECT_SQL_CREATE_TABLE_LIST_1,
  SPD_MID_UDF_DIRECT_SQL_CREATE_TABLE_LIST_2,
  SPD_MID_UDF_GET_COPY_TGT_TABLES_1
};

#define SPIDER_BACKUP_DASTATUS \
  bool da_status; if (thd) da_status = thd->is_error(); else da_status = FALSE;
#define SPIDER_RESTORE_DASTATUS \
  if (!da_status && thd->is_error()) thd->clear_error();
#define SPIDER_CONN_RESTORE_DASTATUS \
  if (thd && conn->error_mode) {SPIDER_RESTORE_DASTATUS;}
#define SPIDER_CONN_RESTORE_DASTATUS_AND_RESET_ERROR_NUM \
  if (thd && conn->error_mode) {SPIDER_RESTORE_DASTATUS; error_num = 0;}
#define SPIDER_CONN_RESTORE_DASTATUS_AND_RESET_TMP_ERROR_NUM \
  if (thd && conn->error_mode) {SPIDER_RESTORE_DASTATUS; tmp_error_num = 0;}

#define SPIDER_SET_FILE_POS(A) \
  {(A)->thd = current_thd; (A)->func_name = __func__; (A)->file_name = __FILE__; (A)->line_no = __LINE__;}
#define SPIDER_CLEAR_FILE_POS(A) \
  {DBUG_PRINT("info", ("spider thd=%p func_name=%s file_name=%s line_no=%lu", (A)->thd, (A)->func_name ? (A)->func_name : "NULL", (A)->file_name ? (A)->file_name : "NULL", (A)->line_no)); (A)->thd = NULL; (A)->func_name = NULL; (A)->file_name = NULL; (A)->line_no = 0;}

class ha_spider;
typedef struct st_spider_share SPIDER_SHARE;
typedef struct st_spider_table_mon_list SPIDER_TABLE_MON_LIST;
typedef struct st_spider_ip_port_conn SPIDER_IP_PORT_CONN;

#ifndef WITHOUT_SPIDER_BG_SEARCH
typedef struct st_spider_thread
{
  uint                  thread_idx;
  THD                   *thd;
  volatile bool         killed;
  volatile bool         thd_wait;
  volatile bool         first_free_wait;
  volatile int          error;
  pthread_t             thread;
  pthread_cond_t        cond;
  pthread_mutex_t       mutex;
  pthread_cond_t        sync_cond;
  volatile SPIDER_SHARE *queue_first;
  volatile SPIDER_SHARE *queue_last;
} SPIDER_THREAD;
#endif

typedef struct st_spider_file_pos
{
  THD                *thd;
  const char         *func_name;
  const char         *file_name;
  ulong              line_no;
} SPIDER_FILE_POS;

typedef struct st_spider_link_for_hash
{
  ha_spider          *spider;
  int                link_idx;
  spider_string      *db_table_str;
#ifdef SPIDER_HAS_HASH_VALUE_TYPE
  my_hash_value_type db_table_str_hash_value;
#endif
} SPIDER_LINK_FOR_HASH;

/* alter table */
typedef struct st_spider_alter_table
{
  bool               now_create;
  char               *table_name;
  uint               table_name_length;
  char               *tmp_char;
#ifdef SPIDER_HAS_HASH_VALUE_TYPE
  my_hash_value_type table_name_hash_value;
#endif
  longlong           tmp_priority;
  uint               link_count;
  uint               all_link_count;

  char               **tmp_server_names;
  char               **tmp_tgt_table_names;
  char               **tmp_tgt_dbs;
  char               **tmp_tgt_hosts;
  char               **tmp_tgt_usernames;
  char               **tmp_tgt_passwords;
  char               **tmp_tgt_sockets;
  char               **tmp_tgt_wrappers;
  char               **tmp_tgt_ssl_cas;
  char               **tmp_tgt_ssl_capaths;
  char               **tmp_tgt_ssl_certs;
  char               **tmp_tgt_ssl_ciphers;
  char               **tmp_tgt_ssl_keys;
  char               **tmp_tgt_default_files;
  char               **tmp_tgt_default_groups;
  char               **tmp_tgt_dsns;
  char               **tmp_tgt_filedsns;
  char               **tmp_tgt_drivers;
  char               **tmp_static_link_ids;
  long               *tmp_tgt_ports;
  long               *tmp_tgt_ssl_vscs;
  long               *tmp_monitoring_binlog_pos_at_failing;
  long               *tmp_link_statuses;

  uint               *tmp_server_names_lengths;
  uint               *tmp_tgt_table_names_lengths;
  uint               *tmp_tgt_dbs_lengths;
  uint               *tmp_tgt_hosts_lengths;
  uint               *tmp_tgt_usernames_lengths;
  uint               *tmp_tgt_passwords_lengths;
  uint               *tmp_tgt_sockets_lengths;
  uint               *tmp_tgt_wrappers_lengths;
  uint               *tmp_tgt_ssl_cas_lengths;
  uint               *tmp_tgt_ssl_capaths_lengths;
  uint               *tmp_tgt_ssl_certs_lengths;
  uint               *tmp_tgt_ssl_ciphers_lengths;
  uint               *tmp_tgt_ssl_keys_lengths;
  uint               *tmp_tgt_default_files_lengths;
  uint               *tmp_tgt_default_groups_lengths;
  uint               *tmp_tgt_dsns_lengths;
  uint               *tmp_tgt_filedsns_lengths;
  uint               *tmp_tgt_drivers_lengths;
  uint               *tmp_static_link_ids_lengths;

  uint               tmp_server_names_charlen;
  uint               tmp_tgt_table_names_charlen;
  uint               tmp_tgt_dbs_charlen;
  uint               tmp_tgt_hosts_charlen;
  uint               tmp_tgt_usernames_charlen;
  uint               tmp_tgt_passwords_charlen;
  uint               tmp_tgt_sockets_charlen;
  uint               tmp_tgt_wrappers_charlen;
  uint               tmp_tgt_ssl_cas_charlen;
  uint               tmp_tgt_ssl_capaths_charlen;
  uint               tmp_tgt_ssl_certs_charlen;
  uint               tmp_tgt_ssl_ciphers_charlen;
  uint               tmp_tgt_ssl_keys_charlen;
  uint               tmp_tgt_default_files_charlen;
  uint               tmp_tgt_default_groups_charlen;
  uint               tmp_tgt_dsns_charlen;
  uint               tmp_tgt_filedsns_charlen;
  uint               tmp_tgt_drivers_charlen;
  uint               tmp_static_link_ids_charlen;

  uint               tmp_server_names_length;
  uint               tmp_tgt_table_names_length;
  uint               tmp_tgt_dbs_length;
  uint               tmp_tgt_hosts_length;
  uint               tmp_tgt_usernames_length;
  uint               tmp_tgt_passwords_length;
  uint               tmp_tgt_sockets_length;
  uint               tmp_tgt_wrappers_length;
  uint               tmp_tgt_ssl_cas_length;
  uint               tmp_tgt_ssl_capaths_length;
  uint               tmp_tgt_ssl_certs_length;
  uint               tmp_tgt_ssl_ciphers_length;
  uint               tmp_tgt_ssl_keys_length;
  uint               tmp_tgt_default_files_length;
  uint               tmp_tgt_default_groups_length;
  uint               tmp_tgt_dsns_length;
  uint               tmp_tgt_filedsns_length;
  uint               tmp_tgt_drivers_length;
  uint               tmp_static_link_ids_length;
  uint               tmp_tgt_ports_length;
  uint               tmp_tgt_ssl_vscs_length;
  uint               tmp_monitoring_binlog_pos_at_failing_length;
  uint               tmp_link_statuses_length;
} SPIDER_ALTER_TABLE;

typedef struct st_spider_conn_loop_check SPIDER_CONN_LOOP_CHECK;

/* database connection */
typedef struct st_spider_conn
{
  uint               conn_kind;
  char               *conn_key;
  uint               conn_key_length;
#ifdef SPIDER_HAS_HASH_VALUE_TYPE
  my_hash_value_type conn_key_hash_value;
#endif
  int                link_idx;
  spider_db_conn     *db_conn;
  uint               opened_handlers;
  ulonglong          conn_id;
  ulonglong          connection_id;
  query_id_t         casual_read_query_id;
  uint               casual_read_current_id;
  st_spider_conn     *casual_read_base_conn;
  pthread_mutex_t    mta_conn_mutex;
  volatile bool      mta_conn_mutex_lock_already;
  volatile bool      mta_conn_mutex_unlock_later;
  SPIDER_FILE_POS    mta_conn_mutex_file_pos;
  uint               join_trx;
  int                trx_isolation;
  bool               semi_trx_isolation_chk;
  int                semi_trx_isolation;
  bool               semi_trx_chk;
  bool               semi_trx;
  bool               trx_start;
  bool               table_locked;
  int                table_lock;
  bool               disable_xa;
  bool               disable_reconnect;
  int                autocommit;
  int                sql_log_off;
  int                wait_timeout;
  sql_mode_t         sql_mode;
  THD                *thd;
  void               *another_ha_first;
  void               *another_ha_last;
  /* Exactly one of p_small and p_big is not null */
  /* The parent node in the binary tree ordered by priority with a
  smaller or equal priority */
  st_spider_conn     *p_small;
  /* The parent node in the binary tree ordered by priority with a
  bigger priority */
  st_spider_conn     *p_big;
  /* The child node in the binary tree ordered by priority with a
  smaller priority */
  st_spider_conn     *c_small;
  /* The child node in the binary tree ordered by priority with a
  bigger or equal priority */
  st_spider_conn     *c_big;
  longlong           priority;
  bool               server_lost;
  bool               ignore_dup_key;
  char               *error_str;
  int                error_length;
  time_t             ping_time;
  CHARSET_INFO       *access_charset;
  Time_zone          *time_zone;
  uint               connect_timeout;
  uint               net_read_timeout;
  uint               net_write_timeout;
  int                error_mode;
  spider_string      default_database;

  char               *tgt_host;
  char               *tgt_username;
  char               *tgt_password;
  char               *tgt_socket;
  char               *tgt_wrapper;
  char               *tgt_db; /* for not joinable tables on different db */
  char               *tgt_ssl_ca;
  char               *tgt_ssl_capath;
  char               *tgt_ssl_cert;
  char               *tgt_ssl_cipher;
  char               *tgt_ssl_key;
  char               *tgt_default_file;
  char               *tgt_default_group;
  char               *tgt_dsn;
  char               *tgt_filedsn;
  char               *tgt_driver;
  long               tgt_port;
  long               tgt_ssl_vsc;

  uint               tgt_host_length;
  uint               tgt_username_length;
  uint               tgt_password_length;
  uint               tgt_socket_length;
  uint               tgt_wrapper_length;
  uint               tgt_db_length;
  uint               tgt_ssl_ca_length;
  uint               tgt_ssl_capath_length;
  uint               tgt_ssl_cert_length;
  uint               tgt_ssl_cipher_length;
  uint               tgt_ssl_key_length;
  uint               tgt_default_file_length;
  uint               tgt_default_group_length;
  uint               tgt_dsn_length;
<<<<<<< HEAD
  uint               tgt_filedsn_length;
  uint               tgt_driver_length;
#if defined(HS_HAS_SQLCOM) && defined(HAVE_HANDLERSOCKET)
  uint               hs_sock_length;
#endif
=======
>>>>>>> 25476ba1
  uint               dbton_id;

#ifndef WITHOUT_SPIDER_BG_SEARCH
  volatile
#endif
    void             *quick_target;
#ifndef WITHOUT_SPIDER_BG_SEARCH
  volatile bool      bg_init;
  volatile bool      bg_break;
  volatile bool      bg_kill;
  volatile bool      bg_caller_wait;
  volatile bool      bg_caller_sync_wait;
  volatile bool      bg_search;
  volatile bool      bg_discard_result;
  volatile bool      bg_direct_sql;
  volatile bool      bg_exec_sql;
  volatile bool      bg_get_job_stack;
  volatile bool      bg_get_job_stack_off;
  volatile uint      bg_simple_action;
  THD                *bg_thd;
  pthread_t          bg_thread;
  pthread_cond_t     bg_conn_cond;
  pthread_mutex_t    bg_conn_mutex;
  pthread_cond_t     bg_conn_sync_cond;
  pthread_mutex_t    bg_conn_sync_mutex;
  pthread_mutex_t    bg_conn_chain_mutex;
  pthread_mutex_t    *bg_conn_chain_mutex_ptr;
  volatile void      *bg_target;
  volatile int       *bg_error_num;
  volatile ulong     bg_sql_type;
  pthread_mutex_t    bg_job_stack_mutex;
  DYNAMIC_ARRAY      bg_job_stack;
  uint               bg_job_stack_id;
  const char         *bg_job_stack_func_name;
  const char         *bg_job_stack_file_name;
  ulong              bg_job_stack_line_no;
  uint               bg_job_stack_cur_pos;
#endif
#ifndef WITHOUT_SPIDER_BG_SEARCH
  volatile
#endif
    int              *need_mon;
  int                *conn_need_mon;

  bool               use_for_active_standby;
  bool               in_before_query;

  bool               queued_connect;
  bool               queued_ping;
  bool               queued_trx_isolation;
  bool               queued_semi_trx_isolation;
  bool               queued_wait_timeout;
  bool               queued_autocommit;
  bool               queued_sql_log_off;
  bool               queued_sql_mode;
  bool               queued_time_zone;
  bool               queued_trx_start;
  bool               queued_xa_start;
  bool               queued_net_timeout;
  SPIDER_SHARE       *queued_connect_share;
  int                queued_connect_link_idx;
  ha_spider          *queued_ping_spider;
  int                queued_ping_link_idx;
  int                queued_trx_isolation_val;
  int                queued_semi_trx_isolation_val;
  int                queued_wait_timeout_val;
  bool               queued_autocommit_val;
  bool               queued_sql_log_off_val;
  sql_mode_t         queued_sql_mode_val;
  Time_zone          *queued_time_zone_val;
  XID                *queued_xa_start_xid;

#ifdef HA_CAN_BULK_ACCESS
  uint               bulk_access_requests;
  uint               bulk_access_sended;
  int                bulk_access_error_num;
  st_spider_conn     *bulk_access_next;
#endif

  bool               disable_connect_retry;  /* TRUE if it is unnecessary to
                                                retry to connect after a
                                                connection error */
  bool               connect_error_with_message;
  char               connect_error_msg[MYSQL_ERRMSG_SIZE];
  int                connect_error;
  THD                *connect_error_thd;
  query_id_t         connect_error_query_id;
  time_t             connect_error_time;

#ifdef SPIDER_HAS_GROUP_BY_HANDLER
  SPIDER_CONN_HOLDER    *conn_holder_for_direct_join;
  SPIDER_LINK_IDX_CHAIN *link_idx_chain;
#endif
  SPIDER_IP_PORT_CONN *ip_port_conn;

  pthread_mutex_t    loop_check_mutex;
  HASH               loop_checked;
  uint               loop_checked_id;
  const char         *loop_checked_func_name;
  const char         *loop_checked_file_name;
  ulong              loop_checked_line_no;
  HASH               loop_check_queue;
  uint               loop_check_queue_id;
  const char         *loop_check_queue_func_name;
  const char         *loop_check_queue_file_name;
  ulong              loop_check_queue_line_no;
  SPIDER_CONN_LOOP_CHECK *loop_check_ignored_first;
  SPIDER_CONN_LOOP_CHECK *loop_check_ignored_last;
  SPIDER_CONN_LOOP_CHECK *loop_check_meraged_first;
} SPIDER_CONN;

typedef struct st_spider_lgtm_tblhnd_share
{
  char               *table_name;
  uint               table_name_length;
#ifdef SPIDER_HAS_HASH_VALUE_TYPE
  my_hash_value_type table_path_hash_value;
#endif
  pthread_mutex_t    auto_increment_mutex;
  volatile bool      auto_increment_init;
  volatile ulonglong auto_increment_lclval;
  ulonglong          auto_increment_value;
} SPIDER_LGTM_TBLHND_SHARE;

#ifdef WITH_PARTITION_STORAGE_ENGINE
typedef struct st_spider_patition_handler
{
  bool               clone_bitmap_init;
  query_id_t         parallel_search_query_id;
  uint               no_parts;
  TABLE              *table;
  ha_spider          *owner;
  ha_spider          **handlers;
} SPIDER_PARTITION_HANDLER;
#endif

typedef struct st_spider_wide_share
{
  char               *table_name;
  uint               table_name_length;
#ifdef SPIDER_HAS_HASH_VALUE_TYPE
  my_hash_value_type table_path_hash_value;
#endif
  uint               use_count;
  THR_LOCK           lock;
  pthread_mutex_t    sts_mutex;
  pthread_mutex_t    crd_mutex;

  volatile bool      sts_init;
  volatile bool      crd_init;
  volatile time_t    sts_get_time;
  volatile time_t    crd_get_time;
  ha_statistics      stat;

  longlong           *cardinality;
} SPIDER_WIDE_SHARE;

enum spider_hnd_stage {
  SPD_HND_STAGE_NONE,
  SPD_HND_STAGE_STORE_LOCK,
  SPD_HND_STAGE_EXTERNAL_LOCK,
  SPD_HND_STAGE_START_STMT,
  SPD_HND_STAGE_EXTRA,
  SPD_HND_STAGE_COND_PUSH,
  SPD_HND_STAGE_COND_POP,
  SPD_HND_STAGE_INFO_PUSH,
  SPD_HND_STAGE_SET_TOP_TABLE_AND_FIELDS,
  SPD_HND_STAGE_CLEAR_TOP_TABLE_FIELDS
};

/*
  A wide handler is shared among ha_spider of partitions of the same
  table. It is owned by the last partition.
*/
typedef struct st_spider_wide_handler
{
  spider_hnd_stage   stage;
  handler            *stage_executor;
  THR_LOCK_DATA      lock;
  SPIDER_TRX         *trx;
  uchar              *searched_bitmap;
  uchar              *ft_discard_bitmap;
  uchar              *position_bitmap;
  uchar              *idx_read_bitmap;
  uchar              *idx_write_bitmap;
  uchar              *rnd_read_bitmap;
  uchar              *rnd_write_bitmap;
  SPIDER_CONDITION   *condition;
  void               *owner;
#ifdef WITH_PARTITION_STORAGE_ENGINE
  SPIDER_PARTITION_HANDLER *partition_handler;
#endif
#ifdef HANDLER_HAS_DIRECT_UPDATE_ROWS
  List<Item>         *direct_update_fields;
  List<Item>         *direct_update_values;
#endif
  TABLE_SHARE        *top_share;
  enum thr_lock_type lock_type;
  uchar              lock_table_type;
  int                lock_mode;
  int                external_lock_type;
  int                cond_check_error;
  uint               sql_command;
  uint               top_table_fields;
#ifdef HANDLER_HAS_DIRECT_UPDATE_ROWS
#ifdef INFO_KIND_FORCE_LIMIT_BEGIN
  longlong           info_limit;
#endif
#endif
#ifdef HA_CAN_BULK_ACCESS
  ulonglong          external_lock_cnt;
#endif
  bool               between_flg;
  bool               idx_bitmap_is_set;
  bool               rnd_bitmap_is_set;
  bool               position_bitmap_init;
  bool               semi_trx_isolation_chk;
  bool               semi_trx_chk;
  bool               low_priority;
  bool               high_priority;
  bool               consistent_snapshot;
  bool               quick_mode;
  bool               keyread;
  bool               update_request;
  bool               ignore_dup_key;
  bool               write_can_replace;
  bool               insert_with_update;
  bool               cond_check;
  bool               semi_table_lock;
} SPIDER_WIDE_HANDLER;

typedef struct st_spider_transaction
{
  bool               trx_start;
  bool               trx_xa;
  bool               trx_consistent_snapshot;
  bool               trx_xa_prepared;

  bool               use_consistent_snapshot;
  bool               internal_xa;
  uint               internal_xa_snapshot;

  query_id_t         query_id;
  bool               tmp_flg;
  bool               registed_allocated_thds;

  bool               updated_in_this_trx;

  THD                *thd;
#ifdef SPIDER_HAS_HASH_VALUE_TYPE
  my_hash_value_type thd_hash_value;
#endif
  XID                xid;
  HASH               trx_conn_hash;
  uint               trx_conn_hash_id;
  const char         *trx_conn_hash_func_name;
  const char         *trx_conn_hash_file_name;
  ulong              trx_conn_hash_line_no;
  HASH               trx_another_conn_hash;
  uint               trx_another_conn_hash_id;
  const char         *trx_another_conn_hash_func_name;
  const char         *trx_another_conn_hash_file_name;
  ulong              trx_another_conn_hash_line_no;
  HASH               trx_alter_table_hash;
  uint               trx_alter_table_hash_id;
  const char         *trx_alter_table_hash_func_name;
  const char         *trx_alter_table_hash_file_name;
  ulong              trx_alter_table_hash_line_no;
  HASH               trx_ha_hash;
  uint               trx_ha_hash_id;
  const char         *trx_ha_hash_func_name;
  const char         *trx_ha_hash_file_name;
  ulong              trx_ha_hash_line_no;
  uint               trx_ha_reuse_count;
  XID_STATE          internal_xid_state;
  SPIDER_CONN        *join_trx_top;
  ulonglong          spider_thread_id;
  ulonglong          trx_conn_adjustment;
  uint               locked_connections;

  ulonglong          direct_update_count;
  ulonglong          direct_delete_count;
  ulonglong          direct_order_limit_count;
  ulonglong          direct_aggregate_count;
  ulonglong          parallel_search_count;

#ifdef HA_CAN_BULK_ACCESS
  SPIDER_CONN        *bulk_access_conn_first;
  SPIDER_CONN        *bulk_access_conn_last;
#endif

  pthread_mutex_t    *udf_table_mutexes;
  CHARSET_INFO       *udf_access_charset;
  spider_string      *udf_set_names;

  time_t             mem_calc_merge_time;
  const char         *alloc_func_name[SPIDER_MEM_CALC_LIST_NUM];
  const char         *alloc_file_name[SPIDER_MEM_CALC_LIST_NUM];
  ulong              alloc_line_no[SPIDER_MEM_CALC_LIST_NUM];
  ulonglong          total_alloc_mem[SPIDER_MEM_CALC_LIST_NUM];
  longlong           current_alloc_mem[SPIDER_MEM_CALC_LIST_NUM];
  ulonglong          alloc_mem_count[SPIDER_MEM_CALC_LIST_NUM];
  ulonglong          free_mem_count[SPIDER_MEM_CALC_LIST_NUM];
  ulonglong          total_alloc_mem_buffer[SPIDER_MEM_CALC_LIST_NUM];
  longlong           current_alloc_mem_buffer[SPIDER_MEM_CALC_LIST_NUM];
  ulonglong          alloc_mem_count_buffer[SPIDER_MEM_CALC_LIST_NUM];
  ulonglong          free_mem_count_buffer[SPIDER_MEM_CALC_LIST_NUM];

  MEM_ROOT           mem_root;

  /* for transaction level query */
  SPIDER_SHARE       *tmp_share;
  char               *tmp_connect_info[SPIDER_TMP_SHARE_CHAR_PTR_COUNT];
  uint               tmp_connect_info_length[SPIDER_TMP_SHARE_UINT_COUNT];
  long               tmp_long[SPIDER_TMP_SHARE_LONG_COUNT];
  longlong           tmp_longlong[SPIDER_TMP_SHARE_LONGLONG_COUNT];
  ha_spider          *tmp_spider;
  int                tmp_need_mon;
  spider_db_handler  *tmp_dbton_handler[SPIDER_DBTON_SIZE];
} SPIDER_TRX;

typedef struct st_spider_share
{
  char               *table_name;
  uint               table_name_length;
  uint               use_count;
  uint               link_count;
  uint               all_link_count;
  uint               link_bitmap_size;
  pthread_mutex_t    mutex;
  pthread_mutex_t    sts_mutex;
  pthread_mutex_t    crd_mutex;
/*
  pthread_mutex_t    auto_increment_mutex;
*/
  TABLE_SHARE        *table_share;
  SPIDER_LGTM_TBLHND_SHARE *lgtm_tblhnd_share;
#ifdef SPIDER_HAS_HASH_VALUE_TYPE
  my_hash_value_type table_name_hash_value;
#ifdef WITH_PARTITION_STORAGE_ENGINE
  my_hash_value_type table_path_hash_value;
#endif
#endif

  volatile bool      init;
  volatile bool      init_error;
  volatile time_t    init_error_time;
  volatile bool      link_status_init;
  uchar              *table_mon_mutex_bitmap;
  volatile bool      sts_init;
  volatile time_t    sts_get_time;
#ifndef WITHOUT_SPIDER_BG_SEARCH
  volatile time_t    bg_sts_try_time;
  volatile double    bg_sts_interval;
  volatile int       bg_sts_mode;
#ifdef WITH_PARTITION_STORAGE_ENGINE
  volatile int       bg_sts_sync;
#endif
  volatile bool      bg_sts_init;
  volatile bool      bg_sts_kill;
  volatile bool      bg_sts_thd_wait;
  THD                *bg_sts_thd;
  pthread_t          bg_sts_thread;
  pthread_cond_t     bg_sts_cond;
  pthread_cond_t     bg_sts_sync_cond;
  volatile bool      crd_init;
#endif
  volatile time_t    crd_get_time;
#ifndef WITHOUT_SPIDER_BG_SEARCH
  volatile time_t    bg_crd_try_time;
  volatile double    bg_crd_interval;
  volatile int       bg_crd_mode;
#ifdef WITH_PARTITION_STORAGE_ENGINE
  volatile int       bg_crd_sync;
#endif
  volatile bool      bg_crd_init;
  volatile bool      bg_crd_kill;
  volatile bool      bg_crd_thd_wait;
  THD                *bg_crd_thd;
  pthread_t          bg_crd_thread;
  pthread_cond_t     bg_crd_cond;
  pthread_cond_t     bg_crd_sync_cond;
#endif
#ifndef WITHOUT_SPIDER_BG_SEARCH
  volatile bool      bg_mon_init;
  volatile bool      bg_mon_kill;
  THD                **bg_mon_thds;
  pthread_t          *bg_mon_threads;
  pthread_mutex_t    *bg_mon_mutexes;
  pthread_cond_t     *bg_mon_conds;
  pthread_cond_t     *bg_mon_sleep_conds;
#endif
#ifndef WITHOUT_SPIDER_BG_SEARCH
  /* static bg thread for sts and crd */
  TABLE                 table;
  ha_spider             *sts_spider;
  ha_spider             *crd_spider;
  SPIDER_THREAD         *sts_thread;
  SPIDER_THREAD         *crd_thread;
  volatile bool         sts_spider_init;
  volatile bool         sts_working;
  volatile bool         sts_wait;
  volatile bool         crd_spider_init;
  volatile bool         crd_working;
  volatile bool         crd_wait;
  volatile SPIDER_SHARE *sts_prev;
  volatile SPIDER_SHARE *sts_next;
  volatile SPIDER_SHARE *crd_prev;
  volatile SPIDER_SHARE *crd_next;
#endif

  MEM_ROOT           mem_root;

/*
  volatile bool      auto_increment_init;
  volatile ulonglong auto_increment_lclval;
*/
  ha_statistics      stat;

  longlong           static_records_for_status;
  longlong           static_mean_rec_length;

  int                bitmap_size;
  spider_string      *key_hint;
  CHARSET_INFO       *access_charset;
  longlong           *static_key_cardinality;
  longlong           *cardinality;
  uchar              *cardinality_upd;
  longlong           additional_table_flags;
  bool               have_recovery_link;

#ifndef WITHOUT_SPIDER_BG_SEARCH
  int                sts_bg_mode;
#endif
  double             sts_interval;
  int                sts_mode;
#ifdef WITH_PARTITION_STORAGE_ENGINE
  int                sts_sync;
#endif
  int                store_last_sts;
  int                load_sts_at_startup;
#ifndef WITHOUT_SPIDER_BG_SEARCH
  int                crd_bg_mode;
#endif
  double             crd_interval;
  int                crd_mode;
#ifdef WITH_PARTITION_STORAGE_ENGINE
  int                crd_sync;
#endif
  int                store_last_crd;
  int                load_crd_at_startup;
  int                crd_type;
  double             crd_weight;
  longlong           internal_offset;
  longlong           internal_limit;
  longlong           split_read;
  double             semi_split_read;
  longlong           semi_split_read_limit;
  int                init_sql_alloc_size;
  int                reset_sql_alloc;
  int                multi_split_read;
  int                max_order;
  int                semi_table_lock;
  int                semi_table_lock_conn;
  int                selupd_lock_mode;
  int                query_cache;
  int                query_cache_sync;
  int                bulk_size;
  int                bulk_update_mode;
  int                bulk_update_size;
  int                buffer_size;
  int                internal_optimize;
  int                internal_optimize_local;
  double             scan_rate;
  double             read_rate;
  longlong           priority;
  int                quick_mode;
  longlong           quick_page_size;
  longlong           quick_page_byte;
  int                low_mem_read;
  int                table_count_mode;
  int                select_column_mode;
#ifndef WITHOUT_SPIDER_BG_SEARCH
  int                bgs_mode;
  longlong           bgs_first_read;
  longlong           bgs_second_read;
#endif
  longlong           first_read;
  longlong           second_read;
  int                auto_increment_mode;
  int                use_table_charset;
  int                use_pushdown_udf;
  int                skip_default_condition;
  int                skip_parallel_search;
  int                direct_dup_insert;
  longlong           direct_order_limit;
  int                read_only_mode;
  int                error_read_mode;
  int                error_write_mode;
  int                active_link_count;
#ifdef HA_CAN_BULK_ACCESS
  int                bulk_access_free;
#endif
#ifdef HA_CAN_FORCE_BULK_UPDATE
  int                force_bulk_update;
#endif
#ifdef HA_CAN_FORCE_BULK_DELETE
  int                force_bulk_delete;
#endif
  int                casual_read;
  int                delete_all_rows_type;

  int                bka_mode;
  char               *bka_engine;
  int                bka_engine_length;

#ifdef SPIDER_HAS_HASH_VALUE_TYPE
  my_hash_value_type *conn_keys_hash_value;
#endif
  char               **server_names;
  char               **tgt_table_names;
  char               **tgt_dbs;
  char               **tgt_hosts;
  char               **tgt_usernames;
  char               **tgt_passwords;
  char               **tgt_sockets;
  char               **tgt_wrappers;
  char               **tgt_ssl_cas;
  char               **tgt_ssl_capaths;
  char               **tgt_ssl_certs;
  char               **tgt_ssl_ciphers;
  char               **tgt_ssl_keys;
  char               **tgt_default_files;
  char               **tgt_default_groups;
  char               **tgt_dsns;
  char               **tgt_filedsns;
  char               **tgt_drivers;
  char               **static_link_ids;
  char               **tgt_pk_names;
  char               **tgt_sequence_names;
  char               **conn_keys;
  long               *tgt_ports;
  long               *tgt_ssl_vscs;
  long               *link_statuses;
#ifndef WITHOUT_SPIDER_BG_SEARCH
  long               *monitoring_bg_flag;
  long               *monitoring_bg_kind;
#endif
  long               *monitoring_binlog_pos_at_failing;
  long               *monitoring_flag;
  long               *monitoring_kind;
#ifndef WITHOUT_SPIDER_BG_SEARCH
  longlong           *monitoring_bg_interval;
#endif
  longlong           *monitoring_limit;
  longlong           *monitoring_sid;
  long               *use_handlers;
  long               *connect_timeouts;
  long               *net_read_timeouts;
  long               *net_write_timeouts;
  long               *access_balances;
  long               *bka_table_name_types;
  long               *strict_group_bys;

  uint               *server_names_lengths;
  uint               *tgt_table_names_lengths;
  uint               *tgt_dbs_lengths;
  uint               *tgt_hosts_lengths;
  uint               *tgt_usernames_lengths;
  uint               *tgt_passwords_lengths;
  uint               *tgt_sockets_lengths;
  uint               *tgt_wrappers_lengths;
  uint               *tgt_ssl_cas_lengths;
  uint               *tgt_ssl_capaths_lengths;
  uint               *tgt_ssl_certs_lengths;
  uint               *tgt_ssl_ciphers_lengths;
  uint               *tgt_ssl_keys_lengths;
  uint               *tgt_default_files_lengths;
  uint               *tgt_default_groups_lengths;
  uint               *tgt_dsns_lengths;
  uint               *tgt_filedsns_lengths;
  uint               *tgt_drivers_lengths;
  uint               *static_link_ids_lengths;
  uint               *tgt_pk_names_lengths;
  uint               *tgt_sequence_names_lengths;
  uint               *conn_keys_lengths;
  /* The index in `spider_dbton' of each data node link. */
  uint               *sql_dbton_ids;

  uint               server_names_charlen;
  uint               tgt_table_names_charlen;
  uint               tgt_dbs_charlen;
  uint               tgt_hosts_charlen;
  uint               tgt_usernames_charlen;
  uint               tgt_passwords_charlen;
  uint               tgt_sockets_charlen;
  uint               tgt_wrappers_charlen;
  uint               tgt_ssl_cas_charlen;
  uint               tgt_ssl_capaths_charlen;
  uint               tgt_ssl_certs_charlen;
  uint               tgt_ssl_ciphers_charlen;
  uint               tgt_ssl_keys_charlen;
  uint               tgt_default_files_charlen;
  uint               tgt_default_groups_charlen;
  uint               tgt_dsns_charlen;
  uint               tgt_filedsns_charlen;
  uint               tgt_drivers_charlen;
  uint               static_link_ids_charlen;
  uint               tgt_pk_names_charlen;
  uint               tgt_sequence_names_charlen;
  uint               conn_keys_charlen;

  uint               server_names_length;
  uint               tgt_table_names_length;
  uint               tgt_dbs_length;
  uint               tgt_hosts_length;
  uint               tgt_usernames_length;
  uint               tgt_passwords_length;
  uint               tgt_sockets_length;
  uint               tgt_wrappers_length;
  uint               tgt_ssl_cas_length;
  uint               tgt_ssl_capaths_length;
  uint               tgt_ssl_certs_length;
  uint               tgt_ssl_ciphers_length;
  uint               tgt_ssl_keys_length;
  uint               tgt_default_files_length;
  uint               tgt_default_groups_length;
  uint               tgt_dsns_length;
  uint               tgt_filedsns_length;
  uint               tgt_drivers_length;
  uint               static_link_ids_length;
  uint               tgt_pk_names_length;
  uint               tgt_sequence_names_length;
  uint               conn_keys_length;
  uint               tgt_ports_length;
  uint               tgt_ssl_vscs_length;
  uint               link_statuses_length;
#ifndef WITHOUT_SPIDER_BG_SEARCH
  uint               monitoring_bg_flag_length;
  uint               monitoring_bg_kind_length;
#endif
  uint               monitoring_binlog_pos_at_failing_length;
  uint               monitoring_flag_length;
  uint               monitoring_kind_length;
#ifndef WITHOUT_SPIDER_BG_SEARCH
  uint               monitoring_bg_interval_length;
#endif
  uint               monitoring_limit_length;
  uint               monitoring_sid_length;
  uint               use_handlers_length;
  uint               connect_timeouts_length;
  uint               net_read_timeouts_length;
  uint               net_write_timeouts_length;
  uint               access_balances_length;
  uint               bka_table_name_types_length;
  uint               strict_group_bys_length;

  /* for dbton */
  uchar              dbton_bitmap[spider_bitmap_size(SPIDER_DBTON_SIZE)];
  spider_db_share    *dbton_share[SPIDER_DBTON_SIZE];
  uint               use_dbton_count;
  /* Actual size is `use_dbton_count'. Values are the indices of item
  in `spider_dbton'. */
  uint               use_dbton_ids[SPIDER_DBTON_SIZE];
  /* Inverse map of `use_dbton_ids'. */
  uint               dbton_id_to_seq[SPIDER_DBTON_SIZE];
  uint               use_sql_dbton_count;
  /* Actual size is `use_sql_dbton_count'. Values are the indices of
  item in `spider_dbton'. */
  uint               use_sql_dbton_ids[SPIDER_DBTON_SIZE];
  /* Inverse map of `use_sql_dbton_ids'. */
  uint               sql_dbton_id_to_seq[SPIDER_DBTON_SIZE];

  SPIDER_ALTER_TABLE alter_table;
  SPIDER_WIDE_SHARE  *wide_share;
} SPIDER_SHARE;

typedef struct st_spider_link_pack
{
  SPIDER_SHARE               *share;
  int                        link_idx;
} SPIDER_LINK_PACK;

typedef struct st_spider_init_error_table
{
  char               *table_name;
  uint               table_name_length;
#ifdef SPIDER_HAS_HASH_VALUE_TYPE
  my_hash_value_type table_name_hash_value;
#endif
  bool               init_error_with_message;
  char               init_error_msg[MYSQL_ERRMSG_SIZE];
  volatile int       init_error;
  volatile time_t    init_error_time;
} SPIDER_INIT_ERROR_TABLE;

typedef struct st_spider_direct_sql
{
  int                  table_count;
  char                 **db_names;
  char                 **table_names;
  TABLE                **tables;
  int                  *iop;

  /* for using real table */
  bool                 real_table_used;
  TABLE_LIST           *table_list_first;
  TABLE_LIST           *table_list;
  uchar                *real_table_bitmap;
  SPIDER_Open_tables_backup open_tables_backup;
  THD                  *open_tables_thd;

  char                 *sql;
  ulong                sql_length;

  SPIDER_TRX           *trx;
  SPIDER_CONN          *conn;

  bool                 modified_non_trans_table;

  int                  table_loop_mode;
  longlong             priority;
  int                  connect_timeout;
  int                  net_read_timeout;
  int                  net_write_timeout;
  longlong             bulk_insert_rows;
  int                  connection_channel;
  int                  use_real_table;
  int                  error_rw_mode;

  char                 *server_name;
  char                 *tgt_default_db_name;
  char                 *tgt_host;
  char                 *tgt_username;
  char                 *tgt_password;
  char                 *tgt_socket;
  char                 *tgt_wrapper;
  char                 *tgt_ssl_ca;
  char                 *tgt_ssl_capath;
  char                 *tgt_ssl_cert;
  char                 *tgt_ssl_cipher;
  char                 *tgt_ssl_key;
  char                 *tgt_default_file;
  char                 *tgt_default_group;
  char                 *tgt_dsn;
  char                 *tgt_filedsn;
  char                 *tgt_driver;
  char                 *conn_key;
  long                 tgt_port;
  long                 tgt_ssl_vsc;

  uint                 server_name_length;
  uint                 tgt_default_db_name_length;
  uint                 tgt_host_length;
  uint                 tgt_username_length;
  uint                 tgt_password_length;
  uint                 tgt_socket_length;
  uint                 tgt_wrapper_length;
  uint                 tgt_ssl_ca_length;
  uint                 tgt_ssl_capath_length;
  uint                 tgt_ssl_cert_length;
  uint                 tgt_ssl_cipher_length;
  uint                 tgt_ssl_key_length;
  uint                 tgt_default_file_length;
  uint                 tgt_default_group_length;
  uint                 tgt_dsn_length;
  uint                 tgt_filedsn_length;
  uint                 tgt_driver_length;
  uint                 conn_key_length;
  uint                 dbton_id;
#ifdef SPIDER_HAS_HASH_VALUE_TYPE
  my_hash_value_type   conn_key_hash_value;
#endif

  pthread_mutex_t               *bg_mutex;
  pthread_cond_t                *bg_cond;
  volatile st_spider_direct_sql *prev;
  volatile st_spider_direct_sql *next;
  void                          *parent;
} SPIDER_DIRECT_SQL;

typedef struct st_spider_bg_direct_sql
{
  longlong                   called_cnt;
  char                       bg_error_msg[MYSQL_ERRMSG_SIZE];
  volatile int               bg_error;
  volatile bool              modified_non_trans_table;
  pthread_mutex_t            bg_mutex;
  pthread_cond_t             bg_cond;
  volatile SPIDER_DIRECT_SQL *direct_sql;
} SPIDER_BG_DIRECT_SQL;

typedef struct st_spider_mon_table_result
{
  int                        result_status;
  SPIDER_TRX                 *trx;
} SPIDER_MON_TABLE_RESULT;

typedef struct st_spider_table_mon
{
  SPIDER_SHARE               *share;
  uint32                     server_id;
  st_spider_table_mon_list   *parent;
  st_spider_table_mon        *next;
} SPIDER_TABLE_MON;

/* List of `SPIDER_TABLE_MON's */
typedef struct st_spider_table_mon_list
{
  char                       *key;
  uint                       key_length;
#ifdef SPIDER_HAS_HASH_VALUE_TYPE
  my_hash_value_type         key_hash_value;
#endif

  uint                       use_count;
  uint                       mutex_hash;
  ulonglong                  mon_table_cache_version;

  char                       *table_name;
  int                        link_id;
  uint                       table_name_length;

  int                        list_size;
  SPIDER_TABLE_MON           *first;
  SPIDER_TABLE_MON           *current;
  volatile int               mon_status;

  SPIDER_SHARE               *share;

  pthread_mutex_t            caller_mutex;
  pthread_mutex_t            receptor_mutex;
  pthread_mutex_t            monitor_mutex;
  pthread_mutex_t            update_status_mutex;
  volatile int               last_caller_result;
  volatile int               last_receptor_result;
  volatile int               last_mon_result;
} SPIDER_TABLE_MON_LIST;

typedef struct st_spider_copy_table_conn
{
  SPIDER_SHARE               *share;
  int                        link_idx;
  SPIDER_CONN                *conn;
  spider_db_copy_table       *copy_table;
  ha_spider                  *spider;
  int                        need_mon;
#ifndef WITHOUT_SPIDER_BG_SEARCH
  int                        bg_error_num;
#endif
  st_spider_copy_table_conn  *next;
} SPIDER_COPY_TABLE_CONN;

typedef struct st_spider_copy_tables
{
  SPIDER_TRX                 *trx;
  char                       *spider_db_name;
  int                        spider_db_name_length;
  char                       *spider_table_name;
  int                        spider_table_name_length;
  char                       *spider_real_table_name;
  int                        spider_real_table_name_length;
  TABLE_LIST                 spider_table_list;
  CHARSET_INFO               *access_charset;

  SPIDER_COPY_TABLE_CONN     *table_conn[2];
  bool                       use_auto_mode[2];
  int                        link_idx_count[2];
  int                        *link_idxs[2];

  int                        bulk_insert_interval;
  longlong                   bulk_insert_rows;
  int                        use_table_charset;
  int                        use_transaction;
#ifndef WITHOUT_SPIDER_BG_SEARCH
  int                        bg_mode;
#endif

  char                       *database;

  int                        database_length;
} SPIDER_COPY_TABLES;

class SPIDER_SORT
{
public:
  ulong sort;
};

typedef struct st_spider_trx_ha
{
  char                       *table_name;
  uint                       table_name_length;
  SPIDER_TRX                 *trx;
  SPIDER_SHARE               *share;
  uint                       link_count;
  uint                       link_bitmap_size;
  uint                       *conn_link_idx;
  uchar                      *conn_can_fo;
  bool                       wait_for_reusing;
} SPIDER_TRX_HA;

#ifdef HA_CAN_BULK_ACCESS
typedef struct st_spider_bulk_access_link
{
  ha_spider                  *spider;
  uint                       sequence_num;
  bool                       used;
  bool                       called;
  MEM_ROOT                   mem_root;
  st_spider_bulk_access_link *next;
} SPIDER_BULK_ACCESS_LINK;
#endif

#define SPIDER_INT_HLD_TGT_SIZE 100
typedef struct st_spider_int_hld
{
  uint tgt_num;
  int tgt[SPIDER_INT_HLD_TGT_SIZE];
  st_spider_int_hld *next;
} SPIDER_INT_HLD;

typedef struct st_spider_item_hld
{
  uint               tgt_num;
  Item               *item;
#ifdef SPIDER_ITEM_STRING_WITHOUT_SET_STR_WITH_COPY_AND_THDPTR
  bool               init_mem_root;
  MEM_ROOT           mem_root;
#endif
  st_spider_item_hld *next;
} SPIDER_ITEM_HLD;

char *spider_create_string(
  const char *str,
  uint length
);


typedef struct st_spider_ip_port_conn {
  char               *key;
  size_t             key_len;
#ifdef SPIDER_HAS_HASH_VALUE_TYPE
  my_hash_value_type key_hash_value;
#endif
  char               *remote_ip_str;
  long               remote_port;
  ulong              ip_port_count;
  volatile ulong     waiting_count;
  pthread_mutex_t    mutex;
  pthread_cond_t     cond;
  ulonglong          conn_id; /* each conn has it's own conn_id */
} SPIDER_IP_PORT_CONN;<|MERGE_RESOLUTION|>--- conflicted
+++ resolved
@@ -707,14 +707,8 @@
   uint               tgt_default_file_length;
   uint               tgt_default_group_length;
   uint               tgt_dsn_length;
-<<<<<<< HEAD
   uint               tgt_filedsn_length;
   uint               tgt_driver_length;
-#if defined(HS_HAS_SQLCOM) && defined(HAVE_HANDLERSOCKET)
-  uint               hs_sock_length;
-#endif
-=======
->>>>>>> 25476ba1
   uint               dbton_id;
 
 #ifndef WITHOUT_SPIDER_BG_SEARCH

--- conflicted
+++ resolved
@@ -107,12 +107,6 @@
   KEY_MULTI_RANGE    mrr_second_range;
   spider_string      *mrr_key_buff;
   range_id_t         *multi_range_keys;
-<<<<<<< HEAD
-=======
-#else
-  KEY_MULTI_RANGE    *multi_range_ranges;
-#endif
->>>>>>> e83d92ee
 
   char               *append_tblnm_alias;
   uint               append_tblnm_alias_length;
@@ -251,10 +245,6 @@
   int read_range_next();
   void reset_no_where_cond();
   bool check_no_where_cond();
-<<<<<<< HEAD
-=======
-#ifdef HA_MRR_USE_DEFAULT_IMPL
->>>>>>> e83d92ee
   ha_rows multi_range_read_info_const(
     uint keyno,
     RANGE_SEQ_IF *seq,
@@ -289,21 +279,6 @@
   int multi_range_read_next_next(
     range_id_t *range_info
   );
-<<<<<<< HEAD
-=======
-#else
-  int read_multi_range_first(
-    KEY_MULTI_RANGE **found_range_p,
-    KEY_MULTI_RANGE *ranges,
-    uint range_count,
-    bool sorted,
-    HANDLER_BUFFER *buffer
-  );
-  int read_multi_range_next(
-    KEY_MULTI_RANGE **found_range_p
-  );
-#endif
->>>>>>> e83d92ee
   int rnd_init(
     bool scan
   );
@@ -816,18 +791,6 @@
   int append_lock_tables_list();
   int lock_tables();
   int dml_init();
-<<<<<<< HEAD
-};
-=======
-#ifdef HA_CAN_BULK_ACCESS
-  int bulk_access_begin(
-    void *info
-  );
-  int bulk_access_current(
-    void *info
-  );
-  void bulk_access_end();
-#endif
 };
 
 
@@ -851,5 +814,4 @@
   d++;
   return d;
 }
-#endif
->>>>>>> e83d92ee
+#endif
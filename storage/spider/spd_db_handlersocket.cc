/* Copyright (C) 2012-2018 Kentoku Shiba

  This program is free software; you can redistribute it and/or modify
  it under the terms of the GNU General Public License as published by
  the Free Software Foundation; version 2 of the License.

  This program is distributed in the hope that it will be useful,
  but WITHOUT ANY WARRANTY; without even the implied warranty of
  MERCHANTABILITY or FITNESS FOR A PARTICULAR PURPOSE.  See the
  GNU General Public License for more details.

  You should have received a copy of the GNU General Public License
  along with this program; if not, write to the Free Software
  Foundation, Inc., 51 Franklin Street, Fifth Floor, Boston, MA 02110-1335 USA */

#define MYSQL_SERVER 1
#include <my_global.h>
#include "mysql_version.h"
#include "spd_environ.h"
#if MYSQL_VERSION_ID < 50500
#include "mysql_priv.h"
#include <mysql/plugin.h>
#else
#include "sql_priv.h"
#include "probes_mysql.h"
#include "sql_analyse.h"
#endif

#if defined(HS_HAS_SQLCOM) && defined(HAVE_HANDLERSOCKET)
#include "spd_err.h"
#include "spd_param.h"
#include "spd_db_include.h"
#include "spd_include.h"
#include "spd_db_handlersocket.h"
#include "ha_spider.h"
#include "spd_db_conn.h"
#include "spd_trx.h"
#include "spd_conn.h"
#include "spd_malloc.h"

extern handlerton *spider_hton_ptr;
extern HASH spider_open_connections;
extern HASH spider_ipport_conns;
extern SPIDER_DBTON spider_dbton[SPIDER_DBTON_SIZE];
extern const char spider_dig_upper[];

#define SPIDER_SQL_INTERVAL_STR " + interval "
#define SPIDER_SQL_INTERVAL_LEN (sizeof(SPIDER_SQL_INTERVAL_STR) - 1)
#define SPIDER_SQL_NEGINTERVAL_STR " - interval "
#define SPIDER_SQL_NEGINTERVAL_LEN (sizeof(SPIDER_SQL_NEGINTERVAL_STR) - 1)

#define SPIDER_SQL_NAME_QUOTE_STR ""
#define SPIDER_SQL_NAME_QUOTE_LEN (sizeof(SPIDER_SQL_NAME_QUOTE_STR) - 1)
static const char *name_quote_str = SPIDER_SQL_NAME_QUOTE_STR;

#define SPIDER_SQL_TYPE_FULL_HS (SPIDER_SQL_TYPE_SELECT_HS | \
  SPIDER_SQL_TYPE_INSERT_HS | SPIDER_SQL_TYPE_UPDATE_HS | \
  SPIDER_SQL_TYPE_DELETE_HS | SPIDER_SQL_TYPE_OTHER_HS)

static uchar SPIDER_SQL_LINESTRING_HEAD_STR[] =
  {0x00,0x00,0x00,0x00,0x01,0x02,0x00,0x00,0x00,0x02,0x00,0x00,0x00};
#define SPIDER_SQL_LINESTRING_HEAD_LEN sizeof(SPIDER_SQL_LINESTRING_HEAD_STR)

static const char *spider_db_timefunc_interval_str[] =
{
  " year", " quarter", " month", " week", " day",
  " hour", " minute", " second", " microsecond",
  " year_month", " day_hour", " day_minute",
  " day_second", " hour_minute", " hour_second",
  " minute_second", " day_microsecond", " hour_microsecond",
  " minute_microsecond", " second_microsecond"
};

static SPIDER_HS_STRING_REF spider_null_string_ref = SPIDER_HS_STRING_REF();

int spider_handlersocket_init()
{
  DBUG_ENTER("spider_handlersocket_init");
  DBUG_RETURN(0);
}

int spider_handlersocket_deinit()
{
  DBUG_ENTER("spider_handlersocket_deinit");
  DBUG_RETURN(0);
}

spider_db_share *spider_handlersocket_create_share(
  SPIDER_SHARE *share
) {
  DBUG_ENTER("spider_handlersocket_create_share");
  DBUG_RETURN(new spider_handlersocket_share(share));
}

spider_db_handler *spider_handlersocket_create_handler(
  ha_spider *spider,
  spider_db_share *db_share
) {
  DBUG_ENTER("spider_handlersocket_create_handler");
  DBUG_RETURN(new spider_handlersocket_handler(spider,
    (spider_handlersocket_share *) db_share));
}

SPIDER_DB_CONN *spider_handlersocket_create_conn(
  SPIDER_CONN *conn
) {
  DBUG_ENTER("spider_handlersocket_create_conn");
  DBUG_RETURN(new spider_db_handlersocket(conn));
}

bool spider_handlersocket_support_direct_join(
) {
  DBUG_ENTER("spider_handlersocket_support_direct_join");
  DBUG_RETURN(FALSE);
}

spider_db_handlersocket_util spider_db_handlersocket_utility;

SPIDER_DBTON spider_dbton_handlersocket = {
  0,
  SPIDER_DB_WRAPPER_MYSQL,
  SPIDER_DB_ACCESS_TYPE_NOSQL,
  spider_handlersocket_init,
  spider_handlersocket_deinit,
  spider_handlersocket_create_share,
  spider_handlersocket_create_handler,
  NULL,
  spider_handlersocket_create_conn,
  spider_handlersocket_support_direct_join,
  &spider_db_handlersocket_utility,
  "For communicating using the handlersocket protocol",
  "0.1.0",
  SPIDER_MATURITY_BETA
};

#ifndef HANDLERSOCKET_MYSQL_UTIL
spider_db_hs_string_ref_buffer::spider_db_hs_string_ref_buffer()
{
  DBUG_ENTER("spider_db_hs_string_ref_buffer::spider_db_hs_string_ref_buffer");
  DBUG_PRINT("info",("spider this=%p", this));
  DBUG_VOID_RETURN;
}

spider_db_hs_string_ref_buffer::~spider_db_hs_string_ref_buffer()
{
  DBUG_ENTER("spider_db_hs_string_ref_buffer::~spider_db_hs_string_ref_buffer");
  DBUG_PRINT("info",("spider this=%p", this));
  DBUG_VOID_RETURN;
}

int spider_db_hs_string_ref_buffer::init()
{
  DBUG_ENTER("spider_db_hs_string_ref_buffer::init");
  DBUG_PRINT("info",("spider this=%p", this));
  DBUG_RETURN(0);
}

void spider_db_hs_string_ref_buffer::clear()
{
  DBUG_ENTER("spider_db_hs_string_ref_buffer::clear");
  DBUG_PRINT("info",("spider this=%p", this));
  hs_conds.clear();
  DBUG_VOID_RETURN;
}

int spider_db_hs_string_ref_buffer::push_back(
  SPIDER_HS_STRING_REF &cond
) {
  DBUG_ENTER("spider_db_hs_string_ref_buffer::push_back");
  DBUG_PRINT("info",("spider this=%p", this));
  hs_conds.push_back(cond);
  DBUG_RETURN(0);
}

SPIDER_HS_STRING_REF *spider_db_hs_string_ref_buffer::ptr()
{
  DBUG_ENTER("spider_db_hs_string_ref_buffer::ptr");
  DBUG_PRINT("info",("spider this=%p", this));
  DBUG_RETURN(&hs_conds[0]);
}

uint spider_db_hs_string_ref_buffer::size()
{
  DBUG_ENTER("spider_db_hs_string_ref_buffer::size");
  DBUG_PRINT("info",("spider this=%p", this));
  DBUG_RETURN((uint) hs_conds.size());
}
#else
spider_db_hs_string_ref_buffer::spider_db_hs_string_ref_buffer() : hs_da_init(FALSE)
{
  DBUG_ENTER("spider_db_hs_string_ref_buffer::spider_db_hs_string_ref_buffer");
  DBUG_PRINT("info",("spider this=%p", this));
  DBUG_VOID_RETURN;
}

spider_db_hs_string_ref_buffer::~spider_db_hs_string_ref_buffer()
{
  DBUG_ENTER("spider_db_hs_string_ref_buffer::~spider_db_hs_string_ref_buffer");
  DBUG_PRINT("info",("spider this=%p", this));
  if (hs_da_init)
  {
    spider_free_mem_calc(spider_current_trx,
      hs_conds_id, hs_conds.max_element * hs_conds.size_of_element);
    delete_dynamic(&hs_conds);
  }
  DBUG_VOID_RETURN;
}

int spider_db_hs_string_ref_buffer::init()
{
  DBUG_ENTER("spider_db_hs_string_ref_buffer::init");
  DBUG_PRINT("info",("spider this=%p", this));
  if (!hs_da_init)
  {
    SPD_INIT_DYNAMIC_ARRAY2(&hs_conds, sizeof(SPIDER_HS_STRING_REF),
      NULL, 16, 16, MYF(MY_WME));
    spider_alloc_calc_mem_init(hs_conds, SPD_MID_DB_HS_STRING_REF_BUFFER_INIT_1);
    spider_alloc_calc_mem(spider_current_trx,
      hs_conds, hs_conds.max_element * hs_conds.size_of_element);
    hs_da_init = TRUE;
  }
  DBUG_RETURN(0);
}

void spider_db_hs_string_ref_buffer::clear()
{
  DBUG_ENTER("spider_db_hs_string_ref_buffer::clear");
  DBUG_PRINT("info",("spider this=%p", this));
  hs_conds.elements = 0;
  DBUG_VOID_RETURN;
}

int spider_db_hs_string_ref_buffer::push_back(
  SPIDER_HS_STRING_REF &cond
) {
  uint old_elements = hs_conds.max_element;
  DBUG_ENTER("spider_db_hs_string_ref_buffer::push_back");
  DBUG_PRINT("info",("spider this=%p", this));
  if (insert_dynamic(&hs_conds, (uchar *) &cond))
    DBUG_RETURN(HA_ERR_OUT_OF_MEM);
  if (hs_conds.max_element > old_elements)
  {
    spider_alloc_calc_mem(spider_current_trx,
      hs_conds,
      (hs_conds.max_element - old_elements) * hs_conds.size_of_element);
  }
  DBUG_RETURN(0);
}

SPIDER_HS_STRING_REF *spider_db_hs_string_ref_buffer::ptr()
{
  DBUG_ENTER("spider_db_hs_string_ref_buffer::ptr");
  DBUG_PRINT("info",("spider this=%p", this));
  DBUG_RETURN((SPIDER_HS_STRING_REF *) hs_conds.buffer);
}

uint spider_db_hs_string_ref_buffer::size()
{
  DBUG_ENTER("spider_db_hs_string_ref_buffer::size");
  DBUG_PRINT("info",("spider this=%p", this));
  DBUG_RETURN(hs_conds.elements);
}
#endif

spider_db_hs_str_buffer::spider_db_hs_str_buffer() : hs_da_init(FALSE)
{
  DBUG_ENTER("spider_db_hs_str_buffer::spider_db_hs_str_buffer");
  DBUG_PRINT("info",("spider this=%p", this));
  DBUG_VOID_RETURN;
}

spider_db_hs_str_buffer::~spider_db_hs_str_buffer()
{
  DBUG_ENTER("spider_db_hs_str_buffer::~spider_db_hs_str_buffer");
  DBUG_PRINT("info",("spider this=%p", this));
  if (hs_da_init)
  {
    spider_free_mem_calc(spider_current_trx,
      hs_conds_id, hs_conds.max_element * hs_conds.size_of_element);
    delete_dynamic(&hs_conds);
  }
  DBUG_VOID_RETURN;
}

int spider_db_hs_str_buffer::init()
{
  DBUG_ENTER("spider_db_hs_str_buffer::init");
  DBUG_PRINT("info",("spider this=%p", this));
  if (!hs_da_init)
  {
    SPD_INIT_DYNAMIC_ARRAY2(&hs_conds, sizeof(spider_string *),
      NULL, 16, 16, MYF(MY_WME));
    spider_alloc_calc_mem_init(hs_conds, SPD_MID_DB_HS_STR_BUFFER_INIT_1);
    spider_alloc_calc_mem(spider_current_trx,
      hs_conds, hs_conds.max_element * hs_conds.size_of_element);
    hs_da_init = TRUE;
  }
  DBUG_RETURN(0);
}

void spider_db_hs_str_buffer::clear()
{
  uint i;
  spider_string *element;
  DBUG_ENTER("spider_db_hs_str_buffer::clear");
  DBUG_PRINT("info",("spider this=%p", this));
  for (i = 0; i < hs_conds.elements; i++)
  {
    get_dynamic(&hs_conds, (uchar *) &element, i);
    element->free();
    spider_free(spider_current_trx, element, MYF(0));
  }
  hs_conds.elements = 0;
  DBUG_VOID_RETURN;
}

spider_string *spider_db_hs_str_buffer::add(
  uint *strs_pos,
  const char *str,
  uint str_len
) {
  spider_string *element;
  DBUG_ENTER("spider_db_hs_str_buffer::add");
  DBUG_PRINT("info",("spider this=%p", this));
  if (hs_conds.elements <= *strs_pos + 1)
  {
    if (!(element = (spider_string *) spider_malloc(spider_current_trx, SPD_MID_DB_HS_STR_BUFFER_ADD_1,
      sizeof(spider_string), MYF(MY_WME | MY_ZEROFILL))))
      DBUG_RETURN(NULL);
    element->init_calc_mem(SPD_MID_DB_HS_STR_BUFFER_ADD_2);
    element->set_charset(&my_charset_bin);
    if ((element->reserve(str_len + 1)))
    {
      spider_free(spider_current_trx, element, MYF(0));
      DBUG_RETURN(NULL);
    }
    element->q_append(str, str_len);
    uint old_elements = hs_conds.max_element;
    if (insert_dynamic(&hs_conds, (uchar *) &element))
    {
      element->free();
      spider_free(spider_current_trx, element, MYF(0));
      DBUG_RETURN(NULL);
    }
    if (hs_conds.max_element > old_elements)
    {
      spider_alloc_calc_mem(spider_current_trx,
        hs_conds,
        (hs_conds.max_element - old_elements) *
        hs_conds.size_of_element);
    }
  } else {
    element = ((spider_string **) hs_conds.buffer)[*strs_pos];
    element->length(0);
    if ((element->reserve(str_len + 1)))
      DBUG_RETURN(NULL);
    element->q_append(str, str_len);
  }
  (*strs_pos)++;
  DBUG_RETURN(element);
}

spider_db_handlersocket_row::spider_db_handlersocket_row() :
  spider_db_row(spider_dbton_handlersocket.dbton_id),
  hs_row(NULL), field_count(0), row_size(0), cloned(FALSE)
{
  DBUG_ENTER("spider_db_handlersocket_row::spider_db_handlersocket_row");
  DBUG_PRINT("info",("spider this=%p", this));
  DBUG_VOID_RETURN;
}

spider_db_handlersocket_row::~spider_db_handlersocket_row()
{
  DBUG_ENTER("spider_db_handlersocket_row::~spider_db_handlersocket_row");
  DBUG_PRINT("info",("spider this=%p", this));
  if (cloned)
  {
    spider_free(spider_current_trx, hs_row_first, MYF(0));
  }
  DBUG_VOID_RETURN;
}

int spider_db_handlersocket_row::store_to_field(
  Field *field,
  CHARSET_INFO *access_charset
) {
  DBUG_ENTER("spider_db_handlersocket_row::store_to_field");
  DBUG_PRINT("info",("spider this=%p", this));
  if (!hs_row->begin())
  {
    DBUG_PRINT("info", ("spider field is null"));
    field->set_null();
    field->reset();
  } else {
#ifndef DBUG_OFF
    char buf[MAX_FIELD_WIDTH];
    spider_string tmp_str(buf, MAX_FIELD_WIDTH, field->charset());
    tmp_str.init_calc_mem(SPD_MID_DB_HANDLERSOCKET_ROW_STORE_TO_FIELD_1);
    tmp_str.length(0);
    tmp_str.append(hs_row->begin(), hs_row->size(), &my_charset_bin);
    DBUG_PRINT("info", ("spider val=%s", tmp_str.c_ptr_safe()));
#endif
    field->set_notnull();
    if (field->flags & BLOB_FLAG)
    {
      DBUG_PRINT("info", ("spider blob field"));
      ((Field_blob *)field)->set_ptr(
        hs_row->size(), (uchar *) hs_row->begin());
    } else
      field->store(hs_row->begin(), hs_row->size(), &my_charset_bin);
  }
  DBUG_RETURN(0);
}

int spider_db_handlersocket_row::append_to_str(
  spider_string *str
) {
  DBUG_ENTER("spider_db_handlersocket_row::append_to_str");
  DBUG_PRINT("info",("spider this=%p", this));
  if (str->reserve(hs_row->size()))
    DBUG_RETURN(HA_ERR_OUT_OF_MEM);
  str->q_append(hs_row->begin(), hs_row->size());
  DBUG_RETURN(0);
}

int spider_db_handlersocket_row::append_escaped_to_str(
  spider_string *str,
  uint dbton_id
) {
  DBUG_ENTER("spider_db_handlersocket_row::append_escaped_to_str");
  DBUG_PRINT("info",("spider this=%p", this));
  spider_string tmp_str(hs_row->begin(), hs_row->size() + 1, &my_charset_bin);
  tmp_str.init_calc_mem(SPD_MID_DB_HANDLERSOCKET_ROW_APPEND_ESCAPED_TO_STR_1);
  tmp_str.length(hs_row->size());
  if (str->reserve(hs_row->size() * 2 + 2))
    DBUG_RETURN(HA_ERR_OUT_OF_MEM);
  spider_dbton[dbton_id].db_util->append_escaped_util(str, tmp_str.get_str());
  str->mem_calc();
  DBUG_RETURN(0);
}

void spider_db_handlersocket_row::first()
{
  DBUG_ENTER("spider_db_handlersocket_row::first");
  DBUG_PRINT("info",("spider this=%p", this));
  hs_row = hs_row_first;
  DBUG_VOID_RETURN;
}

void spider_db_handlersocket_row::next()
{
  DBUG_ENTER("spider_db_handlersocket_row::next");
  DBUG_PRINT("info",("spider this=%p", this));
  hs_row++;
  DBUG_VOID_RETURN;
}

bool spider_db_handlersocket_row::is_null()
{
  DBUG_ENTER("spider_db_handlersocket_row::is_null");
  DBUG_PRINT("info",("spider this=%p", this));
  DBUG_RETURN(!hs_row->begin());
}

int spider_db_handlersocket_row::val_int()
{
  DBUG_ENTER("spider_db_handlersocket_row::val_int");
  DBUG_PRINT("info",("spider this=%p", this));
  DBUG_RETURN(atoi(hs_row->begin()));
}

double spider_db_handlersocket_row::val_real()
{
  DBUG_ENTER("spider_db_handlersocket_row::val_real");
  DBUG_PRINT("info",("spider this=%p", this));
  DBUG_RETURN(hs_row->begin() ? my_atof(hs_row->begin()) : 0.0);
}

my_decimal *spider_db_handlersocket_row::val_decimal(
  my_decimal *decimal_value,
  CHARSET_INFO *access_charset
) {
  DBUG_ENTER("spider_db_handlersocket_row::val_decimal");
  DBUG_PRINT("info",("spider this=%p", this));
  if (!hs_row->begin())
    DBUG_RETURN(NULL);

#ifdef SPIDER_HAS_DECIMAL_OPERATION_RESULTS_VALUE_TYPE
  decimal_operation_results(str2my_decimal(0, hs_row->begin(), hs_row->size(),
    access_charset, decimal_value), "", "");
#else
  decimal_operation_results(str2my_decimal(0, hs_row->begin(), hs_row->size(),
    access_charset, decimal_value));
#endif

  DBUG_RETURN(decimal_value);
}

SPIDER_DB_ROW *spider_db_handlersocket_row::clone()
{
  spider_db_handlersocket_row *clone_row;
  char *tmp_char;
  uint i;
  DBUG_ENTER("spider_db_handlersocket_row::clone");
  DBUG_PRINT("info",("spider this=%p", this));
  if (!(clone_row = new spider_db_handlersocket_row(dbton_id)))
  {
    DBUG_RETURN(NULL);
  }
<<<<<<< HEAD
  if (!spider_bulk_malloc(spider_current_trx, 169, MYF(MY_WME),
    &clone_row->hs_row, (uint) (sizeof(SPIDER_HS_STRING_REF) * field_count),
    &tmp_char, (uint) (row_size),
=======
  if (!spider_bulk_malloc(spider_current_trx, SPD_MID_DB_HANDLERSOCKET_ROW_CLONE_1, MYF(MY_WME),
    &clone_row->hs_row, sizeof(SPIDER_HS_STRING_REF) * field_count,
    &tmp_char, row_size,
>>>>>>> 5f890452
    NullS)
  ) {
    delete clone_row;
    DBUG_RETURN(NULL);
  }
  for (i = 0; i < field_count; i++)
  {
    memcpy(tmp_char, hs_row_first[i].begin(), hs_row_first[i].size());
    clone_row->hs_row[i].set(tmp_char, hs_row_first[i].size());
    tmp_char += hs_row_first[i].size();
  }
  clone_row->hs_row_first = clone_row->hs_row;
  clone_row->cloned = TRUE;;
  clone_row->row_size = row_size;;
  DBUG_RETURN(NULL);
}

int spider_db_handlersocket_row::store_to_tmp_table(
  TABLE *tmp_table,
  spider_string *str
) {
  uint i;
  SPIDER_HS_STRING_REF *tmp_hs_row = hs_row;
  DBUG_ENTER("spider_db_handlersocket_row::store_to_tmp_table");
  DBUG_PRINT("info",("spider this=%p", this));
  str->length(0);
  for (i = 0; i < field_count; i++)
  {
    if (tmp_hs_row->begin())
    {
      if (str->reserve(tmp_hs_row->size()))
      {
        DBUG_RETURN(HA_ERR_OUT_OF_MEM);
      }
      str->q_append(tmp_hs_row->begin(), tmp_hs_row->size());
    }
    tmp_hs_row++;
  }
  tmp_table->field[0]->set_notnull();
  tmp_table->field[0]->store(
    (const char *) hs_row,
    sizeof(SPIDER_HS_STRING_REF) * field_count, &my_charset_bin);
  tmp_table->field[1]->set_notnull();
  tmp_table->field[1]->store(
    str->ptr(), str->length(), &my_charset_bin);
  tmp_table->field[2]->set_null();
  DBUG_RETURN(tmp_table->file->ha_write_row(tmp_table->record[0]));
}

uint spider_db_handlersocket_row::get_byte_size()
{
  DBUG_ENTER("spider_db_handlersocket_row::get_byte_size");
  DBUG_PRINT("info",("spider this=%p", this));
  DBUG_RETURN(row_size);
}


spider_db_handlersocket_result_buffer::spider_db_handlersocket_result_buffer(
) : spider_db_result_buffer()
{
  DBUG_ENTER("spider_db_handlersocket_result_buffer::spider_db_handlersocket_result_buffer");
  DBUG_PRINT("info",("spider this=%p", this));
  DBUG_VOID_RETURN;
}

spider_db_handlersocket_result_buffer::~spider_db_handlersocket_result_buffer()
{
  DBUG_ENTER(
    "spider_db_handlersocket_result_buffer::~spider_db_handlersocket_result_buffer");
  DBUG_PRINT("info",("spider this=%p", this));
  DBUG_VOID_RETURN;
}

void spider_db_handlersocket_result_buffer::clear()
{
  DBUG_ENTER("spider_db_handlersocket_result_buffer::clear");
  DBUG_PRINT("info",("spider this=%p", this));
  hs_result.readbuf.clear();
  DBUG_VOID_RETURN;
}

bool spider_db_handlersocket_result_buffer::check_size(
  longlong size
) {
  DBUG_ENTER("spider_db_handlersocket_result_buffer::check_size");
  DBUG_PRINT("info",("spider this=%p", this));
  if ((uint) hs_result.readbuf.real_size() > size)
  {
    hs_result.readbuf.real_free();
    DBUG_RETURN(TRUE);
  }
  DBUG_RETURN(FALSE);
}

spider_db_handlersocket_result::spider_db_handlersocket_result(
  SPIDER_DB_CONN *in_db_conn
) : spider_db_result(in_db_conn), row(in_db_conn->dbton_id)
{
  DBUG_ENTER("spider_db_handlersocket_result::spider_db_handlersocket_result");
  DBUG_PRINT("info",("spider this=%p", this));
  DBUG_VOID_RETURN;
}

spider_db_handlersocket_result::~spider_db_handlersocket_result()
{
  DBUG_ENTER(
    "spider_db_handlersocket_result::~spider_db_handlersocket_result");
  DBUG_PRINT("info",("spider this=%p", this));
  DBUG_VOID_RETURN;
}

bool spider_db_handlersocket_result::has_result()
{
  DBUG_ENTER("spider_db_handlersocket_result::has_result");
  DBUG_PRINT("info",("spider this=%p", this));
  DBUG_RETURN(((*hs_conn_p)->get_response_end_offset() > 0));
}

void spider_db_handlersocket_result::free_result()
{
  DBUG_ENTER("spider_db_handlersocket_result::free_result");
  DBUG_PRINT("info",("spider this=%p", this));
  DBUG_PRINT("info",("spider hs hs_conn=%p", hs_conn_p));
  DBUG_PRINT("info",("spider hs num_req_bufd=%zu",
    (*hs_conn_p)->get_num_req_bufd()));
  DBUG_PRINT("info",("spider hs num_req_sent=%zu",
    (*hs_conn_p)->get_num_req_sent()));
  DBUG_PRINT("info",("spider hs num_req_rcvd=%zu",
    (*hs_conn_p)->get_num_req_rcvd()));
  DBUG_PRINT("info",("spider hs response_end_offset=%zu",
    (*hs_conn_p)->get_response_end_offset()));
  if ((*hs_conn_p)->get_response_end_offset() > 0)
  {
    (*hs_conn_p)->response_buf_remove();
    if ((*hs_conn_p)->get_error_code())
    {
      DBUG_PRINT("info",("spider hs %d %s",
        (*hs_conn_p)->get_error_code(),
        (*hs_conn_p)->get_error().ptr()));
      (*hs_conn_p)->write_error_to_log(__func__, __FILE__, __LINE__);
    }
    DBUG_PRINT("info",("spider hs num_req_bufd=%zu",
      (*hs_conn_p)->get_num_req_bufd()));
    DBUG_PRINT("info",("spider hs num_req_sent=%zu",
      (*hs_conn_p)->get_num_req_sent()));
    DBUG_PRINT("info",("spider hs num_req_rcvd=%zu",
      (*hs_conn_p)->get_num_req_rcvd()));
    DBUG_PRINT("info",("spider hs response_end_offset=%zu",
      (*hs_conn_p)->get_response_end_offset()));
  }
  DBUG_VOID_RETURN;
}

SPIDER_DB_ROW *spider_db_handlersocket_result::current_row()
{
  DBUG_ENTER("spider_db_handlersocket_result::current_row");
  DBUG_PRINT("info",("spider this=%p", this));
  DBUG_RETURN((SPIDER_DB_ROW *) row.clone());
}

SPIDER_DB_ROW *spider_db_handlersocket_result::fetch_row()
{
  DBUG_ENTER("spider_db_handlersocket_result::fetch_row");
  DBUG_PRINT("info",("spider this=%p", this));
  if (!(row.hs_row = (SPIDER_HS_STRING_REF *)
    (*hs_conn_p)->get_next_row()))
  {
    store_error_num = HA_ERR_END_OF_FILE;
    DBUG_RETURN(NULL);
  }
  row.field_count = field_count;
  row.hs_row_first = row.hs_row;
  row.row_size = (*hs_conn_p)->get_row_size();
  DBUG_RETURN((SPIDER_DB_ROW *) &row);
}

SPIDER_DB_ROW *spider_db_handlersocket_result::fetch_row_from_result_buffer(
  spider_db_result_buffer *spider_res_buf
) {
  spider_db_handlersocket_result_buffer *hs_res_buf;
  DBUG_ENTER("spider_db_handlersocket_result::fetch_row_from_result_buffer");
  DBUG_PRINT("info",("spider this=%p", this));
  hs_res_buf = (spider_db_handlersocket_result_buffer *) spider_res_buf;
  if (!(row.hs_row = (SPIDER_HS_STRING_REF *)
    (*hs_conn_p)->get_next_row_from_result(hs_res_buf->hs_result)))
  {
    store_error_num = HA_ERR_END_OF_FILE;
    DBUG_RETURN(NULL);
  }
  row.field_count = field_count;
  row.hs_row_first = row.hs_row;
  row.row_size = (*hs_conn_p)->get_row_size_from_result(hs_res_buf->hs_result);
  DBUG_RETURN((SPIDER_DB_ROW *) &row);
}

SPIDER_DB_ROW *spider_db_handlersocket_result::fetch_row_from_tmp_table(
  TABLE *tmp_table
) {
  uint i;
  spider_string tmp_str1, tmp_str2;
  const char *row_ptr;
  SPIDER_HS_STRING_REF *tmp_hs_row;
  uint field_count;
  DBUG_ENTER("spider_db_handlersocket_result::fetch_row_from_tmp_table");
  DBUG_PRINT("info",("spider this=%p", this));
  tmp_str1.init_calc_mem(SPD_MID_DB_HANDLERSOCKET_RESULT_FETCH_ROW_FROM_TMP_TABLE_1);
  tmp_str2.init_calc_mem(SPD_MID_DB_HANDLERSOCKET_RESULT_FETCH_ROW_FROM_TMP_TABLE_2);
  tmp_table->field[0]->val_str(tmp_str1.get_str());
  tmp_table->field[1]->val_str(tmp_str2.get_str());
  tmp_str1.mem_calc();
  tmp_str2.mem_calc();
  row_ptr = tmp_str2.ptr();
  tmp_hs_row = (SPIDER_HS_STRING_REF *) tmp_str1.ptr();
  field_count = tmp_str1.length() / sizeof(SPIDER_HS_STRING_REF);
  row.hs_row = tmp_hs_row;
  row.field_count = field_count;
  row.hs_row_first = row.hs_row;
  for (i = 0; i < field_count; i++)
  {
    if (tmp_hs_row->begin())
    {
      uint length = tmp_hs_row->size();
      tmp_hs_row->set(row_ptr, length);
      row_ptr += length;
    }
    tmp_hs_row++;
  }
  row.row_size = row_ptr - tmp_str2.ptr();
  DBUG_RETURN((SPIDER_DB_ROW *) &row);
}

int spider_db_handlersocket_result::fetch_table_status(
  int mode,
  ha_statistics &stat
) {
  DBUG_ENTER("spider_db_handlersocket_result::fetch_table_status");
  DBUG_PRINT("info",("spider this=%p", this));
  DBUG_ASSERT(0);
  DBUG_RETURN(0);
}

int spider_db_handlersocket_result::fetch_table_records(
  int mode,
  ha_rows &records
) {
  DBUG_ENTER("spider_db_handlersocket_result::fetch_table_records");
  DBUG_PRINT("info",("spider this=%p", this));
  DBUG_ASSERT(0);
  DBUG_RETURN(0);
}

int spider_db_handlersocket_result::fetch_table_cardinality(
  int mode,
  TABLE *table,
  longlong *cardinality,
  uchar *cardinality_upd,
  int bitmap_size
) {
  DBUG_ENTER("spider_db_handlersocket_result::fetch_table_cardinality");
  DBUG_PRINT("info",("spider this=%p", this));
  DBUG_ASSERT(0);
  DBUG_RETURN(0);
}

int spider_db_handlersocket_result::fetch_table_mon_status(
  int &status
) {
  DBUG_ENTER("spider_db_handlersocket_result::fetch_table_mon_status");
  DBUG_PRINT("info",("spider this=%p", this));
  DBUG_ASSERT(0);
  DBUG_RETURN(0);
}

longlong spider_db_handlersocket_result::num_rows()
{
  DBUG_ENTER("spider_db_handlersocket_result::num_rows");
  DBUG_PRINT("info",("spider this=%p", this));
  DBUG_RETURN((longlong) 0);
}

uint spider_db_handlersocket_result::num_fields()
{
  DBUG_ENTER("spider_db_handlersocket_result::num_fields");
  DBUG_PRINT("info",("spider this=%p", this));
  DBUG_RETURN(field_count);
}

void spider_db_handlersocket_result::move_to_pos(
  longlong pos
) {
  DBUG_ENTER("spider_db_handlersocket_result::move_to_pos");
  DBUG_PRINT("info",("spider this=%p", this));
  DBUG_ASSERT(0);
  DBUG_VOID_RETURN;
}

int spider_db_handlersocket_result::get_errno()
{
  DBUG_ENTER("spider_db_handlersocket_result::get_errno");
  DBUG_PRINT("info",("spider this=%p", this));
  DBUG_PRINT("info",("spider store_error_num=%d", store_error_num));
  DBUG_RETURN(store_error_num);
}

#ifdef SPIDER_HAS_DISCOVER_TABLE_STRUCTURE
int spider_db_handlersocket_result::fetch_columns_for_discover_table_structure(
  spider_string *str,
  CHARSET_INFO *access_charset
) {
  DBUG_ENTER("spider_db_handlersocket_result::fetch_columns_for_discover_table_structure");
  DBUG_PRINT("info",("spider this=%p", this));
  DBUG_RETURN(HA_ERR_WRONG_COMMAND);
}

int spider_db_handlersocket_result::fetch_index_for_discover_table_structure(
  spider_string *str,
  CHARSET_INFO *access_charset
) {
  DBUG_ENTER("spider_db_handlersocket_result::fetch_index_for_discover_table_structure");
  DBUG_PRINT("info",("spider this=%p", this));
  DBUG_RETURN(HA_ERR_WRONG_COMMAND);
}

int spider_db_handlersocket_result::fetch_table_for_discover_table_structure(
  spider_string *str,
  SPIDER_SHARE *spider_share,
  CHARSET_INFO *access_charset
) {
  DBUG_ENTER("spider_db_handlersocket_result::fetch_table_for_discover_table_structure");
  DBUG_PRINT("info",("spider this=%p", this));
  DBUG_RETURN(HA_ERR_WRONG_COMMAND);
}
#endif

spider_db_handlersocket::spider_db_handlersocket(
  SPIDER_CONN *conn
) : spider_db_conn(conn),
  handler_open_array_inited(FALSE),
  request_key_req_first(NULL),
  request_key_req_last(NULL),
  request_key_snd_first(NULL),
  request_key_snd_last(NULL),
  request_key_reuse_first(NULL),
  request_key_reuse_last(NULL)
{
  DBUG_ENTER("spider_db_handlersocket::spider_db_handlersocket");
  DBUG_PRINT("info",("spider this=%p", this));
#ifndef HANDLERSOCKET_MYSQL_UTIL
#else
  hs_conn = NULL;
#endif
  DBUG_VOID_RETURN;
}

spider_db_handlersocket::~spider_db_handlersocket()
{
  st_spider_db_request_key *tmp_request_key;
  DBUG_ENTER("spider_db_handlersocket::~spider_db_handlersocket");
  DBUG_PRINT("info",("spider this=%p", this));
  if (handler_open_array_inited)
  {
    reset_opened_handler();
    spider_free_mem_calc(spider_current_trx,
      handler_open_array_id,
      handler_open_array.max_element *
      handler_open_array.size_of_element);
    delete_dynamic(&handler_open_array);
  }
  while (request_key_req_first)
  {
    tmp_request_key = request_key_req_first->next;
    spider_free(spider_current_trx, request_key_req_first, MYF(0));
    request_key_req_first = tmp_request_key;
  }
  while (request_key_snd_first)
  {
    tmp_request_key = request_key_snd_first->next;
    spider_free(spider_current_trx, request_key_snd_first, MYF(0));
    request_key_snd_first = tmp_request_key;
  }
  while (request_key_reuse_first)
  {
    tmp_request_key = request_key_reuse_first->next;
    spider_free(spider_current_trx, request_key_reuse_first, MYF(0));
    request_key_reuse_first = tmp_request_key;
  }
  DBUG_VOID_RETURN;
}

int spider_db_handlersocket::init()
{
  DBUG_ENTER("spider_db_handlersocket::init");
  DBUG_PRINT("info",("spider this=%p", this));
  if (
    SPD_INIT_DYNAMIC_ARRAY2(&handler_open_array,
      sizeof(SPIDER_LINK_FOR_HASH *), NULL, 16, 16, MYF(MY_WME))
  ) {
    DBUG_RETURN(HA_ERR_OUT_OF_MEM);
  }
  spider_alloc_calc_mem_init(handler_open_array, SPD_MID_DB_HANDLERSOCKET_INIT_1);
  spider_alloc_calc_mem(spider_current_trx,
    handler_open_array,
    handler_open_array.max_element *
    handler_open_array.size_of_element);
  handler_open_array_inited = TRUE;
  DBUG_RETURN(0);
}

bool spider_db_handlersocket::is_connected()
{
  DBUG_ENTER("spider_db_handlersocket::is_connected");
  DBUG_PRINT("info",("spider this=%p", this));
#ifndef HANDLERSOCKET_MYSQL_UTIL
  DBUG_RETURN(hs_conn.operator->());
#else
  DBUG_RETURN(hs_conn);
#endif
}

void spider_db_handlersocket::bg_connect()
{
  DBUG_ENTER("spider_db_handlersocket::bg_connect");
  DBUG_PRINT("info",("spider this=%p", this));
  DBUG_VOID_RETURN;
}

int spider_db_handlersocket::connect(
  char *tgt_host,
  char *tgt_username,
  char *tgt_password,
  long tgt_port,
  char *tgt_socket,
  char *server_name,
  int connect_retry_count,
  longlong connect_retry_interval
) {
  DBUG_ENTER("spider_db_handlersocket::connect");
  DBUG_PRINT("info",("spider this=%p", this));
  SPIDER_HS_SOCKARGS sockargs;
  sockargs.timeout = conn->connect_timeout;
  sockargs.recv_timeout = conn->net_read_timeout;
  sockargs.send_timeout = conn->net_write_timeout;
  if (conn->hs_sock)
  {
    sockargs.family = AF_UNIX;
    sockargs.set_unix_domain(conn->hs_sock);
  } else {
    char port_str[6];
    my_sprintf(port_str, (port_str, "%05ld", conn->hs_port));
    if (sockargs.resolve(conn->tgt_host, port_str) != 0)
    {
      my_error(ER_CONNECT_TO_FOREIGN_DATA_SOURCE, MYF(0),
        conn->tgt_host);
      DBUG_RETURN(ER_CONNECT_TO_FOREIGN_DATA_SOURCE);
    }
  }
#ifndef HANDLERSOCKET_MYSQL_UTIL
  if (!(hs_conn.operator->()))
#else
  if (!(hs_conn))
#endif
  {
    hs_conn = SPIDER_HS_CONN_CREATE(sockargs);
  } else {
    hs_conn->reconnect();
    spider_db_hs_request_buf_reset(conn);
  }
#ifndef HANDLERSOCKET_MYSQL_UTIL
  if (!(hs_conn.operator->()))
#else
  if (!(hs_conn))
#endif
    DBUG_RETURN(HA_ERR_OUT_OF_MEM);
  while (hs_conn->get_error_code())
  {
    THD *thd = current_thd;
    if (
      !connect_retry_count ||
      (thd && thd->killed)
    ) {
      my_error(ER_CONNECT_TO_FOREIGN_DATA_SOURCE, MYF(0),
        conn->tgt_host);
      DBUG_RETURN(ER_CONNECT_TO_FOREIGN_DATA_SOURCE);
    }
    connect_retry_count--;
    my_sleep((ulong) connect_retry_interval);
    hs_conn->reconnect();
  }
  reset_request_key_req();
  reset_request_key_snd();
  DBUG_RETURN(0);
}

int spider_db_handlersocket::ping()
{
  SPIDER_HS_CONN *hs_conn_p = &hs_conn;
  DBUG_ENTER("spider_db_handlersocket::ping");
  DBUG_PRINT("info",("spider this=%p", this));
  DBUG_PRINT("info",("spider hs num_req_bufd=%zu",
    (*hs_conn_p)->get_num_req_bufd()));
  DBUG_PRINT("info",("spider hs num_req_sent=%zu",
    (*hs_conn_p)->get_num_req_sent()));
  DBUG_PRINT("info",("spider hs num_req_rcvd=%zu",
    (*hs_conn_p)->get_num_req_rcvd()));
  DBUG_PRINT("info",("spider hs response_end_offset=%zu",
    (*hs_conn_p)->get_response_end_offset()));
  if ((*hs_conn_p)->reconnect())
  {
    DBUG_PRINT("info",("spider hs num_req_bufd=%zu",
      (*hs_conn_p)->get_num_req_bufd()));
    DBUG_PRINT("info",("spider hs num_req_sent=%zu",
      (*hs_conn_p)->get_num_req_sent()));
    DBUG_PRINT("info",("spider hs num_req_rcvd=%zu",
      (*hs_conn_p)->get_num_req_rcvd()));
    DBUG_PRINT("info",("spider hs response_end_offset=%zu",
      (*hs_conn_p)->get_response_end_offset()));
    DBUG_RETURN(ER_SPIDER_HS_NUM);
  }
  DBUG_PRINT("info",("spider hs num_req_bufd=%zu",
    (*hs_conn_p)->get_num_req_bufd()));
  DBUG_PRINT("info",("spider hs num_req_sent=%zu",
    (*hs_conn_p)->get_num_req_sent()));
  DBUG_PRINT("info",("spider hs num_req_rcvd=%zu",
    (*hs_conn_p)->get_num_req_rcvd()));
  DBUG_PRINT("info",("spider hs response_end_offset=%zu",
    (*hs_conn_p)->get_response_end_offset()));

  reset_request_key_req();
  reset_request_key_snd();
  conn->opened_handlers = 0;
  conn->db_conn->reset_opened_handler();
  ++conn->connection_id;
  DBUG_RETURN(0);
}

void spider_db_handlersocket::bg_disconnect()
{
  DBUG_ENTER("spider_db_handlersocket::bg_disconnect");
  DBUG_PRINT("info",("spider this=%p", this));
  DBUG_VOID_RETURN;
}

void spider_db_handlersocket::disconnect()
{
  DBUG_ENTER("spider_db_handlersocket::disconnect");
  DBUG_PRINT("info",("spider this=%p", this));
#ifndef HANDLERSOCKET_MYSQL_UTIL
  if (hs_conn.operator->())
#else
  DBUG_PRINT("info",("spider hs_conn=%p", hs_conn));
  if (hs_conn)
#endif
  {
    hs_conn->close();
#ifndef HANDLERSOCKET_MYSQL_UTIL
    SPIDER_HS_CONN tmp_hs_conn;
    tmp_hs_conn = hs_conn;
#else
    delete hs_conn;
    hs_conn = NULL;
#endif
  }
  DBUG_VOID_RETURN;
}

int spider_db_handlersocket::set_net_timeout()
{
  DBUG_ENTER("spider_db_handlersocket::set_net_timeout");
  DBUG_PRINT("info",("spider this=%p", this));
  DBUG_RETURN(hs_conn->set_timeout(
    conn->net_write_timeout,
    conn->net_read_timeout
  ));
}

int spider_db_handlersocket::exec_query(
  const char *query,
  uint length,
  int quick_mode
) {
  DBUG_ENTER("spider_db_handlersocket::query");
  DBUG_PRINT("info",("spider this=%p", this));
  SPIDER_HS_CONN *hs_conn_p = &hs_conn;
#ifndef HANDLERSOCKET_MYSQL_UTIL
  DBUG_PRINT("info", ("spider hs_conn %p", hs_conn.operator->()));
#else
  DBUG_PRINT("info", ("spider hs_conn %p", hs_conn));
#endif
  DBUG_PRINT("info",("spider hs num_req_bufd=%zu",
    (*hs_conn_p)->get_num_req_bufd()));
  DBUG_PRINT("info",("spider hs num_req_sent=%zu",
    (*hs_conn_p)->get_num_req_sent()));
  DBUG_PRINT("info",("spider hs num_req_rcvd=%zu",
    (*hs_conn_p)->get_num_req_rcvd()));
  DBUG_PRINT("info",("spider hs response_end_offset=%zu",
    (*hs_conn_p)->get_response_end_offset()));
  if (spider_param_general_log())
  {
    const char *tgt_str = conn->hs_sock ? conn->hs_sock : conn->tgt_host;
    uint32 tgt_len = strlen(tgt_str);
    spider_string tmp_query_str((*hs_conn_p)->get_writebuf_size() +
      conn->tgt_wrapper_length +
      tgt_len + (SPIDER_SQL_SPACE_LEN * 2));
    tmp_query_str.init_calc_mem(SPD_MID_DB_HANDLERSOCKET_EXEC_QUERY_1);
    tmp_query_str.length(0);
    tmp_query_str.q_append(conn->tgt_wrapper, conn->tgt_wrapper_length);
    tmp_query_str.q_append(SPIDER_SQL_SPACE_STR, SPIDER_SQL_SPACE_LEN);
    tmp_query_str.q_append(tgt_str, tgt_len);
    tmp_query_str.q_append(SPIDER_SQL_SPACE_STR, SPIDER_SQL_SPACE_LEN);
    tmp_query_str.q_append((*hs_conn_p)->get_writebuf_begin(),
      (*hs_conn_p)->get_writebuf_size());
    general_log_write(current_thd, COM_QUERY, tmp_query_str.ptr(),
      tmp_query_str.length());
  }
  if ((*hs_conn_p)->request_send() < 0)
  {
    DBUG_PRINT("info",("spider hs num_req_bufd=%zu",
      (*hs_conn_p)->get_num_req_bufd()));
    DBUG_PRINT("info",("spider hs num_req_sent=%zu",
      (*hs_conn_p)->get_num_req_sent()));
    DBUG_PRINT("info",("spider hs num_req_rcvd=%zu",
      (*hs_conn_p)->get_num_req_rcvd()));
    DBUG_PRINT("info",("spider hs response_end_offset=%zu",
      (*hs_conn_p)->get_response_end_offset()));
    DBUG_RETURN(ER_SPIDER_HS_NUM);
  }
  DBUG_PRINT("info",("spider hs num_req_bufd=%zu",
    (*hs_conn_p)->get_num_req_bufd()));
  DBUG_PRINT("info",("spider hs num_req_sent=%zu",
    (*hs_conn_p)->get_num_req_sent()));
  DBUG_PRINT("info",("spider hs num_req_rcvd=%zu",
    (*hs_conn_p)->get_num_req_rcvd()));
  DBUG_PRINT("info",("spider hs response_end_offset=%zu",
    (*hs_conn_p)->get_response_end_offset()));
  move_request_key_to_snd();
  DBUG_RETURN(0);
}

int spider_db_handlersocket::get_errno()
{
  DBUG_ENTER("spider_db_handlersocket::get_errno");
  DBUG_PRINT("info",("spider this=%p", this));
  stored_error = hs_conn->get_error_code();
  DBUG_PRINT("info",("spider stored_error=%d", stored_error));
  DBUG_RETURN(stored_error);
}

const char *spider_db_handlersocket::get_error()
{
  const char *error_ptr;
  DBUG_ENTER("spider_db_handlersocket::get_error");
  DBUG_PRINT("info",("spider this=%p", this));
#ifndef HANDLERSOCKET_MYSQL_UTIL
  error_ptr = hs_conn->get_error().c_str();
#else
  error_ptr = hs_conn->get_error().c_ptr();
#endif
  DBUG_PRINT("info",("spider error=%s", error_ptr));
  DBUG_RETURN(error_ptr);
}

bool spider_db_handlersocket::is_server_gone_error(
  int error_num
) {
  bool server_gone;
  DBUG_ENTER("spider_db_handlersocket::is_server_gone_error");
  DBUG_PRINT("info",("spider this=%p", this));
  server_gone = (hs_conn->get_error_code() < 0);
  DBUG_PRINT("info",("spider server_gone=%s", server_gone ? "TRUE" : "FALSE"));
  DBUG_RETURN(server_gone);
}

bool spider_db_handlersocket::is_dup_entry_error(
  int error_num
) {
  bool dup_entry;
  DBUG_ENTER("spider_db_handlersocket::is_dup_entry_error");
  DBUG_PRINT("info",("spider this=%p", this));
#ifndef HANDLERSOCKET_MYSQL_UTIL
  const char *c_str = hs_conn->get_error().c_str();
#else
  const char *c_str = hs_conn->get_error().c_ptr_safe();
#endif
  dup_entry =
    (
      c_str[0] == '1' &&
      c_str[1] == '2' &&
      c_str[2] == '1' &&
      c_str[3] == '\0'
    );
  DBUG_PRINT("info",("spider dup_entry=%s", dup_entry ? "TRUE" : "FALSE"));
  DBUG_RETURN(dup_entry);
}

bool spider_db_handlersocket::is_xa_nota_error(
  int error_num
) {
  bool xa_nota;
  DBUG_ENTER("spider_db_handlersocket::is_xa_nota_error");
  DBUG_PRINT("info",("spider this=%p", this));
  DBUG_ASSERT(0);
  xa_nota = (stored_error == ER_XAER_NOTA);
  DBUG_PRINT("info",("spider xa_nota=%s", xa_nota ? "TRUE" : "FALSE"));
  DBUG_RETURN(xa_nota);
}

spider_db_result *spider_db_handlersocket::store_result(
  spider_db_result_buffer **spider_res_buf,
  st_spider_db_request_key *request_key,
  int *error_num
) {
  int internal_error;
  spider_db_handlersocket_result *result;
  spider_db_handlersocket_result_buffer *hs_res_buf;
  DBUG_ENTER("spider_db_handlersocket::store_result");
  DBUG_PRINT("info",("spider this=%p", this));
  if (*spider_res_buf)
  {
    hs_res_buf = (spider_db_handlersocket_result_buffer *) *spider_res_buf;
  } else {
    if (!(hs_res_buf = new spider_db_handlersocket_result_buffer()))
    {
      *error_num = HA_ERR_OUT_OF_MEM;
      DBUG_RETURN(NULL);
    }
    *spider_res_buf = (spider_db_result_buffer *) hs_res_buf;
  }
  hs_res_buf->clear();
  if (!(result = new spider_db_handlersocket_result(this)))
  {
    *error_num = HA_ERR_OUT_OF_MEM;
    DBUG_RETURN(NULL);
  }
  *error_num = 0;
  result->hs_conn_p = &hs_conn;
  size_t num_fields;
  SPIDER_HS_CONN *hs_conn_p = &hs_conn;
  DBUG_PRINT("info",("spider hs hs_conn=%p", hs_conn_p));
  if (request_key)
  {
    int tmp_res, tmp_err = (*hs_conn_p)->get_error_code();
    while ((tmp_res = check_request_key(request_key)) == 1)
    {
      DBUG_PRINT("info",("spider hs num_req_bufd=%zu",
        (*hs_conn_p)->get_num_req_bufd()));
      DBUG_PRINT("info",("spider hs num_req_sent=%zu",
        (*hs_conn_p)->get_num_req_sent()));
      DBUG_PRINT("info",("spider hs num_req_rcvd=%zu",
        (*hs_conn_p)->get_num_req_rcvd()));
      DBUG_PRINT("info",("spider hs response_end_offset=%zu",
        (*hs_conn_p)->get_response_end_offset()));
      if ((internal_error = (*hs_conn_p)->response_recv(num_fields)))
      {
        if (!tmp_err && internal_error > 0)
        {
          (*hs_conn_p)->clear_error();
        } else {
          (*hs_conn_p)->write_error_to_log(__func__, __FILE__, __LINE__);
#ifndef DBUG_OFF
          if ((*hs_conn_p)->get_response_end_offset() > 0 &&
            (*hs_conn_p)->get_readbuf_begin())
          {
            char tmp_buf[MAX_FIELD_WIDTH];
            String tmp_str(tmp_buf, MAX_FIELD_WIDTH, &my_charset_bin);
            tmp_str.length(0);
            tmp_str.append((*hs_conn_p)->get_readbuf_begin(),
              (*hs_conn_p)->get_response_end_offset(), &my_charset_bin);
            DBUG_PRINT("info",("spider hs readbuf01 size=%zu str=%s",
              (*hs_conn_p)->get_response_end_offset(), tmp_str.c_ptr_safe()));
          }
#endif
          DBUG_PRINT("info",("spider hs num_req_bufd=%zu",
            (*hs_conn_p)->get_num_req_bufd()));
          DBUG_PRINT("info",("spider hs num_req_sent=%zu",
            (*hs_conn_p)->get_num_req_sent()));
          DBUG_PRINT("info",("spider hs num_req_rcvd=%zu",
            (*hs_conn_p)->get_num_req_rcvd()));
          DBUG_PRINT("info",("spider hs response_end_offset=%zu",
            (*hs_conn_p)->get_response_end_offset()));
          if (internal_error > 0)
          {
            (*hs_conn_p)->response_buf_remove();
            if ((*hs_conn_p)->get_error_code())
            {
              DBUG_PRINT("info",("spider hs %d %s",
                (*hs_conn_p)->get_error_code(),
                (*hs_conn_p)->get_error().ptr()));
              (*hs_conn_p)->write_error_to_log(__func__, __FILE__, __LINE__);
            }
            DBUG_PRINT("info",("spider hs num_req_bufd=%zu",
              (*hs_conn_p)->get_num_req_bufd()));
            DBUG_PRINT("info",("spider hs num_req_sent=%zu",
              (*hs_conn_p)->get_num_req_sent()));
            DBUG_PRINT("info",("spider hs num_req_rcvd=%zu",
              (*hs_conn_p)->get_num_req_rcvd()));
            DBUG_PRINT("info",("spider hs response_end_offset=%zu",
              (*hs_conn_p)->get_response_end_offset()));
            (*hs_conn_p)->clear_error();
          }
          delete result;
          DBUG_RETURN(NULL);
        }
      }
      DBUG_PRINT("info",("spider hs num_req_bufd=%zu",
        (*hs_conn_p)->get_num_req_bufd()));
      DBUG_PRINT("info",("spider hs num_req_sent=%zu",
        (*hs_conn_p)->get_num_req_sent()));
      DBUG_PRINT("info",("spider hs num_req_rcvd=%zu",
        (*hs_conn_p)->get_num_req_rcvd()));
      DBUG_PRINT("info",("spider hs response_end_offset=%zu",
        (*hs_conn_p)->get_response_end_offset()));
      (*hs_conn_p)->response_buf_remove();
      DBUG_PRINT("info",("spider hs num_req_bufd=%zu",
        (*hs_conn_p)->get_num_req_bufd()));
      DBUG_PRINT("info",("spider hs num_req_sent=%zu",
        (*hs_conn_p)->get_num_req_sent()));
      DBUG_PRINT("info",("spider hs num_req_rcvd=%zu",
        (*hs_conn_p)->get_num_req_rcvd()));
      DBUG_PRINT("info",("spider hs response_end_offset=%zu",
        (*hs_conn_p)->get_response_end_offset()));
    }
    if (tmp_res == -1)
    {
      DBUG_PRINT("info",("spider ER_SPIDER_REQUEST_KEY_NUM"));
      *error_num = ER_SPIDER_REQUEST_KEY_NUM;
      DBUG_RETURN(NULL);
    }
  }
  DBUG_PRINT("info",("spider hs num_req_bufd=%zu",
    (*hs_conn_p)->get_num_req_bufd()));
  DBUG_PRINT("info",("spider hs num_req_sent=%zu",
    (*hs_conn_p)->get_num_req_sent()));
  DBUG_PRINT("info",("spider hs num_req_rcvd=%zu",
    (*hs_conn_p)->get_num_req_rcvd()));
  DBUG_PRINT("info",("spider hs response_end_offset=%zu",
    (*hs_conn_p)->get_response_end_offset()));
  if (
    (internal_error = (*hs_conn_p)->response_recv(num_fields)) ||
    (*error_num = (*hs_conn_p)->get_result(hs_res_buf->hs_result))
  ) {
    if (*error_num)
    {
      *error_num = HA_ERR_OUT_OF_MEM;
    }
    (*hs_conn_p)->write_error_to_log(__func__, __FILE__, __LINE__);
#ifndef DBUG_OFF
    if ((*hs_conn_p)->get_response_end_offset() > 0 &&
      (*hs_conn_p)->get_readbuf_begin())
    {
      char tmp_buf[MAX_FIELD_WIDTH];
      String tmp_str(tmp_buf, MAX_FIELD_WIDTH, &my_charset_bin);
      tmp_str.length(0);
      tmp_str.append((*hs_conn_p)->get_readbuf_begin(),
        (*hs_conn_p)->get_response_end_offset(), &my_charset_bin);
      DBUG_PRINT("info",("spider hs readbuf01 size=%zu str=%s",
        (*hs_conn_p)->get_response_end_offset(), tmp_str.c_ptr_safe()));
    }
#endif
    DBUG_PRINT("info",("spider hs num_req_bufd=%zu",
      (*hs_conn_p)->get_num_req_bufd()));
    DBUG_PRINT("info",("spider hs num_req_sent=%zu",
      (*hs_conn_p)->get_num_req_sent()));
    DBUG_PRINT("info",("spider hs num_req_rcvd=%zu",
      (*hs_conn_p)->get_num_req_rcvd()));
    DBUG_PRINT("info",("spider hs response_end_offset=%zu",
      (*hs_conn_p)->get_response_end_offset()));
    if (internal_error > 0)
    {
      (*hs_conn_p)->response_buf_remove();
      if ((*hs_conn_p)->get_error_code())
      {
        DBUG_PRINT("info",("spider hs %d %s",
          (*hs_conn_p)->get_error_code(),
          (*hs_conn_p)->get_error().ptr()));
        (*hs_conn_p)->write_error_to_log(__func__, __FILE__, __LINE__);
      }
      DBUG_PRINT("info",("spider hs num_req_bufd=%zu",
        (*hs_conn_p)->get_num_req_bufd()));
      DBUG_PRINT("info",("spider hs num_req_sent=%zu",
        (*hs_conn_p)->get_num_req_sent()));
      DBUG_PRINT("info",("spider hs num_req_rcvd=%zu",
        (*hs_conn_p)->get_num_req_rcvd()));
      DBUG_PRINT("info",("spider hs response_end_offset=%zu",
        (*hs_conn_p)->get_response_end_offset()));
    }
    delete result;
    DBUG_RETURN(NULL);
  }
#ifndef DBUG_OFF
  if ((*hs_conn_p)->get_response_end_offset() > 0 &&
    (*hs_conn_p)->get_readbuf_begin())
  {
    char tmp_buf[MAX_FIELD_WIDTH];
    String tmp_str(tmp_buf, MAX_FIELD_WIDTH, &my_charset_bin);
    tmp_str.length(0);
    tmp_str.append((*hs_conn_p)->get_readbuf_begin(),
      (*hs_conn_p)->get_response_end_offset(), &my_charset_bin);
    DBUG_PRINT("info",("spider hs readbuf02 size=%zu str=%s",
      (*hs_conn_p)->get_response_end_offset(), tmp_str.c_ptr_safe()));
  }
#endif
  DBUG_PRINT("info",("spider hs num_req_bufd=%zu",
    (*hs_conn_p)->get_num_req_bufd()));
  DBUG_PRINT("info",("spider hs num_req_sent=%zu",
    (*hs_conn_p)->get_num_req_sent()));
  DBUG_PRINT("info",("spider hs num_req_rcvd=%zu",
    (*hs_conn_p)->get_num_req_rcvd()));
  DBUG_PRINT("info",("spider hs response_end_offset=%zu",
    (*hs_conn_p)->get_response_end_offset()));
  (*hs_conn_p)->response_buf_remove();
  if ((*hs_conn_p)->get_error_code())
  {
    DBUG_PRINT("info",("spider hs %d %s",
      (*hs_conn_p)->get_error_code(),
      (*hs_conn_p)->get_error().ptr()));
    (*hs_conn_p)->write_error_to_log(__func__, __FILE__, __LINE__);
  }
  DBUG_PRINT("info",("spider hs num_req_bufd=%zu",
    (*hs_conn_p)->get_num_req_bufd()));
  DBUG_PRINT("info",("spider hs num_req_sent=%zu",
    (*hs_conn_p)->get_num_req_sent()));
  DBUG_PRINT("info",("spider hs num_req_rcvd=%zu",
    (*hs_conn_p)->get_num_req_rcvd()));
  DBUG_PRINT("info",("spider hs response_end_offset=%zu",
    (*hs_conn_p)->get_response_end_offset()));
  field_count = (uint) num_fields;
  result->field_count = field_count;
  DBUG_RETURN(result);
}

spider_db_result *spider_db_handlersocket::use_result(
  ha_spider *spider,
  st_spider_db_request_key *request_key,
  int *error_num
) {
  int internal_error;
  spider_db_handlersocket_result *result;
  DBUG_ENTER("spider_db_handlersocket::use_result");
  DBUG_PRINT("info",("spider this=%p", this));
  if (!(result = new spider_db_handlersocket_result(this)))
  {
    *error_num = HA_ERR_OUT_OF_MEM;
    DBUG_RETURN(NULL);
  }
  *error_num = 0;
  result->hs_conn_p = &hs_conn;
  size_t num_fields;
  SPIDER_HS_CONN *hs_conn_p = &hs_conn;
  DBUG_PRINT("info",("spider hs hs_conn=%p", hs_conn_p));
  if (request_key)
  {
    int tmp_res, tmp_err = (*hs_conn_p)->get_error_code();
    while ((tmp_res = check_request_key(request_key)) == 1)
    {
      DBUG_PRINT("info",("spider hs num_req_bufd=%zu",
        (*hs_conn_p)->get_num_req_bufd()));
      DBUG_PRINT("info",("spider hs num_req_sent=%zu",
        (*hs_conn_p)->get_num_req_sent()));
      DBUG_PRINT("info",("spider hs num_req_rcvd=%zu",
        (*hs_conn_p)->get_num_req_rcvd()));
      DBUG_PRINT("info",("spider hs response_end_offset=%zu",
        (*hs_conn_p)->get_response_end_offset()));
      if ((internal_error = (*hs_conn_p)->response_recv(num_fields)))
      {
        if (!tmp_err && internal_error > 0)
        {
          (*hs_conn_p)->clear_error();
        } else {
          (*hs_conn_p)->write_error_to_log(__func__, __FILE__, __LINE__);
#ifndef DBUG_OFF
          if ((*hs_conn_p)->get_response_end_offset() > 0 &&
            (*hs_conn_p)->get_readbuf_begin())
          {
            char tmp_buf[MAX_FIELD_WIDTH];
            String tmp_str(tmp_buf, MAX_FIELD_WIDTH, &my_charset_bin);
            tmp_str.length(0);
            tmp_str.append((*hs_conn_p)->get_readbuf_begin(),
              (*hs_conn_p)->get_response_end_offset(), &my_charset_bin);
            DBUG_PRINT("info",("spider hs readbuf01 size=%zu str=%s",
              (*hs_conn_p)->get_response_end_offset(), tmp_str.c_ptr_safe()));
          }
#endif
          DBUG_PRINT("info",("spider hs num_req_bufd=%zu",
            (*hs_conn_p)->get_num_req_bufd()));
          DBUG_PRINT("info",("spider hs num_req_sent=%zu",
            (*hs_conn_p)->get_num_req_sent()));
          DBUG_PRINT("info",("spider hs num_req_rcvd=%zu",
            (*hs_conn_p)->get_num_req_rcvd()));
          DBUG_PRINT("info",("spider hs response_end_offset=%zu",
            (*hs_conn_p)->get_response_end_offset()));
          if (internal_error > 0)
          {
            (*hs_conn_p)->response_buf_remove();
            if ((*hs_conn_p)->get_error_code())
            {
              DBUG_PRINT("info",("spider hs %d %s",
                (*hs_conn_p)->get_error_code(),
                (*hs_conn_p)->get_error().ptr()));
              (*hs_conn_p)->write_error_to_log(__func__, __FILE__, __LINE__);
            }
            DBUG_PRINT("info",("spider hs num_req_bufd=%zu",
              (*hs_conn_p)->get_num_req_bufd()));
            DBUG_PRINT("info",("spider hs num_req_sent=%zu",
              (*hs_conn_p)->get_num_req_sent()));
            DBUG_PRINT("info",("spider hs num_req_rcvd=%zu",
              (*hs_conn_p)->get_num_req_rcvd()));
            DBUG_PRINT("info",("spider hs response_end_offset=%zu",
              (*hs_conn_p)->get_response_end_offset()));
            (*hs_conn_p)->clear_error();
          }
          delete result;
          DBUG_RETURN(NULL);
        }
      }
      DBUG_PRINT("info",("spider hs num_req_bufd=%zu",
        (*hs_conn_p)->get_num_req_bufd()));
      DBUG_PRINT("info",("spider hs num_req_sent=%zu",
        (*hs_conn_p)->get_num_req_sent()));
      DBUG_PRINT("info",("spider hs num_req_rcvd=%zu",
        (*hs_conn_p)->get_num_req_rcvd()));
      DBUG_PRINT("info",("spider hs response_end_offset=%zu",
        (*hs_conn_p)->get_response_end_offset()));
      (*hs_conn_p)->response_buf_remove();
      DBUG_PRINT("info",("spider hs num_req_bufd=%zu",
        (*hs_conn_p)->get_num_req_bufd()));
      DBUG_PRINT("info",("spider hs num_req_sent=%zu",
        (*hs_conn_p)->get_num_req_sent()));
      DBUG_PRINT("info",("spider hs num_req_rcvd=%zu",
        (*hs_conn_p)->get_num_req_rcvd()));
      DBUG_PRINT("info",("spider hs response_end_offset=%zu",
        (*hs_conn_p)->get_response_end_offset()));
    }
    if (tmp_res == -1)
    {
      DBUG_PRINT("info",("spider ER_SPIDER_REQUEST_KEY_NUM"));
      *error_num = ER_SPIDER_REQUEST_KEY_NUM;
      DBUG_RETURN(NULL);
    }
  }
  DBUG_PRINT("info",("spider hs num_req_bufd=%zu",
    (*hs_conn_p)->get_num_req_bufd()));
  DBUG_PRINT("info",("spider hs num_req_sent=%zu",
    (*hs_conn_p)->get_num_req_sent()));
  DBUG_PRINT("info",("spider hs num_req_rcvd=%zu",
    (*hs_conn_p)->get_num_req_rcvd()));
  DBUG_PRINT("info",("spider hs response_end_offset=%zu",
    (*hs_conn_p)->get_response_end_offset()));
  if (
    (internal_error = (*hs_conn_p)->response_recv(num_fields))
  ) {
    (*hs_conn_p)->write_error_to_log(__func__, __FILE__, __LINE__);
#ifndef DBUG_OFF
    if ((*hs_conn_p)->get_response_end_offset() > 0 &&
      (*hs_conn_p)->get_readbuf_begin())
    {
      char tmp_buf[MAX_FIELD_WIDTH];
      String tmp_str(tmp_buf, MAX_FIELD_WIDTH, &my_charset_bin);
      tmp_str.length(0);
      tmp_str.append((*hs_conn_p)->get_readbuf_begin(),
        (*hs_conn_p)->get_response_end_offset(), &my_charset_bin);
      DBUG_PRINT("info",("spider hs readbuf01 size=%zu str=%s",
        (*hs_conn_p)->get_response_end_offset(), tmp_str.c_ptr_safe()));
    }
#endif
    DBUG_PRINT("info",("spider hs num_req_bufd=%zu",
      (*hs_conn_p)->get_num_req_bufd()));
    DBUG_PRINT("info",("spider hs num_req_sent=%zu",
      (*hs_conn_p)->get_num_req_sent()));
    DBUG_PRINT("info",("spider hs num_req_rcvd=%zu",
      (*hs_conn_p)->get_num_req_rcvd()));
    DBUG_PRINT("info",("spider hs response_end_offset=%zu",
      (*hs_conn_p)->get_response_end_offset()));
    if (internal_error > 0)
    {
      (*hs_conn_p)->response_buf_remove();
      if ((*hs_conn_p)->get_error_code())
      {
        DBUG_PRINT("info",("spider hs %d %s",
          (*hs_conn_p)->get_error_code(),
          (*hs_conn_p)->get_error().ptr()));
        (*hs_conn_p)->write_error_to_log(__func__, __FILE__, __LINE__);
      }
      DBUG_PRINT("info",("spider hs num_req_bufd=%zu",
        (*hs_conn_p)->get_num_req_bufd()));
      DBUG_PRINT("info",("spider hs num_req_sent=%zu",
        (*hs_conn_p)->get_num_req_sent()));
      DBUG_PRINT("info",("spider hs num_req_rcvd=%zu",
        (*hs_conn_p)->get_num_req_rcvd()));
      DBUG_PRINT("info",("spider hs response_end_offset=%zu",
        (*hs_conn_p)->get_response_end_offset()));
    }
    delete result;
    DBUG_RETURN(NULL);
  }
#ifndef DBUG_OFF
  if ((*hs_conn_p)->get_response_end_offset() > 0 &&
    (*hs_conn_p)->get_readbuf_begin())
  {
    char tmp_buf[MAX_FIELD_WIDTH];
    String tmp_str(tmp_buf, MAX_FIELD_WIDTH, &my_charset_bin);
    tmp_str.length(0);
    tmp_str.append((*hs_conn_p)->get_readbuf_begin(),
      (*hs_conn_p)->get_response_end_offset(), &my_charset_bin);
    DBUG_PRINT("info",("spider hs readbuf02 size=%zu str=%s",
      (*hs_conn_p)->get_response_end_offset(), tmp_str.c_ptr_safe()));
  }
#endif
  DBUG_PRINT("info",("spider hs num_req_bufd=%zu",
    (*hs_conn_p)->get_num_req_bufd()));
  DBUG_PRINT("info",("spider hs num_req_sent=%zu",
    (*hs_conn_p)->get_num_req_sent()));
  DBUG_PRINT("info",("spider hs num_req_rcvd=%zu",
    (*hs_conn_p)->get_num_req_rcvd()));
  DBUG_PRINT("info",("spider hs response_end_offset=%zu",
    (*hs_conn_p)->get_response_end_offset()));
  field_count = (uint) num_fields;
  result->field_count = field_count;
  DBUG_RETURN(result);
}

int spider_db_handlersocket::next_result()
{
  SPIDER_HS_CONN *hs_conn_p = &hs_conn;
  DBUG_ENTER("spider_db_handlersocket::next_result");
  DBUG_PRINT("info",("spider this=%p", this));
  DBUG_PRINT("info",("spider hs hs_conn=%p", hs_conn_p));
  if ((*hs_conn_p)->stable_point())
    DBUG_RETURN(-1);
  DBUG_RETURN(0);
}

uint spider_db_handlersocket::affected_rows()
{
  int error_num;
  const SPIDER_HS_STRING_REF *hs_row;
  SPIDER_HS_CONN *hs_conn_p = &hs_conn;
  DBUG_ENTER("spider_db_handlersocket::affected_rows");
  DBUG_PRINT("info",("spider this=%p", this));
  DBUG_PRINT("info",("spider hs hs_conn=%p", hs_conn_p));
  if (
    field_count != 1 ||
    !(hs_row = (*hs_conn_p)->get_next_row()) ||
    !hs_row->begin()
  ) {
    DBUG_RETURN(0);
  }
  DBUG_RETURN((uint) my_strtoll10(hs_row->begin(), (char**) NULL, &error_num));
}

uint spider_db_handlersocket::matched_rows()
{
  DBUG_ENTER("spider_db_handlersocket::matched_rows");
  DBUG_PRINT("info",("spider this=%p", this));
  DBUG_RETURN(0);
}

bool spider_db_handlersocket::inserted_info(
  spider_db_handler *handler,
  ha_copy_info *copy_info
) {
  DBUG_ENTER("spider_db_handlersocket::inserted_info");
  DBUG_PRINT("info",("spider this=%p", this));
  DBUG_RETURN(FALSE);
}

ulonglong spider_db_handlersocket::last_insert_id()
{
  DBUG_ENTER("spider_db_handlersocket::last_insert_id");
  DBUG_PRINT("info",("spider this=%p", this));
  DBUG_RETURN(0);
}

int spider_db_handlersocket::set_character_set(
  const char *csname
) {
  DBUG_ENTER("spider_db_handlersocket::set_character_set");
  DBUG_PRINT("info",("spider this=%p", this));
  /* nothing to do */
  DBUG_RETURN(0);
}

int spider_db_handlersocket::select_db(
  const char *dbname
) {
  DBUG_ENTER("spider_db_handlersocket::select_db");
  DBUG_PRINT("info",("spider this=%p", this));
  /* nothing to do */
  DBUG_RETURN(0);
}

int spider_db_handlersocket::consistent_snapshot(
  int *need_mon
) {
  DBUG_ENTER("spider_db_handlersocket::consistent_snapshot");
  DBUG_PRINT("info",("spider this=%p", this));
  /* nothing to do */
  DBUG_RETURN(0);
}

bool spider_db_handlersocket::trx_start_in_bulk_sql()
{
  DBUG_ENTER("spider_db_handlersocket::trx_start_in_bulk_sql");
  DBUG_PRINT("info",("spider this=%p", this));
  DBUG_RETURN(FALSE);
}

int spider_db_handlersocket::start_transaction(
  int *need_mon
) {
  DBUG_ENTER("spider_db_handlersocket::start_transaction");
  DBUG_PRINT("info",("spider this=%p", this));
  /* nothing to do */
  DBUG_RETURN(0);
}

int spider_db_handlersocket::commit(
  int *need_mon
) {
  DBUG_ENTER("spider_db_handlersocket::commit");
  DBUG_PRINT("info",("spider this=%p", this));
  /* nothing to do */
  DBUG_RETURN(0);
}

int spider_db_handlersocket::rollback(
  int *need_mon
) {
  DBUG_ENTER("spider_db_handlersocket::rollback");
  DBUG_PRINT("info",("spider this=%p", this));
  /* nothing to do */
  DBUG_RETURN(0);
}

bool spider_db_handlersocket::xa_start_in_bulk_sql()
{
  DBUG_ENTER("spider_db_handlersocket::xa_start_in_bulk_sql");
  DBUG_PRINT("info",("spider this=%p", this));
  DBUG_RETURN(FALSE);
}

int spider_db_handlersocket::xa_start(
  XID *xid,
  int *need_mon
) {
  DBUG_ENTER("spider_db_handlersocket::xa_start");
  DBUG_PRINT("info",("spider this=%p", this));
  /* nothing to do */
  DBUG_RETURN(0);
}

int spider_db_handlersocket::xa_end(
  XID *xid,
  int *need_mon
) {
  DBUG_ENTER("spider_db_handlersocket::xa_end");
  DBUG_PRINT("info",("spider this=%p", this));
  /* nothing to do */
  DBUG_RETURN(0);
}

int spider_db_handlersocket::xa_prepare(
  XID *xid,
  int *need_mon
) {
  DBUG_ENTER("spider_db_handlersocket::xa_prepare");
  DBUG_PRINT("info",("spider this=%p", this));
  /* nothing to do */
  DBUG_RETURN(0);
}

int spider_db_handlersocket::xa_commit(
  XID *xid,
  int *need_mon
) {
  DBUG_ENTER("spider_db_handlersocket::xa_commit");
  DBUG_PRINT("info",("spider this=%p", this));
  /* nothing to do */
  DBUG_RETURN(0);
}

int spider_db_handlersocket::xa_rollback(
  XID *xid,
  int *need_mon
) {
  DBUG_ENTER("spider_db_handlersocket::xa_rollback");
  DBUG_PRINT("info",("spider this=%p", this));
  /* nothing to do */
  DBUG_RETURN(0);
}

bool spider_db_handlersocket::set_trx_isolation_in_bulk_sql()
{
  DBUG_ENTER("spider_db_handlersocket::set_trx_isolation_in_bulk_sql");
  DBUG_PRINT("info",("spider this=%p", this));
  DBUG_RETURN(FALSE);
}

int spider_db_handlersocket::set_trx_isolation(
  int trx_isolation,
  int *need_mon
) {
  DBUG_ENTER("spider_db_handlersocket::set_trx_isolation");
  DBUG_PRINT("info",("spider this=%p", this));
  /* nothing to do */
  DBUG_RETURN(0);
}

bool spider_db_handlersocket::set_autocommit_in_bulk_sql()
{
  DBUG_ENTER("spider_db_handlersocket::set_autocommit_in_bulk_sql");
  DBUG_PRINT("info",("spider this=%p", this));
  DBUG_RETURN(FALSE);
}

int spider_db_handlersocket::set_autocommit(
  bool autocommit,
  int *need_mon
) {
  DBUG_ENTER("spider_db_handlersocket::set_autocommit");
  DBUG_PRINT("info",("spider this=%p", this));
  /* nothing to do */
  DBUG_RETURN(0);
}

bool spider_db_handlersocket::set_sql_log_off_in_bulk_sql()
{
  DBUG_ENTER("spider_db_handlersocket::set_sql_log_off_in_bulk_sql");
  DBUG_PRINT("info",("spider this=%p", this));
  DBUG_RETURN(FALSE);
}

int spider_db_handlersocket::set_sql_log_off(
  bool sql_log_off,
  int *need_mon
) {
  DBUG_ENTER("spider_db_handlersocket::set_sql_log_off");
  DBUG_PRINT("info",("spider this=%p", this));
  /* nothing to do */
  DBUG_RETURN(0);
}

bool spider_db_handlersocket::set_wait_timeout_in_bulk_sql()
{
  DBUG_ENTER("spider_db_handlersocket::set_wait_timeout_in_bulk_sql");
  DBUG_PRINT("info",("spider this=%p", this));
  DBUG_RETURN(FALSE);
}

int spider_db_handlersocket::set_wait_timeout(
  int wait_timeout,
  int *need_mon
) {
  DBUG_ENTER("spider_db_handlersocket::set_wait_timeout");
  DBUG_PRINT("info",("spider this=%p", this));
  /* nothing to do */
  DBUG_RETURN(0);
}

bool spider_db_handlersocket::set_sql_mode_in_bulk_sql()
{
  DBUG_ENTER("spider_db_handlersocket::set_sql_mode_in_bulk_sql");
  DBUG_PRINT("info",("spider this=%p", this));
  DBUG_RETURN(FALSE);
}

int spider_db_handlersocket::set_sql_mode(
  sql_mode_t sql_mode,
  int *need_mon
) {
  DBUG_ENTER("spider_db_handlersocket::set_sql_mode");
  DBUG_PRINT("info",("spider this=%p", this));
  /* nothing to do */
  DBUG_RETURN(0);
}

bool spider_db_handlersocket::set_time_zone_in_bulk_sql()
{
  DBUG_ENTER("spider_db_handlersocket::set_time_zone_in_bulk_sql");
  DBUG_PRINT("info",("spider this=%p", this));
  DBUG_RETURN(FALSE);
}

int spider_db_handlersocket::set_time_zone(
  Time_zone *time_zone,
  int *need_mon
) {
  DBUG_ENTER("spider_db_handlersocket::set_time_zone");
  DBUG_PRINT("info",("spider this=%p", this));
  /* nothing to do */
  DBUG_RETURN(0);
}

int spider_db_handlersocket::show_master_status(
  SPIDER_TRX *trx,
  SPIDER_SHARE *share,
  int all_link_idx,
  int *need_mon,
  TABLE *table,
  spider_string *str,
  int mode,
  SPIDER_DB_RESULT **res1,
  SPIDER_DB_RESULT **res2
) {
  DBUG_ENTER("spider_db_handlersocket::show_master_status");
  DBUG_PRINT("info",("spider this=%p", this));
  DBUG_RETURN(0);
}

int spider_db_handlersocket::append_sql(
  char *sql,
  ulong sql_length,
  st_spider_db_request_key *request_key
) {
  int error_num;
  size_t req_num;
  SPIDER_HS_CONN *hs_conn_p = &hs_conn;
  DBUG_ENTER("spider_db_handlersocket::append_sql");
  DBUG_PRINT("info",("spider this=%p", this));
  if ((error_num = append_request_key(request_key)))
    DBUG_RETURN(error_num);
  DBUG_PRINT("info",("spider hs hs_conn=%p", hs_conn_p));
  DBUG_PRINT("info",("spider hs num_req_bufd=%zu",
    (*hs_conn_p)->get_num_req_bufd()));
  DBUG_PRINT("info",("spider hs num_req_sent=%zu",
    (*hs_conn_p)->get_num_req_sent()));
  DBUG_PRINT("info",("spider hs num_req_rcvd=%zu",
    (*hs_conn_p)->get_num_req_rcvd()));
  DBUG_PRINT("info",("spider hs response_end_offset=%zu",
    (*hs_conn_p)->get_response_end_offset()));
  if (!(req_num = (*hs_conn_p)->request_buf_append(sql, sql + sql_length)))
  {
    DBUG_PRINT("info",("spider hs %d %s",
      (*hs_conn_p)->get_error_code(),
      (*hs_conn_p)->get_error().ptr()));
    (*hs_conn_p)->write_error_to_log(__func__, __FILE__, __LINE__);
    DBUG_RETURN((*hs_conn_p)->get_error_code());
  }
  DBUG_PRINT("info",("spider hs num_req_bufd=%zu",
    (*hs_conn_p)->get_num_req_bufd()));
  DBUG_PRINT("info",("spider hs num_req_sent=%zu",
    (*hs_conn_p)->get_num_req_sent()));
  DBUG_PRINT("info",("spider hs num_req_rcvd=%zu",
    (*hs_conn_p)->get_num_req_rcvd()));
  DBUG_PRINT("info",("spider hs response_end_offset=%zu",
    (*hs_conn_p)->get_response_end_offset()));
  while (req_num > 1)
  {
    if ((error_num = append_request_key(request_key)))
      DBUG_RETURN(error_num);
    --req_num;
  }
  DBUG_RETURN(0);
}

int spider_db_handlersocket::append_open_handler(
  uint handler_id,
  const char *db_name,
  const char *table_name,
  const char *index_name,
  const char *sql,
  st_spider_db_request_key *request_key
) {
  int error_num;
  SPIDER_HS_CONN *hs_conn_p = &hs_conn;
  DBUG_ENTER("spider_db_handlersocket::append_open_handler");
  DBUG_PRINT("info",("spider this=%p", this));
  if ((error_num = append_request_key(request_key)))
    DBUG_RETURN(error_num);
  DBUG_PRINT("info",("spider hs hs_conn=%p", hs_conn_p));
  DBUG_PRINT("info",("spider hs num_req_bufd=%zu",
    (*hs_conn_p)->get_num_req_bufd()));
  DBUG_PRINT("info",("spider hs num_req_sent=%zu",
    (*hs_conn_p)->get_num_req_sent()));
  DBUG_PRINT("info",("spider hs num_req_rcvd=%zu",
    (*hs_conn_p)->get_num_req_rcvd()));
  DBUG_PRINT("info",("spider hs response_end_offset=%zu",
    (*hs_conn_p)->get_response_end_offset()));
  (*hs_conn_p)->request_buf_open_index(
    handler_id,
    db_name,
    table_name,
    index_name,
    sql
  );
  DBUG_PRINT("info",("spider hs num_req_bufd=%zu",
    (*hs_conn_p)->get_num_req_bufd()));
  DBUG_PRINT("info",("spider hs num_req_sent=%zu",
    (*hs_conn_p)->get_num_req_sent()));
  DBUG_PRINT("info",("spider hs num_req_rcvd=%zu",
    (*hs_conn_p)->get_num_req_rcvd()));
  DBUG_PRINT("info",("spider hs response_end_offset=%zu",
    (*hs_conn_p)->get_response_end_offset()));
  DBUG_RETURN(0);
}

int spider_db_handlersocket::append_select(
  uint handler_id,
  spider_string *sql,
  SPIDER_DB_HS_STRING_REF_BUFFER *keys,
  int limit,
  int skip,
  st_spider_db_request_key *request_key
) {
  int error_num;
  SPIDER_HS_CONN *hs_conn_p = &hs_conn;
  DBUG_ENTER("spider_db_handlersocket::append_select");
  DBUG_PRINT("info",("spider this=%p", this));
  if ((error_num = append_request_key(request_key)))
    DBUG_RETURN(error_num);
  DBUG_PRINT("info",("spider hs hs_conn=%p", hs_conn_p));
  DBUG_PRINT("info",("spider hs num_req_bufd=%zu",
    (*hs_conn_p)->get_num_req_bufd()));
  DBUG_PRINT("info",("spider hs num_req_sent=%zu",
    (*hs_conn_p)->get_num_req_sent()));
  DBUG_PRINT("info",("spider hs num_req_rcvd=%zu",
    (*hs_conn_p)->get_num_req_rcvd()));
  DBUG_PRINT("info",("spider hs response_end_offset=%zu",
    (*hs_conn_p)->get_response_end_offset()));
  (*hs_conn_p)->request_buf_exec_generic(
    handler_id,
    SPIDER_HS_STRING_REF(sql->ptr(), sql->length()),
    keys->ptr(), (size_t) keys->size(),
    limit, skip,
    SPIDER_HS_STRING_REF(),
    NULL, 0);
  DBUG_PRINT("info",("spider hs num_req_bufd=%zu",
    (*hs_conn_p)->get_num_req_bufd()));
  DBUG_PRINT("info",("spider hs num_req_sent=%zu",
    (*hs_conn_p)->get_num_req_sent()));
  DBUG_PRINT("info",("spider hs num_req_rcvd=%zu",
    (*hs_conn_p)->get_num_req_rcvd()));
  DBUG_PRINT("info",("spider hs response_end_offset=%zu",
    (*hs_conn_p)->get_response_end_offset()));
  DBUG_RETURN(0);
}

int spider_db_handlersocket::append_insert(
  uint handler_id,
  SPIDER_DB_HS_STRING_REF_BUFFER *upds,
  st_spider_db_request_key *request_key
) {
  int error_num;
  SPIDER_HS_CONN *hs_conn_p = &hs_conn;
  DBUG_ENTER("spider_db_handlersocket::append_insert");
  DBUG_PRINT("info",("spider this=%p", this));
  if ((error_num = append_request_key(request_key)))
    DBUG_RETURN(error_num);
  DBUG_PRINT("info",("spider hs hs_conn=%p", hs_conn_p));
  DBUG_PRINT("info",("spider hs num_req_bufd=%zu",
    (*hs_conn_p)->get_num_req_bufd()));
  DBUG_PRINT("info",("spider hs num_req_sent=%zu",
    (*hs_conn_p)->get_num_req_sent()));
  DBUG_PRINT("info",("spider hs num_req_rcvd=%zu",
    (*hs_conn_p)->get_num_req_rcvd()));
  DBUG_PRINT("info",("spider hs response_end_offset=%zu",
    (*hs_conn_p)->get_response_end_offset()));
  (*hs_conn_p)->request_buf_exec_generic(
    handler_id,
    SPIDER_HS_STRING_REF(SPIDER_SQL_HS_INSERT_STR, SPIDER_SQL_HS_INSERT_LEN),
    upds->ptr(), (size_t) upds->size(),
    0, 0,
    SPIDER_HS_STRING_REF(), NULL, 0);
  DBUG_PRINT("info",("spider hs num_req_bufd=%zu",
    (*hs_conn_p)->get_num_req_bufd()));
  DBUG_PRINT("info",("spider hs num_req_sent=%zu",
    (*hs_conn_p)->get_num_req_sent()));
  DBUG_PRINT("info",("spider hs num_req_rcvd=%zu",
    (*hs_conn_p)->get_num_req_rcvd()));
  DBUG_PRINT("info",("spider hs response_end_offset=%zu",
    (*hs_conn_p)->get_response_end_offset()));
  DBUG_RETURN(0);
}

int spider_db_handlersocket::append_update(
  uint handler_id,
  spider_string *sql,
  SPIDER_DB_HS_STRING_REF_BUFFER *keys,
  SPIDER_DB_HS_STRING_REF_BUFFER *upds,
  int limit,
  int skip,
  bool increment,
  bool decrement,
  st_spider_db_request_key *request_key
) {
  int error_num;
  SPIDER_HS_CONN *hs_conn_p = &hs_conn;
  DBUG_ENTER("spider_db_handlersocket::append_update");
  DBUG_PRINT("info",("spider this=%p", this));
  if ((error_num = append_request_key(request_key)))
    DBUG_RETURN(error_num);
  DBUG_PRINT("info",("spider hs hs_conn=%p", hs_conn_p));
  DBUG_PRINT("info",("spider hs num_req_bufd=%zu",
    (*hs_conn_p)->get_num_req_bufd()));
  DBUG_PRINT("info",("spider hs num_req_sent=%zu",
    (*hs_conn_p)->get_num_req_sent()));
  DBUG_PRINT("info",("spider hs num_req_rcvd=%zu",
    (*hs_conn_p)->get_num_req_rcvd()));
  DBUG_PRINT("info",("spider hs response_end_offset=%zu",
    (*hs_conn_p)->get_response_end_offset()));
  (*hs_conn_p)->request_buf_exec_generic(
    handler_id,
    SPIDER_HS_STRING_REF(sql->ptr(), sql->length()),
    keys->ptr(), (size_t) keys->size(),
    limit, skip,
    increment ?
      SPIDER_HS_STRING_REF(SPIDER_SQL_HS_INCREMENT_STR,
        SPIDER_SQL_HS_INCREMENT_LEN) :
      decrement ?
        SPIDER_HS_STRING_REF(SPIDER_SQL_HS_DECREMENT_STR,
          SPIDER_SQL_HS_DECREMENT_LEN) :
        SPIDER_HS_STRING_REF(SPIDER_SQL_HS_UPDATE_STR,
          SPIDER_SQL_HS_UPDATE_LEN),
    upds->ptr(), (size_t) upds->size()
  );
  DBUG_PRINT("info",("spider hs num_req_bufd=%zu",
    (*hs_conn_p)->get_num_req_bufd()));
  DBUG_PRINT("info",("spider hs num_req_sent=%zu",
    (*hs_conn_p)->get_num_req_sent()));
  DBUG_PRINT("info",("spider hs num_req_rcvd=%zu",
    (*hs_conn_p)->get_num_req_rcvd()));
  DBUG_PRINT("info",("spider hs response_end_offset=%zu",
    (*hs_conn_p)->get_response_end_offset()));
  DBUG_RETURN(0);
}

int spider_db_handlersocket::append_delete(
  uint handler_id,
  spider_string *sql,
  SPIDER_DB_HS_STRING_REF_BUFFER *keys,
  int limit,
  int skip,
  st_spider_db_request_key *request_key
) {
  int error_num;
  SPIDER_HS_CONN *hs_conn_p = &hs_conn;
  DBUG_ENTER("spider_db_handlersocket::append_delete");
  DBUG_PRINT("info",("spider this=%p", this));
  if ((error_num = append_request_key(request_key)))
    DBUG_RETURN(error_num);
  DBUG_PRINT("info",("spider hs hs_conn=%p", hs_conn_p));
  DBUG_PRINT("info",("spider hs num_req_bufd=%zu",
    (*hs_conn_p)->get_num_req_bufd()));
  DBUG_PRINT("info",("spider hs num_req_sent=%zu",
    (*hs_conn_p)->get_num_req_sent()));
  DBUG_PRINT("info",("spider hs num_req_rcvd=%zu",
    (*hs_conn_p)->get_num_req_rcvd()));
  DBUG_PRINT("info",("spider hs response_end_offset=%zu",
    (*hs_conn_p)->get_response_end_offset()));
  (*hs_conn_p)->request_buf_exec_generic(
    handler_id,
    SPIDER_HS_STRING_REF(sql->ptr(), sql->length()),
    keys->ptr(), (size_t) keys->size(),
    limit, skip,
    SPIDER_HS_STRING_REF(SPIDER_SQL_HS_DELETE_STR, SPIDER_SQL_HS_DELETE_LEN),
    NULL, 0);
  DBUG_PRINT("info",("spider hs num_req_bufd=%zu",
    (*hs_conn_p)->get_num_req_bufd()));
  DBUG_PRINT("info",("spider hs num_req_sent=%zu",
    (*hs_conn_p)->get_num_req_sent()));
  DBUG_PRINT("info",("spider hs num_req_rcvd=%zu",
    (*hs_conn_p)->get_num_req_rcvd()));
  DBUG_PRINT("info",("spider hs response_end_offset=%zu",
    (*hs_conn_p)->get_response_end_offset()));
  DBUG_RETURN(0);
}

void spider_db_handlersocket::reset_request_queue()
{
  SPIDER_HS_CONN *hs_conn_p = &hs_conn;
  DBUG_ENTER("spider_db_handlersocket::reset_request_queue");
  DBUG_PRINT("info",("spider this=%p", this));
  DBUG_PRINT("info",("spider hs hs_conn=%p", hs_conn_p));
  DBUG_PRINT("info",("spider hs num_req_bufd=%zu",
    (*hs_conn_p)->get_num_req_bufd()));
  DBUG_PRINT("info",("spider hs num_req_sent=%zu",
    (*hs_conn_p)->get_num_req_sent()));
  DBUG_PRINT("info",("spider hs num_req_rcvd=%zu",
    (*hs_conn_p)->get_num_req_rcvd()));
  DBUG_PRINT("info",("spider hs response_end_offset=%zu",
    (*hs_conn_p)->get_response_end_offset()));
  (*hs_conn_p)->request_reset();
  DBUG_PRINT("info",("spider hs num_req_bufd=%zu",
    (*hs_conn_p)->get_num_req_bufd()));
  DBUG_PRINT("info",("spider hs num_req_sent=%zu",
    (*hs_conn_p)->get_num_req_sent()));
  DBUG_PRINT("info",("spider hs num_req_rcvd=%zu",
    (*hs_conn_p)->get_num_req_rcvd()));
  DBUG_PRINT("info",("spider hs response_end_offset=%zu",
    (*hs_conn_p)->get_response_end_offset()));
  reset_request_key_req();
  DBUG_VOID_RETURN;
}

size_t spider_db_handlersocket::escape_string(
  char *to,
  const char *from,
  size_t from_length
) {
  DBUG_ENTER("spider_db_handlersocket::escape_string");
  DBUG_PRINT("info",("spider this=%p", this));
  DBUG_ASSERT(0);
  memcpy(to, from, from_length);
  DBUG_RETURN(from_length);
}

bool spider_db_handlersocket::have_lock_table_list()
{
  DBUG_ENTER("spider_db_handlersocket::have_lock_table_list");
  DBUG_PRINT("info",("spider this=%p", this));
  DBUG_RETURN(FALSE);
}

int spider_db_handlersocket::append_lock_tables(
  spider_string *str
) {
  DBUG_ENTER("spider_db_handlersocket::lock_tables");
  DBUG_PRINT("info",("spider this=%p", this));
  DBUG_RETURN(0);
}

int spider_db_handlersocket::append_unlock_tables(
  spider_string *str
) {
  DBUG_ENTER("spider_db_handlersocket::append_unlock_tables");
  DBUG_PRINT("info",("spider this=%p", this));
  DBUG_RETURN(0);
}

uint spider_db_handlersocket::get_lock_table_hash_count()
{
  DBUG_ENTER("spider_db_handlersocket::get_lock_table_hash_count");
  DBUG_PRINT("info",("spider this=%p", this));
  DBUG_ASSERT(0);
  DBUG_RETURN(0);
}

void spider_db_handlersocket::reset_lock_table_hash()
{
  DBUG_ENTER("spider_db_handlersocket::reset_lock_table_hash");
  DBUG_PRINT("info",("spider this=%p", this));
  DBUG_ASSERT(0);
  DBUG_VOID_RETURN;
}

uint spider_db_handlersocket::get_opened_handler_count()
{
  DBUG_ENTER("spider_db_handlersocket::get_opened_handler_count");
  DBUG_PRINT("info",("spider this=%p", this));
  DBUG_RETURN(handler_open_array.elements);
}

void spider_db_handlersocket::reset_opened_handler()
{
  ha_spider *tmp_spider;
  int tmp_link_idx;
  SPIDER_LINK_FOR_HASH **tmp_link_for_hash;
  DBUG_ENTER("spider_db_handlersocket::reset_opened_handler");
  DBUG_PRINT("info",("spider this=%p", this));
  while ((tmp_link_for_hash =
    (SPIDER_LINK_FOR_HASH **) pop_dynamic(&handler_open_array)))
  {
    tmp_spider = (*tmp_link_for_hash)->spider;
    tmp_link_idx = (*tmp_link_for_hash)->link_idx;
    tmp_spider->clear_handler_opened(tmp_link_idx, conn->conn_kind);
  }
  DBUG_VOID_RETURN;
}

void spider_db_handlersocket::set_dup_key_idx(
  ha_spider *spider,
  int link_idx
) {
  DBUG_ENTER("spider_db_handlersocket::set_dup_key_idx");
  DBUG_PRINT("info",("spider this=%p", this));
  DBUG_ASSERT(0);
  DBUG_VOID_RETURN;
}

int spider_db_handlersocket::append_request_key(
  st_spider_db_request_key *request_key
) {
  st_spider_db_request_key *tmp_request_key;
  DBUG_ENTER("spider_db_handlersocket::append_request_key");
  DBUG_PRINT("info",("spider this=%p", this));
  DBUG_PRINT("info",("spider request_key=%p", request_key));
  if (request_key)
  {
    DBUG_PRINT("info",("spider request_key->spider_thread_id=%llu",
      request_key->spider_thread_id));
    DBUG_PRINT("info",("spider request_key->query_id=%llu",
      request_key->query_id));
    DBUG_PRINT("info",("spider request_key->handler=%p",
      request_key->handler));
    DBUG_PRINT("info",("spider request_key->request_id=%llu",
      request_key->request_id));
    if (request_key_reuse_first)
    {
      tmp_request_key = request_key_reuse_first;
      request_key_reuse_first = request_key_reuse_first->next;
      if (!request_key_reuse_first)
        request_key_reuse_last = NULL;
    } else {
      if (!(tmp_request_key = (st_spider_db_request_key *)
        spider_malloc(spider_current_trx, SPD_MID_DB_HANDLERSOCKET_APPEND_REQUEST_KEY_1, sizeof(st_spider_db_request_key),
          MYF(MY_WME)))
      )
        DBUG_RETURN(HA_ERR_OUT_OF_MEM);
    }
    *tmp_request_key = *request_key;
    tmp_request_key->next = NULL;
    if (request_key_req_last)
      request_key_req_last->next = tmp_request_key;
    else
      request_key_req_first = tmp_request_key;
    request_key_req_last = tmp_request_key;
  }
  DBUG_RETURN(0);
}

void spider_db_handlersocket::reset_request_key_req()
{
  DBUG_ENTER("spider_db_handlersocket::reset_request_key_req");
  DBUG_PRINT("info",("spider this=%p", this));
  if (request_key_req_first)
  {
    if (request_key_reuse_last)
      request_key_reuse_last->next = request_key_req_first;
    else
      request_key_reuse_first = request_key_req_first;
    request_key_reuse_last = request_key_req_last;
    request_key_req_first = NULL;
    request_key_req_last = NULL;
  }
  DBUG_VOID_RETURN;
}

void spider_db_handlersocket::reset_request_key_snd()
{
  DBUG_ENTER("spider_db_handlersocket::reset_request_key_snd");
  DBUG_PRINT("info",("spider this=%p", this));
  if (request_key_snd_first)
  {
    if (request_key_reuse_last)
      request_key_reuse_last->next = request_key_snd_first;
    else
      request_key_reuse_first = request_key_snd_first;
    request_key_reuse_last = request_key_snd_last;
    request_key_snd_first = NULL;
    request_key_snd_last = NULL;
  }
  DBUG_VOID_RETURN;
}

void spider_db_handlersocket::move_request_key_to_snd()
{
  DBUG_ENTER("spider_db_handlersocket::move_request_key_to_snd");
  DBUG_PRINT("info",("spider this=%p", this));
  if (request_key_req_first)
  {
    if (request_key_snd_last)
      request_key_snd_last->next = request_key_req_first;
    else
      request_key_snd_first = request_key_req_first;
    request_key_snd_last = request_key_req_last;
    request_key_req_first = NULL;
    request_key_req_last = NULL;
  }
  DBUG_VOID_RETURN;
}

int spider_db_handlersocket::check_request_key(
  st_spider_db_request_key *request_key
) {
  st_spider_db_request_key *tmp_request_key;
  DBUG_ENTER("spider_db_handlersocket::check_request_key");
  DBUG_PRINT("info",("spider this=%p", this));
  DBUG_PRINT("info",("spider request_key=%p", request_key));
  DBUG_PRINT("info",("spider request_key_snd_first=%p",
    request_key_snd_first));
  if (!request_key_snd_first)
  {
    DBUG_PRINT("info",("spider -1"));
    DBUG_RETURN(-1);
  }
  tmp_request_key = request_key_snd_first;
  request_key_snd_first = request_key_snd_first->next;
  if (!request_key_snd_first)
    request_key_snd_last = NULL;
  tmp_request_key->next = NULL;
  if (request_key_reuse_last)
    request_key_reuse_last->next = tmp_request_key;
  else
    request_key_reuse_first = tmp_request_key;
  request_key_reuse_last = tmp_request_key;

  DBUG_PRINT("info",("spider tmp_request_key->spider_thread_id=%llu",
    tmp_request_key->spider_thread_id));
  DBUG_PRINT("info",("spider request_key->spider_thread_id=%llu",
    request_key->spider_thread_id));
  DBUG_PRINT("info",("spider tmp_request_key->query_id=%llu",
    tmp_request_key->query_id));
  DBUG_PRINT("info",("spider request_key->query_id=%llu",
    request_key->query_id));
  DBUG_PRINT("info",("spider tmp_request_key->handler=%p",
    tmp_request_key->handler));
  DBUG_PRINT("info",("spider request_key->handler=%p",
    request_key->handler));
  DBUG_PRINT("info",("spider tmp_request_key->request_id=%llu",
    tmp_request_key->request_id));
  DBUG_PRINT("info",("spider request_key->request_id=%llu",
    request_key->request_id));
  if (
    tmp_request_key->spider_thread_id != request_key->spider_thread_id ||
    tmp_request_key->query_id != request_key->query_id ||
    tmp_request_key->handler != request_key->handler ||
    tmp_request_key->request_id != request_key->request_id
  ) {
    DBUG_PRINT("info",("spider 1"));
    DBUG_RETURN(1);
  }
  DBUG_PRINT("info",("spider 0"));
  DBUG_RETURN(0);
}

bool spider_db_handlersocket::cmp_request_key_to_snd(
  st_spider_db_request_key *request_key
) {
  DBUG_ENTER("spider_db_handlersocket::cmp_request_key_to_snd");
  DBUG_PRINT("info",("spider this=%p", this));
  DBUG_PRINT("info",("spider request_key=%p", request_key));
  if (
    !request_key
  ) {
    DBUG_PRINT("info",("spider TRUE"));
    DBUG_RETURN(TRUE);
  }
  DBUG_PRINT("info",("spider request_key_snd_first=%p",
    request_key_snd_first));
  if (
    !request_key_snd_first
  ) {
    DBUG_PRINT("info",("spider FALSE"));
    DBUG_RETURN(FALSE);
  }
  DBUG_PRINT("info",("spider request_key_snd_first->spider_thread_id=%llu",
    request_key_snd_first->spider_thread_id));
  DBUG_PRINT("info",("spider request_key->spider_thread_id=%llu",
    request_key->spider_thread_id));
  DBUG_PRINT("info",("spider request_key_snd_first->query_id=%llu",
    request_key_snd_first->query_id));
  DBUG_PRINT("info",("spider request_key->query_id=%llu",
    request_key->query_id));
  DBUG_PRINT("info",("spider request_key_snd_first->handler=%p",
    request_key_snd_first->handler));
  DBUG_PRINT("info",("spider request_key->handler=%p",
    request_key->handler));
  DBUG_PRINT("info",("spider request_key_snd_first->request_id=%llu",
    request_key_snd_first->request_id));
  DBUG_PRINT("info",("spider request_key->request_id=%llu",
    request_key->request_id));
  if (
    request_key_snd_first->spider_thread_id != request_key->spider_thread_id ||
    request_key_snd_first->query_id != request_key->query_id ||
    request_key_snd_first->handler != request_key->handler ||
    request_key_snd_first->request_id != request_key->request_id
  ) {
    DBUG_PRINT("info",("spider FALSE"));
    DBUG_RETURN(FALSE);
  }
  DBUG_PRINT("info",("spider TRUE"));
  DBUG_RETURN(TRUE);
}

spider_db_handlersocket_util::spider_db_handlersocket_util() : spider_db_util()
{
  DBUG_ENTER("spider_db_handlersocket_util::spider_db_handlersocket_util");
  DBUG_PRINT("info",("spider this=%p", this));
  DBUG_VOID_RETURN;
}

spider_db_handlersocket_util::~spider_db_handlersocket_util()
{
  DBUG_ENTER("spider_db_handlersocket_util::~spider_db_handlersocket_util");
  DBUG_PRINT("info",("spider this=%p", this));
  DBUG_VOID_RETURN;
}

int spider_db_handlersocket_util::append_name(
  spider_string *str,
  const char *name,
  uint name_length
) {
  DBUG_ENTER("spider_db_handlersocket_util::append_name");
  str->q_append(name, name_length);
  DBUG_RETURN(0);
}

int spider_db_handlersocket_util::append_name_with_charset(
  spider_string *str,
  const char *name,
  uint name_length,
  CHARSET_INFO *name_charset
) {
  DBUG_ENTER("spider_db_handlersocket_util::append_name_with_charset");
  if (str->reserve(SPIDER_SQL_NAME_QUOTE_LEN * 2 + name_length * 2))
    DBUG_RETURN(HA_ERR_OUT_OF_MEM);
  str->q_append(SPIDER_SQL_NAME_QUOTE_STR, SPIDER_SQL_NAME_QUOTE_LEN);
  str->append(name, name_length, name_charset);
  if (str->reserve(SPIDER_SQL_NAME_QUOTE_LEN))
    DBUG_RETURN(HA_ERR_OUT_OF_MEM);
  str->q_append(SPIDER_SQL_NAME_QUOTE_STR, SPIDER_SQL_NAME_QUOTE_LEN);
  DBUG_RETURN(0);
}

int spider_db_handlersocket_util::append_escaped_name(
  spider_string *str,
  const char *name,
  uint name_length
) {
  int error_num;
  DBUG_ENTER("spider_db_handlersocket_util::append_name");
  if (str->reserve(SPIDER_SQL_NAME_QUOTE_LEN * 2 + name_length * 2))
  {
    DBUG_RETURN(HA_ERR_OUT_OF_MEM);
  }
  str->q_append(SPIDER_SQL_NAME_QUOTE_STR, SPIDER_SQL_NAME_QUOTE_LEN);
  if ((error_num = spider_db_append_name_with_quote_str_internal(
    str, name, name_length, dbton_id)))
  {
    DBUG_RETURN(error_num);
  }
  if (str->reserve(SPIDER_SQL_NAME_QUOTE_LEN))
  {
    DBUG_RETURN(HA_ERR_OUT_OF_MEM);
  }
  str->q_append(SPIDER_SQL_NAME_QUOTE_STR, SPIDER_SQL_NAME_QUOTE_LEN);
  DBUG_RETURN(0);
}

int spider_db_handlersocket_util::append_escaped_name_with_charset(
  spider_string *str,
  const char *name,
  uint name_length,
  CHARSET_INFO *name_charset
) {
  int error_num;
  DBUG_ENTER("spider_db_handlersocket_util::append_name_with_charset");
  if (str->reserve(SPIDER_SQL_NAME_QUOTE_LEN * 2 + name_length * 2))
  {
    DBUG_RETURN(HA_ERR_OUT_OF_MEM);
  }
  str->q_append(SPIDER_SQL_NAME_QUOTE_STR, SPIDER_SQL_NAME_QUOTE_LEN);
  if ((error_num = spider_db_append_name_with_quote_str_internal(
    str, name, name_length, name_charset, dbton_id)))
  {
    DBUG_RETURN(error_num);
  }
  if (str->reserve(SPIDER_SQL_NAME_QUOTE_LEN))
  {
    DBUG_RETURN(HA_ERR_OUT_OF_MEM);
  }
  str->q_append(SPIDER_SQL_NAME_QUOTE_STR, SPIDER_SQL_NAME_QUOTE_LEN);
  DBUG_RETURN(0);
}

bool spider_db_handlersocket_util::is_name_quote(
  const char head_code
) {
  DBUG_ENTER("spider_db_handlersocket_util::is_name_quote");
  DBUG_RETURN(head_code == *name_quote_str);
}

int spider_db_handlersocket_util::append_escaped_name_quote(
  spider_string *str
) {
  DBUG_ENTER("spider_db_handlersocket_util::append_escaped_name_quote");
  if (str->reserve(SPIDER_SQL_NAME_QUOTE_LEN * 2))
    DBUG_RETURN(HA_ERR_OUT_OF_MEM);
  str->q_append(SPIDER_SQL_NAME_QUOTE_STR, SPIDER_SQL_NAME_QUOTE_LEN);
  str->q_append(SPIDER_SQL_NAME_QUOTE_STR, SPIDER_SQL_NAME_QUOTE_LEN);
  DBUG_RETURN(0);
}

int spider_db_handlersocket_util::append_column_value(
  ha_spider *spider,
  spider_string *str,
  Field *field,
  const uchar *new_ptr,
  CHARSET_INFO *access_charset
) {
  char buf[MAX_FIELD_WIDTH];
  spider_string tmp_str(buf, MAX_FIELD_WIDTH, &my_charset_bin);
  String *ptr;
  uint length;
  DBUG_ENTER("spider_db_handlersocket_util::append_column_value");
  tmp_str.init_calc_mem(SPD_MID_DB_HANDLERSOCKET_UTIL_APPEND_COLUMN_VALUE_1);

  if (new_ptr)
  {
    if (
      field->type() == MYSQL_TYPE_BLOB ||
      field->real_type() == MYSQL_TYPE_VARCHAR
    ) {
      length = uint2korr(new_ptr);
      tmp_str.set_quick((char *) new_ptr + HA_KEY_BLOB_LENGTH, length,
        &my_charset_bin);
      ptr = tmp_str.get_str();
    } else if (field->type() == MYSQL_TYPE_GEOMETRY)
    {
/*
      uint mlength = SIZEOF_STORED_DOUBLE, lcnt;
      uchar *dest = (uchar *) buf;
      const uchar *source;
      for (lcnt = 0; lcnt < 4; lcnt++)
      {
        mlength = SIZEOF_STORED_DOUBLE;
        source = new_ptr + mlength + SIZEOF_STORED_DOUBLE * lcnt;
        while (mlength--)
          *dest++ = *--source;
      }
      tmp_str.length(SIZEOF_STORED_DOUBLE * lcnt);
*/
      double xmin, xmax, ymin, ymax;
/*
      float8store(buf,xmin);
      float8store(buf+8,xmax);
      float8store(buf+16,ymin);
      float8store(buf+24,ymax);
      memcpy(&xmin,new_ptr,sizeof(xmin));
      memcpy(&xmax,new_ptr + 8,sizeof(xmax));
      memcpy(&ymin,new_ptr + 16,sizeof(ymin));
      memcpy(&ymax,new_ptr + 24,sizeof(ymax));
      float8get(xmin, buf);
      float8get(xmax, buf + 8);
      float8get(ymin, buf + 16);
      float8get(ymax, buf + 24);
      DBUG_PRINT("info", ("spider geo is %f %f %f %f",
        xmin, xmax, ymin, ymax));
      DBUG_PRINT("info", ("spider geo is %.14g %.14g %.14g %.14g",
        xmin, xmax, ymin, ymax));
*/
      float8get(xmin, new_ptr);
      float8get(xmax, new_ptr + 8);
      float8get(ymin, new_ptr + 16);
      float8get(ymax, new_ptr + 24);
      DBUG_PRINT("info", ("spider geo is %f %f %f %f",
        xmin, xmax, ymin, ymax));
/*
      float8get(xmin, new_ptr + SIZEOF_STORED_DOUBLE * 4);
      float8get(xmax, new_ptr + SIZEOF_STORED_DOUBLE * 5);
      float8get(ymin, new_ptr + SIZEOF_STORED_DOUBLE * 6);
      float8get(ymax, new_ptr + SIZEOF_STORED_DOUBLE * 7);
      DBUG_PRINT("info", ("spider geo is %f %f %f %f",
        xmin, xmax, ymin, ymax));
      float8get(xmin, new_ptr + SIZEOF_STORED_DOUBLE * 8);
      float8get(xmax, new_ptr + SIZEOF_STORED_DOUBLE * 9);
      float8get(ymin, new_ptr + SIZEOF_STORED_DOUBLE * 10);
      float8get(ymax, new_ptr + SIZEOF_STORED_DOUBLE * 11);
      DBUG_PRINT("info", ("spider geo is %f %f %f %f",
        xmin, xmax, ymin, ymax));
      float8get(xmin, new_ptr + SIZEOF_STORED_DOUBLE * 12);
      float8get(xmax, new_ptr + SIZEOF_STORED_DOUBLE * 13);
      float8get(ymin, new_ptr + SIZEOF_STORED_DOUBLE * 14);
      float8get(ymax, new_ptr + SIZEOF_STORED_DOUBLE * 15);
      DBUG_PRINT("info", ("spider geo is %f %f %f %f",
        xmin, xmax, ymin, ymax));
*/
/*
      tmp_str.set_quick((char *) new_ptr, SIZEOF_STORED_DOUBLE * 4,
        &my_charset_bin);
*/
      tmp_str.length(0);
      tmp_str.q_append((char *) SPIDER_SQL_LINESTRING_HEAD_STR,
        SPIDER_SQL_LINESTRING_HEAD_LEN);
      tmp_str.q_append((char *) new_ptr, SIZEOF_STORED_DOUBLE);
      tmp_str.q_append((char *) new_ptr + SIZEOF_STORED_DOUBLE * 2,
        SIZEOF_STORED_DOUBLE);
      tmp_str.q_append((char *) new_ptr + SIZEOF_STORED_DOUBLE,
        SIZEOF_STORED_DOUBLE);
      tmp_str.q_append((char *) new_ptr + SIZEOF_STORED_DOUBLE * 3,
        SIZEOF_STORED_DOUBLE);
      ptr = tmp_str.get_str();
    } else {
      ptr = field->val_str(tmp_str.get_str(), new_ptr);
      tmp_str.mem_calc();
    }
  } else {
    ptr = field->val_str(tmp_str.get_str());
    tmp_str.mem_calc();
  }
  DBUG_PRINT("info", ("spider field->type() is %d", field->type()));
  DBUG_PRINT("info", ("spider ptr->length() is %d", ptr->length()));
/*
  if (
    field->type() == MYSQL_TYPE_BIT ||
    (field->type() >= MYSQL_TYPE_TINY_BLOB &&
      field->type() <= MYSQL_TYPE_BLOB)
  ) {
    uchar *hex_ptr = (uchar *) ptr->ptr(), *end_ptr;
    char *str_ptr;
    DBUG_PRINT("info", ("spider HEX"));
    if (str->reserve(SPIDER_SQL_HEX_LEN + ptr->length() * 2))
      DBUG_RETURN(HA_ERR_OUT_OF_MEM);
    str->q_append(SPIDER_SQL_HEX_STR, SPIDER_SQL_HEX_LEN);
    str_ptr = (char *) str->ptr() + str->length();
    for (end_ptr = hex_ptr + ptr->length(); hex_ptr < end_ptr; hex_ptr++)
    {
      *str_ptr++ = spider_dig_upper[(*hex_ptr) >> 4];
      *str_ptr++ = spider_dig_upper[(*hex_ptr) & 0x0F];
    }
    str->length(str->length() + ptr->length() * 2);
  } else 
*/
  spider_handlersocket_handler *hs_handler = (spider_handlersocket_handler *)
    spider->dbton_handler[spider_dbton_handlersocket.dbton_id];
  spider_string *hs_str;
  if (!(hs_str = hs_handler->hs_strs.add(
    &hs_handler->hs_strs_pos, ptr->ptr(), ptr->length())))
    DBUG_RETURN(HA_ERR_OUT_OF_MEM);
  SPIDER_HS_STRING_REF ref =
    SPIDER_HS_STRING_REF(hs_str->ptr(), hs_str->length());
  if (hs_handler->hs_adding_keys)
  {
    DBUG_PRINT("info", ("spider add to key:%s", hs_str->c_ptr_safe()));
    hs_handler->hs_keys.push_back(ref);
  } else {
    DBUG_PRINT("info", ("spider add to upd:%s", hs_str->c_ptr_safe()));
    hs_handler->hs_upds.push_back(ref);
  }
  DBUG_RETURN(0);
}

int spider_db_handlersocket_util::append_trx_isolation(
  spider_string *str,
  int trx_isolation
) {
  DBUG_ENTER("spider_db_handlersocket_util::append_trx_isolation");
  DBUG_PRINT("info",("spider this=%p", this));
  /* nothing to do */
  DBUG_RETURN(0);
}

int spider_db_handlersocket_util::append_autocommit(
  spider_string *str,
  bool autocommit
) {
  DBUG_ENTER("spider_db_handlersocket_util::append_autocommit");
  DBUG_PRINT("info",("spider this=%p", this));
  /* nothing to do */
  DBUG_RETURN(0);
}

int spider_db_handlersocket_util::append_sql_log_off(
  spider_string *str,
  bool sql_log_off
) {
  DBUG_ENTER("spider_db_handlersocket_util::append_sql_log_off");
  DBUG_PRINT("info",("spider this=%p", this));
  /* nothing to do */
  DBUG_RETURN(0);
}

int spider_db_handlersocket_util::append_wait_timeout(
  spider_string *str,
  int wait_timeout
) {
  DBUG_ENTER("spider_db_handlersocket_util::append_wait_timeout");
  DBUG_PRINT("info",("spider this=%p", this));
  /* nothing to do */
  DBUG_RETURN(0);
}

int spider_db_handlersocket_util::append_sql_mode(
  spider_string *str,
  sql_mode_t sql_mode
) {
  DBUG_ENTER("spider_db_handlersocket_util::append_sql_mode");
  DBUG_PRINT("info",("spider this=%p", this));
  /* nothing to do */
  DBUG_RETURN(0);
}

int spider_db_handlersocket_util::append_time_zone(
  spider_string *str,
  Time_zone *time_zone
) {
  DBUG_ENTER("spider_db_handlersocket_util::append_time_zone");
  DBUG_PRINT("info",("spider this=%p", this));
  /* nothing to do */
  DBUG_RETURN(0);
}

int spider_db_handlersocket_util::append_start_transaction(
  spider_string *str
) {
  DBUG_ENTER("spider_db_handlersocket_util::append_start_transaction");
  DBUG_PRINT("info",("spider this=%p", this));
  /* nothing to do */
  DBUG_RETURN(0);
}

int spider_db_handlersocket_util::append_xa_start(
  spider_string *str,
  XID *xid
) {
  DBUG_ENTER("spider_db_handlersocket_util::append_xa_start");
  DBUG_PRINT("info",("spider this=%p", this));
  /* nothing to do */
  DBUG_RETURN(0);
}

int spider_db_handlersocket_util::append_lock_table_head(
  spider_string *str
) {
  DBUG_ENTER("spider_db_handlersocket_util::append_lock_table_head");
  DBUG_PRINT("info",("spider this=%p", this));
  /* nothing to do */
  DBUG_RETURN(0);
}

int spider_db_handlersocket_util::append_lock_table_body(
  spider_string *str,
  const char *db_name,
  uint db_name_length,
  CHARSET_INFO *db_name_charset,
  const char *table_name,
  uint table_name_length,
  CHARSET_INFO *table_name_charset,
  int lock_type
) {
  DBUG_ENTER("spider_db_handlersocket_util::append_lock_table_body");
  DBUG_PRINT("info",("spider this=%p", this));
  /* nothing to do */
  DBUG_RETURN(0);
}

int spider_db_handlersocket_util::append_lock_table_tail(
  spider_string *str
) {
  DBUG_ENTER("spider_db_handlersocket_util::append_lock_table_tail");
  DBUG_PRINT("info",("spider this=%p", this));
  /* nothing to do */
  DBUG_RETURN(0);
}

int spider_db_handlersocket_util::append_unlock_table(
  spider_string *str
) {
  DBUG_ENTER("spider_db_handlersocket_util::append_unlock_table");
  DBUG_PRINT("info",("spider this=%p", this));
  /* nothing to do */
  DBUG_RETURN(0);
}

int spider_db_handlersocket_util::open_item_func(
  Item_func *item_func,
  ha_spider *spider,
  spider_string *str,
  const char *alias,
  uint alias_length,
  bool use_fields,
  spider_fields *fields
) {
  uint dbton_id = spider_dbton_handlersocket.dbton_id;
  int error_num;
  Item *item, **item_list = item_func->arguments();
  uint roop_count, item_count = item_func->argument_count(), start_item = 0;
  const char *func_name = SPIDER_SQL_NULL_CHAR_STR,
    *separator_str = SPIDER_SQL_NULL_CHAR_STR,
    *last_str = SPIDER_SQL_NULL_CHAR_STR;
  int func_name_length = SPIDER_SQL_NULL_CHAR_LEN,
    separator_str_length = SPIDER_SQL_NULL_CHAR_LEN,
    last_str_length = SPIDER_SQL_NULL_CHAR_LEN;
  int use_pushdown_udf;
  bool merge_func = FALSE;
  DBUG_ENTER("spider_db_handlersocket_util::open_item_func");
  if (str)
  {
    if (str->reserve(SPIDER_SQL_OPEN_PAREN_LEN))
      DBUG_RETURN(HA_ERR_OUT_OF_MEM);
    str->q_append(SPIDER_SQL_OPEN_PAREN_STR, SPIDER_SQL_OPEN_PAREN_LEN);
  }
  DBUG_PRINT("info",("spider functype = %d", item_func->functype()));
  switch (item_func->functype())
  {
    case Item_func::ISNULL_FUNC:
      last_str = SPIDER_SQL_IS_NULL_STR;
      last_str_length = SPIDER_SQL_IS_NULL_LEN;
      break;
    case Item_func::ISNOTNULL_FUNC:
      last_str = SPIDER_SQL_IS_NOT_NULL_STR;
      last_str_length = SPIDER_SQL_IS_NOT_NULL_LEN;
      break;
    case Item_func::UNKNOWN_FUNC:
      func_name = (char*) item_func->func_name();
      func_name_length = strlen(func_name);
      DBUG_PRINT("info",("spider func_name = %s", func_name));
      DBUG_PRINT("info",("spider func_name_length = %d", func_name_length));
      if (func_name_length == 1 &&
        (
          !strncasecmp("+", func_name, func_name_length) ||
          !strncasecmp("-", func_name, func_name_length) ||
          !strncasecmp("*", func_name, func_name_length) ||
          !strncasecmp("/", func_name, func_name_length) ||
          !strncasecmp("%", func_name, func_name_length) ||
          !strncasecmp("&", func_name, func_name_length) ||
          !strncasecmp("|", func_name, func_name_length) ||
          !strncasecmp("^", func_name, func_name_length)
        )
      ) {
        /* no action */
        break;
      } else if (func_name_length == 2 &&
        (
          !strncasecmp("<<", func_name, func_name_length) ||
          !strncasecmp(">>", func_name, func_name_length)
        )
      ) {
        /* no action */
        break;
      } else if (func_name_length == 3 &&
        !strncasecmp("div", func_name, func_name_length)
      ) {
        /* no action */
        break;
      } else if (func_name_length == 4)
      {
        if (
          !strncasecmp("rand", func_name, func_name_length) &&
#ifdef SPIDER_Item_args_arg_count_IS_PROTECTED
          !item_func->argument_count()
#else
          !item_func->arg_count
#endif
        ) {
          if (str)
            str->length(str->length() - SPIDER_SQL_OPEN_PAREN_LEN);
          DBUG_RETURN(spider_db_open_item_int(item_func, NULL, spider, str,
            alias, alias_length, dbton_id, use_fields, fields));
        } else if (
          !strncasecmp("case", func_name, func_name_length)
        ) {
#ifdef ITEM_FUNC_CASE_PARAMS_ARE_PUBLIC
          Item_func_case *item_func_case = (Item_func_case *) item_func;
          if (str)
          {
            if (str->reserve(SPIDER_SQL_CASE_LEN))
              DBUG_RETURN(HA_ERR_OUT_OF_MEM);
            str->q_append(SPIDER_SQL_CASE_STR, SPIDER_SQL_CASE_LEN);
          }
          if (item_func_case->first_expr_num != -1)
          {
            if ((error_num = spider_db_print_item_type(
              item_list[item_func_case->first_expr_num], NULL, spider, str,
              alias, alias_length, dbton_id, use_fields, fields)))
              DBUG_RETURN(error_num);
          }
          for (roop_count = 0; roop_count < item_func_case->ncases;
            roop_count += 2)
          {
            if (str)
            {
              if (str->reserve(SPIDER_SQL_WHEN_LEN))
                DBUG_RETURN(HA_ERR_OUT_OF_MEM);
              str->q_append(SPIDER_SQL_WHEN_STR, SPIDER_SQL_WHEN_LEN);
            }
            if ((error_num = spider_db_print_item_type(
              item_list[roop_count], NULL, spider, str,
              alias, alias_length, dbton_id, use_fields, fields)))
              DBUG_RETURN(error_num);
            if (str)
            {
              if (str->reserve(SPIDER_SQL_THEN_LEN))
                DBUG_RETURN(HA_ERR_OUT_OF_MEM);
              str->q_append(SPIDER_SQL_THEN_STR, SPIDER_SQL_THEN_LEN);
            }
            if ((error_num = spider_db_print_item_type(
              item_list[roop_count + 1], NULL, spider, str,
              alias, alias_length, dbton_id, use_fields, fields)))
              DBUG_RETURN(error_num);
          }
          if (item_func_case->else_expr_num != -1)
          {
            if (str)
            {
              if (str->reserve(SPIDER_SQL_ELSE_LEN))
                DBUG_RETURN(HA_ERR_OUT_OF_MEM);
              str->q_append(SPIDER_SQL_ELSE_STR, SPIDER_SQL_ELSE_LEN);
            }
            if ((error_num = spider_db_print_item_type(
              item_list[item_func_case->else_expr_num], NULL, spider, str,
              alias, alias_length, dbton_id, use_fields, fields)))
              DBUG_RETURN(error_num);
          }
          if (str)
          {
            if (str->reserve(SPIDER_SQL_END_LEN + SPIDER_SQL_CLOSE_PAREN_LEN))
              DBUG_RETURN(HA_ERR_OUT_OF_MEM);
            str->q_append(SPIDER_SQL_END_STR, SPIDER_SQL_END_LEN);
            str->q_append(SPIDER_SQL_CLOSE_PAREN_STR,
              SPIDER_SQL_CLOSE_PAREN_LEN);
          }
          DBUG_RETURN(0);
#else
          DBUG_RETURN(ER_SPIDER_COND_SKIP_NUM);
#endif
        }
      } else if (func_name_length == 6 &&
        !strncasecmp("istrue", func_name, func_name_length)
      ) {
        last_str = SPIDER_SQL_IS_TRUE_STR;
        last_str_length = SPIDER_SQL_IS_TRUE_LEN;
        break;
      } else if (func_name_length == 7)
      {
        if (!strncasecmp("isfalse", func_name, func_name_length))
        {
          last_str = SPIDER_SQL_IS_FALSE_STR;
          last_str_length = SPIDER_SQL_IS_FALSE_LEN;
          break;
        } else if (
          !strncasecmp("sysdate", func_name, func_name_length) ||
          !strncasecmp("curdate", func_name, func_name_length) ||
          !strncasecmp("curtime", func_name, func_name_length)
        ) {
          if (str)
            str->length(str->length() - SPIDER_SQL_OPEN_PAREN_LEN);
          DBUG_RETURN(spider_db_open_item_string(item_func, NULL, spider, str,
            alias, alias_length, dbton_id, use_fields, fields));
        } else if (
          !strncasecmp("convert", func_name, func_name_length)
        ) {
          if (str)
          {
            if (str->reserve(func_name_length * 2 + SPIDER_SQL_OPEN_PAREN_LEN))
              DBUG_RETURN(HA_ERR_OUT_OF_MEM);
            str->q_append(func_name, func_name_length);
            str->q_append(SPIDER_SQL_OPEN_PAREN_STR,
              SPIDER_SQL_OPEN_PAREN_LEN);
            last_str = SPIDER_SQL_CLOSE_PAREN_STR;
            last_str_length = SPIDER_SQL_CLOSE_PAREN_LEN;
          }
          break;
        }
      } else if (func_name_length == 8 &&
        (
          !strncasecmp("utc_date", func_name, func_name_length) ||
          !strncasecmp("utc_time", func_name, func_name_length)
        )
      ) {
        if (str)
          str->length(str->length() - SPIDER_SQL_OPEN_PAREN_LEN);
        DBUG_RETURN(spider_db_open_item_string(item_func, NULL, spider, str,
          alias, alias_length, dbton_id, use_fields, fields));
      } else if (func_name_length == 9 &&
        !strncasecmp("isnottrue", func_name, func_name_length)
      ) {
        last_str = SPIDER_SQL_IS_NOT_TRUE_STR;
        last_str_length = SPIDER_SQL_IS_NOT_TRUE_LEN;
        break;
      } else if (func_name_length == 10)
      {
        if (!strncasecmp("isnotfalse", func_name, func_name_length))
        {
          last_str = SPIDER_SQL_IS_NOT_FALSE_STR;
          last_str_length = SPIDER_SQL_IS_NOT_FALSE_LEN;
          break;
        } else if (!strncasecmp("column_get", func_name, func_name_length))
        {
          if (str)
          {
            str->length(str->length() - SPIDER_SQL_OPEN_PAREN_LEN);
            if (str->reserve(func_name_length + SPIDER_SQL_OPEN_PAREN_LEN))
              DBUG_RETURN(HA_ERR_OUT_OF_MEM);
            str->q_append(func_name, func_name_length);
            str->q_append(SPIDER_SQL_OPEN_PAREN_STR, SPIDER_SQL_OPEN_PAREN_LEN);
          }
          func_name = SPIDER_SQL_COMMA_STR;
          func_name_length = SPIDER_SQL_COMMA_LEN;
          separator_str = SPIDER_SQL_COMMA_STR;
          separator_str_length = SPIDER_SQL_COMMA_LEN;
          break;
        }
      } else if (func_name_length == 12)
      {
        if (!strncasecmp("cast_as_date", func_name, func_name_length))
        {
          item = item_list[0];
          if (item->type() == Item::FUNC_ITEM)
          {
            DBUG_PRINT("info",("spider child is FUNC_ITEM"));
            Item_func *ifunc = (Item_func *) item;
            if (ifunc->functype() == Item_func::UNKNOWN_FUNC)
            {
              const char *child_func_name;
              int child_func_name_length;
              DBUG_PRINT("info",("spider child is UNKNOWN_FUNC"));
              child_func_name = (char*) ifunc->func_name();
              child_func_name_length = strlen(child_func_name);
              DBUG_PRINT("info",("spider child func_name is %s", child_func_name));
              if (
                child_func_name_length == 10 &&
                !strncasecmp("column_get", child_func_name, child_func_name_length)
              ) {
                DBUG_PRINT("info",("spider this is merge func"));
                merge_func = TRUE;
              }
            }
          }

          if (str)
          {
            str->length(str->length() - SPIDER_SQL_OPEN_PAREN_LEN);
            if (!merge_func)
            {
              if (str->reserve(SPIDER_SQL_CAST_LEN))
                DBUG_RETURN(HA_ERR_OUT_OF_MEM);
              str->q_append(SPIDER_SQL_CAST_STR, SPIDER_SQL_CAST_LEN);
            }
          }
          last_str = SPIDER_SQL_AS_DATE_STR;
          last_str_length = SPIDER_SQL_AS_DATE_LEN;
          break;
        } else if (!strncasecmp("cast_as_time", func_name, func_name_length))
        {
          item = item_list[0];
          if (item->type() == Item::FUNC_ITEM)
          {
            DBUG_PRINT("info",("spider child is FUNC_ITEM"));
            Item_func *ifunc = (Item_func *) item;
            if (ifunc->functype() == Item_func::UNKNOWN_FUNC)
            {
              const char *child_func_name;
              int child_func_name_length;
              DBUG_PRINT("info",("spider child is UNKNOWN_FUNC"));
              child_func_name = (char*) ifunc->func_name();
              child_func_name_length = strlen(child_func_name);
              DBUG_PRINT("info",("spider child func_name is %s", child_func_name));
              if (
                child_func_name_length == 10 &&
                !strncasecmp("column_get", child_func_name, child_func_name_length)
              ) {
                DBUG_PRINT("info",("spider this is merge func"));
                merge_func = TRUE;
              }
            }
          }

          if (str)
          {
            str->length(str->length() - SPIDER_SQL_OPEN_PAREN_LEN);
            if (!merge_func)
            {
              if (str->reserve(SPIDER_SQL_CAST_LEN))
                DBUG_RETURN(HA_ERR_OUT_OF_MEM);
              str->q_append(SPIDER_SQL_CAST_STR, SPIDER_SQL_CAST_LEN);
            }
          }
          last_str = SPIDER_SQL_AS_TIME_STR;
          last_str_length = SPIDER_SQL_AS_TIME_LEN;
          break;
        }
      } else if (func_name_length == 13)
      {
        if (!strncasecmp("utc_timestamp", func_name, func_name_length))
        {
          if (str)
            str->length(str->length() - SPIDER_SQL_OPEN_PAREN_LEN);
          DBUG_RETURN(spider_db_open_item_string(item_func, NULL, spider, str,
            alias, alias_length, dbton_id, use_fields, fields));
        } else if (!strncasecmp("timestampdiff", func_name, func_name_length))
        {
#ifdef ITEM_FUNC_TIMESTAMPDIFF_ARE_PUBLIC
          Item_func_timestamp_diff *item_func_timestamp_diff =
            (Item_func_timestamp_diff *) item_func;
          if (str)
          {
            const char *interval_str;
            uint interval_len;
            switch (item_func_timestamp_diff->int_type)
            {
              case INTERVAL_YEAR:
                interval_str = SPIDER_SQL_YEAR_STR;
                interval_len = SPIDER_SQL_YEAR_LEN;
                break;
              case INTERVAL_QUARTER:
                interval_str = SPIDER_SQL_QUARTER_STR;
                interval_len = SPIDER_SQL_QUARTER_LEN;
                break;
              case INTERVAL_MONTH:
                interval_str = SPIDER_SQL_MONTH_STR;
                interval_len = SPIDER_SQL_MONTH_LEN;
                break;
              case INTERVAL_WEEK:
                interval_str = SPIDER_SQL_WEEK_STR;
                interval_len = SPIDER_SQL_WEEK_LEN;
                break;
              case INTERVAL_DAY:
                interval_str = SPIDER_SQL_DAY_STR;
                interval_len = SPIDER_SQL_DAY_LEN;
                break;
              case INTERVAL_HOUR:
                interval_str = SPIDER_SQL_HOUR_STR;
                interval_len = SPIDER_SQL_HOUR_LEN;
                break;
              case INTERVAL_MINUTE:
                interval_str = SPIDER_SQL_MINUTE_STR;
                interval_len = SPIDER_SQL_MINUTE_LEN;
                break;
              case INTERVAL_SECOND:
                interval_str = SPIDER_SQL_SECOND_STR;
                interval_len = SPIDER_SQL_SECOND_LEN;
                break;
              case INTERVAL_MICROSECOND:
                interval_str = SPIDER_SQL_MICROSECOND_STR;
                interval_len = SPIDER_SQL_MICROSECOND_LEN;
                break;
              default:
                interval_str = "";
                interval_len = 0;
                break;
            }
            str->length(str->length() - SPIDER_SQL_OPEN_PAREN_LEN);
            if (str->reserve(func_name_length + SPIDER_SQL_OPEN_PAREN_LEN +
              interval_len + SPIDER_SQL_COMMA_LEN))
              DBUG_RETURN(HA_ERR_OUT_OF_MEM);
            str->q_append(func_name, func_name_length);
            str->q_append(SPIDER_SQL_OPEN_PAREN_STR, SPIDER_SQL_OPEN_PAREN_LEN);
            str->q_append(interval_str, interval_len);
            str->q_append(SPIDER_SQL_COMMA_STR, SPIDER_SQL_COMMA_LEN);
          }
          if ((error_num = spider_db_print_item_type(item_list[0], NULL, spider,
            str, alias, alias_length, dbton_id, use_fields, fields)))
            DBUG_RETURN(error_num);
          if (str)
          {
            if (str->reserve(SPIDER_SQL_COMMA_LEN))
              DBUG_RETURN(HA_ERR_OUT_OF_MEM);
            str->q_append(SPIDER_SQL_COMMA_STR, SPIDER_SQL_COMMA_LEN);
          }
          if ((error_num = spider_db_print_item_type(item_list[1], NULL, spider,
            str, alias, alias_length, dbton_id, use_fields, fields)))
            DBUG_RETURN(error_num);
          if (str)
          {
            if (str->reserve(SPIDER_SQL_CLOSE_PAREN_LEN))
              DBUG_RETURN(HA_ERR_OUT_OF_MEM);
            str->q_append(SPIDER_SQL_CLOSE_PAREN_STR,
              SPIDER_SQL_CLOSE_PAREN_LEN);
          }
          DBUG_RETURN(0);
#else
          DBUG_RETURN(ER_SPIDER_COND_SKIP_NUM);
#endif
        }
      } else if (func_name_length == 14)
      {
        if (!strncasecmp("cast_as_binary", func_name, func_name_length))
        {
          item = item_list[0];
          if (item->type() == Item::FUNC_ITEM)
          {
            DBUG_PRINT("info",("spider child is FUNC_ITEM"));
            Item_func *ifunc = (Item_func *) item;
            if (ifunc->functype() == Item_func::UNKNOWN_FUNC)
            {
              const char *child_func_name;
              int child_func_name_length;
              DBUG_PRINT("info",("spider child is UNKNOWN_FUNC"));
              child_func_name = (char*) ifunc->func_name();
              child_func_name_length = strlen(child_func_name);
              DBUG_PRINT("info",("spider child func_name is %s", child_func_name));
              if (
                child_func_name_length == 10 &&
                !strncasecmp("column_get", child_func_name, child_func_name_length)
              ) {
                DBUG_PRINT("info",("spider this is merge func"));
                merge_func = TRUE;
              }
            }
          }

          if (str)
          {
            char tmp_buf[MAX_FIELD_WIDTH], *tmp_ptr, *tmp_ptr2;
            spider_string tmp_str(tmp_buf, MAX_FIELD_WIDTH, str->charset());
            tmp_str.init_calc_mem(SPD_MID_DB_HANDLERSOCKET_UTIL_OPEN_ITEM_FUNC_1);
            tmp_str.length(0);
            str->length(str->length() - SPIDER_SQL_OPEN_PAREN_LEN);
            if (!merge_func)
            {
              if (str->reserve(SPIDER_SQL_CAST_LEN))
                DBUG_RETURN(HA_ERR_OUT_OF_MEM);
              str->q_append(SPIDER_SQL_CAST_STR, SPIDER_SQL_CAST_LEN);
            }
#if MYSQL_VERSION_ID < 50500
            item_func->print(tmp_str.get_str(), QT_IS);
#else
            item_func->print(tmp_str.get_str(), QT_TO_SYSTEM_CHARSET);
#endif
            tmp_str.mem_calc();
            if (tmp_str.reserve(1))
              DBUG_RETURN(HA_ERR_OUT_OF_MEM);
            tmp_ptr = tmp_str.c_ptr_quick();
            DBUG_PRINT("info",("spider tmp_ptr = %s", tmp_ptr));
            while ((tmp_ptr2 = strstr(tmp_ptr, SPIDER_SQL_AS_BINARY_STR)))
              tmp_ptr = tmp_ptr2 + 1;
            last_str = tmp_ptr - 1;
            last_str_length = strlen(last_str) - SPIDER_SQL_CLOSE_PAREN_LEN;
          }
          break;
        } else if (!strncasecmp("cast_as_signed", func_name, func_name_length))
        {
          item = item_list[0];
          if (item->type() == Item::FUNC_ITEM)
          {
            DBUG_PRINT("info",("spider child is FUNC_ITEM"));
            Item_func *ifunc = (Item_func *) item;
            if (ifunc->functype() == Item_func::UNKNOWN_FUNC)
            {
              const char *child_func_name;
              int child_func_name_length;
              DBUG_PRINT("info",("spider child is UNKNOWN_FUNC"));
              child_func_name = (char*) ifunc->func_name();
              child_func_name_length = strlen(child_func_name);
              DBUG_PRINT("info",("spider child func_name is %s", child_func_name));
              if (
                child_func_name_length == 10 &&
                !strncasecmp("column_get", child_func_name, child_func_name_length)
              ) {
                DBUG_PRINT("info",("spider this is merge func"));
                merge_func = TRUE;
              }
            }
          }

          if (str)
          {
            str->length(str->length() - SPIDER_SQL_OPEN_PAREN_LEN);
            if (!merge_func)
            {
              if (str->reserve(SPIDER_SQL_CAST_LEN))
                DBUG_RETURN(HA_ERR_OUT_OF_MEM);
              str->q_append(SPIDER_SQL_CAST_STR, SPIDER_SQL_CAST_LEN);
            }
          }
          last_str = SPIDER_SQL_AS_SIGNED_STR;
          last_str_length = SPIDER_SQL_AS_SIGNED_LEN;
          break;
        }
      } else if (func_name_length == 16)
      {
        if (!strncasecmp("cast_as_unsigned", func_name, func_name_length))
        {
          item = item_list[0];
          if (item->type() == Item::FUNC_ITEM)
          {
            DBUG_PRINT("info",("spider child is FUNC_ITEM"));
            Item_func *ifunc = (Item_func *) item;
            if (ifunc->functype() == Item_func::UNKNOWN_FUNC)
            {
              const char *child_func_name;
              int child_func_name_length;
              DBUG_PRINT("info",("spider child is UNKNOWN_FUNC"));
              child_func_name = (char*) ifunc->func_name();
              child_func_name_length = strlen(child_func_name);
              DBUG_PRINT("info",("spider child func_name is %s", child_func_name));
              if (
                child_func_name_length == 10 &&
                !strncasecmp("column_get", child_func_name, child_func_name_length)
              ) {
                DBUG_PRINT("info",("spider this is merge func"));
                merge_func = TRUE;
              }
            }
          }

          if (str)
          {
            str->length(str->length() - SPIDER_SQL_OPEN_PAREN_LEN);
            if (!merge_func)
            {
              if (str->reserve(SPIDER_SQL_CAST_LEN))
                DBUG_RETURN(HA_ERR_OUT_OF_MEM);
              str->q_append(SPIDER_SQL_CAST_STR, SPIDER_SQL_CAST_LEN);
            }
          }
          last_str = SPIDER_SQL_AS_UNSIGNED_STR;
          last_str_length = SPIDER_SQL_AS_UNSIGNED_LEN;
          break;
        } else if (!strncasecmp("decimal_typecast", func_name,
          func_name_length))
        {
          item = item_list[0];
          if (item->type() == Item::FUNC_ITEM)
          {
            DBUG_PRINT("info",("spider child is FUNC_ITEM"));
            Item_func *ifunc = (Item_func *) item;
            if (ifunc->functype() == Item_func::UNKNOWN_FUNC)
            {
              const char *child_func_name;
              int child_func_name_length;
              DBUG_PRINT("info",("spider child is UNKNOWN_FUNC"));
              child_func_name = (char*) ifunc->func_name();
              child_func_name_length = strlen(child_func_name);
              DBUG_PRINT("info",("spider child func_name is %s", child_func_name));
              if (
                child_func_name_length == 10 &&
                !strncasecmp("column_get", child_func_name, child_func_name_length)
              ) {
                DBUG_PRINT("info",("spider this is merge func"));
                merge_func = TRUE;
              }
            }
          }

          if (str)
          {
            char tmp_buf[MAX_FIELD_WIDTH], *tmp_ptr, *tmp_ptr2;
            spider_string tmp_str(tmp_buf, MAX_FIELD_WIDTH, str->charset());
            tmp_str.init_calc_mem(SPD_MID_DB_HANDLERSOCKET_UTIL_OPEN_ITEM_FUNC_2);
            tmp_str.length(0);
            str->length(str->length() - SPIDER_SQL_OPEN_PAREN_LEN);
            if (!merge_func)
            {
              if (str->reserve(SPIDER_SQL_CAST_LEN))
                DBUG_RETURN(HA_ERR_OUT_OF_MEM);
              str->q_append(SPIDER_SQL_CAST_STR, SPIDER_SQL_CAST_LEN);
            }
#if MYSQL_VERSION_ID < 50500
            item_func->print(tmp_str.get_str(), QT_IS);
#else
            item_func->print(tmp_str.get_str(), QT_TO_SYSTEM_CHARSET);
#endif
            tmp_str.mem_calc();
            if (tmp_str.reserve(1))
              DBUG_RETURN(HA_ERR_OUT_OF_MEM);
            tmp_ptr = tmp_str.c_ptr_quick();
            DBUG_PRINT("info",("spider tmp_ptr = %s", tmp_ptr));
            while ((tmp_ptr2 = strstr(tmp_ptr, SPIDER_SQL_AS_DECIMAL_STR)))
              tmp_ptr = tmp_ptr2 + 1;
            last_str = tmp_ptr - 1;
            last_str_length = strlen(last_str) - SPIDER_SQL_CLOSE_PAREN_LEN;
          }
          break;
        } else if (!strncasecmp("cast_as_datetime", func_name,
          func_name_length))
        {
          item = item_list[0];
          if (item->type() == Item::FUNC_ITEM)
          {
            DBUG_PRINT("info",("spider child is FUNC_ITEM"));
            Item_func *ifunc = (Item_func *) item;
            if (ifunc->functype() == Item_func::UNKNOWN_FUNC)
            {
              const char *child_func_name;
              int child_func_name_length;
              DBUG_PRINT("info",("spider child is UNKNOWN_FUNC"));
              child_func_name = (char*) ifunc->func_name();
              child_func_name_length = strlen(child_func_name);
              DBUG_PRINT("info",("spider child func_name is %s", child_func_name));
              if (
                child_func_name_length == 10 &&
                !strncasecmp("column_get", child_func_name, child_func_name_length)
              ) {
                DBUG_PRINT("info",("spider this is merge func"));
                merge_func = TRUE;
              }
            }
          }

          if (str)
          {
            str->length(str->length() - SPIDER_SQL_OPEN_PAREN_LEN);
            if (!merge_func)
            {
              if (str->reserve(SPIDER_SQL_CAST_LEN))
                DBUG_RETURN(HA_ERR_OUT_OF_MEM);
              str->q_append(SPIDER_SQL_CAST_STR, SPIDER_SQL_CAST_LEN);
            }
          }
          last_str = SPIDER_SQL_AS_DATETIME_STR;
          last_str_length = SPIDER_SQL_AS_DATETIME_LEN;
          break;
        }
      } else if (func_name_length == 17)
      {
        if (!strncasecmp("date_add_interval", func_name, func_name_length))
        {
          Item_date_add_interval *item_date_add_interval =
            (Item_date_add_interval *) item_func;
          func_name = spider_db_timefunc_interval_str[
            item_date_add_interval->int_type];
          func_name_length = strlen(func_name);
          if ((error_num = spider_db_print_item_type(item_list[0], NULL, spider,
            str, alias, alias_length, dbton_id, use_fields, fields)))
            DBUG_RETURN(error_num);
          if (str)
          {
            if (item_date_add_interval->date_sub_interval)
            {
              if (str->reserve(SPIDER_SQL_NEGINTERVAL_LEN))
                DBUG_RETURN(HA_ERR_OUT_OF_MEM);
              str->q_append(SPIDER_SQL_NEGINTERVAL_STR,
                SPIDER_SQL_NEGINTERVAL_LEN);
            } else {
              if (str->reserve(SPIDER_SQL_INTERVAL_LEN))
                DBUG_RETURN(HA_ERR_OUT_OF_MEM);
              str->q_append(SPIDER_SQL_INTERVAL_STR, SPIDER_SQL_INTERVAL_LEN);
            }
          }
          if ((error_num = spider_db_print_item_type(item_list[1], NULL, spider,
            str, alias, alias_length, dbton_id, use_fields, fields)))
            DBUG_RETURN(error_num);
          if (str)
          {
            if (str->reserve(func_name_length + SPIDER_SQL_CLOSE_PAREN_LEN))
              DBUG_RETURN(HA_ERR_OUT_OF_MEM);
            str->q_append(func_name, func_name_length);
            str->q_append(SPIDER_SQL_CLOSE_PAREN_STR,
              SPIDER_SQL_CLOSE_PAREN_LEN);
          }
          DBUG_RETURN(0);
        }
      }
      if (str)
      {
        if (str->reserve(func_name_length + SPIDER_SQL_OPEN_PAREN_LEN))
          DBUG_RETURN(HA_ERR_OUT_OF_MEM);
        str->q_append(func_name, func_name_length);
        str->q_append(SPIDER_SQL_OPEN_PAREN_STR, SPIDER_SQL_OPEN_PAREN_LEN);
      }
      func_name = SPIDER_SQL_COMMA_STR;
      func_name_length = SPIDER_SQL_COMMA_LEN;
      separator_str = SPIDER_SQL_COMMA_STR;
      separator_str_length = SPIDER_SQL_COMMA_LEN;
      last_str = SPIDER_SQL_CLOSE_PAREN_STR;
      last_str_length = SPIDER_SQL_CLOSE_PAREN_LEN;
      break;
    case Item_func::NOW_FUNC:
      if (str)
        str->length(str->length() - SPIDER_SQL_OPEN_PAREN_LEN);
      DBUG_RETURN(spider_db_open_item_string(item_func, NULL, spider, str,
        alias, alias_length, dbton_id, use_fields, fields));
    case Item_func::CHAR_TYPECAST_FUNC:
      DBUG_PRINT("info",("spider CHAR_TYPECAST_FUNC"));
      {
        item = item_list[0];
        if (item->type() == Item::FUNC_ITEM)
        {
          DBUG_PRINT("info",("spider child is FUNC_ITEM"));
          Item_func *ifunc = (Item_func *) item;
          if (ifunc->functype() == Item_func::UNKNOWN_FUNC)
          {
            const char *child_func_name;
            int child_func_name_length;
            DBUG_PRINT("info",("spider child is UNKNOWN_FUNC"));
            child_func_name = (char*) ifunc->func_name();
            child_func_name_length = strlen(child_func_name);
            DBUG_PRINT("info",("spider child func_name is %s", child_func_name));
            if (
              child_func_name_length == 10 &&
              !strncasecmp("column_get", child_func_name, child_func_name_length)
            ) {
              DBUG_PRINT("info",("spider this is merge func"));
              merge_func = TRUE;
            }
          }
        }

        if (str)
        {
          char tmp_buf[MAX_FIELD_WIDTH], *tmp_ptr, *tmp_ptr2;
          spider_string tmp_str(tmp_buf, MAX_FIELD_WIDTH, str->charset());
          tmp_str.init_calc_mem(SPD_MID_DB_HANDLERSOCKET_UTIL_OPEN_ITEM_FUNC_3);
          tmp_str.length(0);
          str->length(str->length() - SPIDER_SQL_OPEN_PAREN_LEN);
          if (!merge_func)
          {
            if (str->reserve(SPIDER_SQL_CAST_LEN))
              DBUG_RETURN(HA_ERR_OUT_OF_MEM);
            str->q_append(SPIDER_SQL_CAST_STR, SPIDER_SQL_CAST_LEN);
          }
#if MYSQL_VERSION_ID < 50500
          item_func->print(tmp_str.get_str(), QT_IS);
#else
          item_func->print(tmp_str.get_str(), QT_TO_SYSTEM_CHARSET);
#endif
          tmp_str.mem_calc();
          if (tmp_str.reserve(1))
            DBUG_RETURN(HA_ERR_OUT_OF_MEM);
          tmp_ptr = tmp_str.c_ptr_quick();
          DBUG_PRINT("info",("spider tmp_ptr = %s", tmp_ptr));
          while ((tmp_ptr2 = strstr(tmp_ptr, SPIDER_SQL_AS_CHAR_STR)))
            tmp_ptr = tmp_ptr2 + 1;
          last_str = tmp_ptr - 1;
          last_str_length = strlen(last_str) - SPIDER_SQL_CLOSE_PAREN_LEN;
        }
      }
      break;
    case Item_func::NOT_FUNC:
      DBUG_PRINT("info",("spider NOT_FUNC"));
      if (item_list[0]->type() == Item::COND_ITEM)
      {
        DBUG_PRINT("info",("spider item_list[0] is COND_ITEM"));
        Item_cond *item_cond = (Item_cond *) item_list[0];
        if (item_cond->functype() == Item_func::COND_AND_FUNC)
        {
          DBUG_PRINT("info",("spider item_cond is COND_AND_FUNC"));
          List_iterator_fast<Item> lif(*(item_cond->argument_list()));
          bool has_expr_cache_item = FALSE;
          bool has_isnotnull_func = FALSE;
          bool has_other_item = FALSE;
          while((item = lif++))
          {
#ifdef SPIDER_HAS_EXPR_CACHE_ITEM
            if (
              item->type() == Item::EXPR_CACHE_ITEM
            ) {
              DBUG_PRINT("info",("spider EXPR_CACHE_ITEM"));
              has_expr_cache_item = TRUE;
            } else
#endif
            if (
              item->type() == Item::FUNC_ITEM &&
              ((Item_func *) item)->functype() == Item_func::ISNOTNULL_FUNC
            ) {
              DBUG_PRINT("info",("spider ISNOTNULL_FUNC"));
              has_isnotnull_func = TRUE;
            } else {
              DBUG_PRINT("info",("spider has other item"));
              DBUG_PRINT("info",("spider COND type=%d", item->type()));
              has_other_item = TRUE;
            }
          }
          if (has_expr_cache_item && has_isnotnull_func && !has_other_item)
          {
            DBUG_PRINT("info",("spider NOT EXISTS skip"));
            DBUG_RETURN(ER_SPIDER_COND_SKIP_NUM);
          }
        }
      }
      if (str)
      {
        func_name = (char*) item_func->func_name();
        func_name_length = strlen(func_name);
        if (str->reserve(func_name_length + SPIDER_SQL_SPACE_LEN))
          DBUG_RETURN(HA_ERR_OUT_OF_MEM);
        str->q_append(func_name, func_name_length);
        str->q_append(SPIDER_SQL_SPACE_STR, SPIDER_SQL_SPACE_LEN);
      }
      break;
    case Item_func::NEG_FUNC:
      if (str)
      {
        func_name = (char*) item_func->func_name();
        func_name_length = strlen(func_name);
        if (str->reserve(func_name_length + SPIDER_SQL_SPACE_LEN))
          DBUG_RETURN(HA_ERR_OUT_OF_MEM);
        str->q_append(func_name, func_name_length);
        str->q_append(SPIDER_SQL_SPACE_STR, SPIDER_SQL_SPACE_LEN);
      }
      break;
    case Item_func::IN_FUNC:
      if (((Item_func_opt_neg *) item_func)->negated)
      {
        func_name = SPIDER_SQL_NOT_IN_STR;
        func_name_length = SPIDER_SQL_NOT_IN_LEN;
        separator_str = SPIDER_SQL_COMMA_STR;
        separator_str_length = SPIDER_SQL_COMMA_LEN;
        last_str = SPIDER_SQL_CLOSE_PAREN_STR;
        last_str_length = SPIDER_SQL_CLOSE_PAREN_LEN;
      } else {
        func_name = SPIDER_SQL_IN_STR;
        func_name_length = SPIDER_SQL_IN_LEN;
        separator_str = SPIDER_SQL_COMMA_STR;
        separator_str_length = SPIDER_SQL_COMMA_LEN;
        last_str = SPIDER_SQL_CLOSE_PAREN_STR;
        last_str_length = SPIDER_SQL_CLOSE_PAREN_LEN;
      }
      break;
    case Item_func::BETWEEN:
      if (((Item_func_opt_neg *) item_func)->negated)
      {
        func_name = SPIDER_SQL_NOT_BETWEEN_STR;
        func_name_length = SPIDER_SQL_NOT_BETWEEN_LEN;
        separator_str = SPIDER_SQL_AND_STR;
        separator_str_length = SPIDER_SQL_AND_LEN;
      } else {
        func_name = (char*) item_func->func_name();
        func_name_length = strlen(func_name);
        separator_str = SPIDER_SQL_AND_STR;
        separator_str_length = SPIDER_SQL_AND_LEN;
      }
      break;
    case Item_func::UDF_FUNC:
      use_pushdown_udf = spider_param_use_pushdown_udf(spider->trx->thd,
        spider->share->use_pushdown_udf);
      if (!use_pushdown_udf)
        DBUG_RETURN(ER_SPIDER_COND_SKIP_NUM);
      if (str)
      {
        func_name = (char*) item_func->func_name();
        func_name_length = strlen(func_name);
        DBUG_PRINT("info",("spider func_name = %s", func_name));
        DBUG_PRINT("info",("spider func_name_length = %d", func_name_length));
        if (str->reserve(func_name_length + SPIDER_SQL_OPEN_PAREN_LEN))
          DBUG_RETURN(HA_ERR_OUT_OF_MEM);
        str->q_append(func_name, func_name_length);
        str->q_append(SPIDER_SQL_OPEN_PAREN_STR, SPIDER_SQL_OPEN_PAREN_LEN);
      }
      func_name = SPIDER_SQL_COMMA_STR;
      func_name_length = SPIDER_SQL_COMMA_LEN;
      separator_str = SPIDER_SQL_COMMA_STR;
      separator_str_length = SPIDER_SQL_COMMA_LEN;
      last_str = SPIDER_SQL_CLOSE_PAREN_STR;
      last_str_length = SPIDER_SQL_CLOSE_PAREN_LEN;
      break;
#ifdef MARIADB_BASE_VERSION
    case Item_func::XOR_FUNC:
#else
    case Item_func::COND_XOR_FUNC:
#endif
      if (str)
        str->length(str->length() - SPIDER_SQL_OPEN_PAREN_LEN);
      DBUG_RETURN(
        spider_db_open_item_cond((Item_cond *) item_func, spider, str,
          alias, alias_length, dbton_id, use_fields, fields));
    case Item_func::TRIG_COND_FUNC:
      DBUG_RETURN(ER_SPIDER_COND_SKIP_NUM);
    case Item_func::GUSERVAR_FUNC:
      if (str)
        str->length(str->length() - SPIDER_SQL_OPEN_PAREN_LEN);
      if (item_func->result_type() == STRING_RESULT)
        DBUG_RETURN(spider_db_open_item_string(item_func, NULL, spider, str,
          alias, alias_length, dbton_id, use_fields, fields));
      else
        DBUG_RETURN(spider_db_open_item_int(item_func, NULL, spider, str,
          alias, alias_length, dbton_id, use_fields, fields));
    case Item_func::FT_FUNC:
      if (spider_db_check_ft_idx(item_func, spider) == MAX_KEY)
        DBUG_RETURN(ER_SPIDER_COND_SKIP_NUM);
      start_item = 1;
      if (str)
      {
        if (str->reserve(SPIDER_SQL_MATCH_LEN))
          DBUG_RETURN(HA_ERR_OUT_OF_MEM);
        str->q_append(SPIDER_SQL_MATCH_STR, SPIDER_SQL_MATCH_LEN);
      }
      separator_str = SPIDER_SQL_COMMA_STR;
      separator_str_length = SPIDER_SQL_COMMA_LEN;
      last_str = SPIDER_SQL_CLOSE_PAREN_STR;
      last_str_length = SPIDER_SQL_CLOSE_PAREN_LEN;
      break;
    case Item_func::SP_EQUALS_FUNC:
      if (str)
      {
        func_name = SPIDER_SQL_MBR_EQUAL_STR;
        func_name_length = SPIDER_SQL_MBR_EQUAL_LEN;
        DBUG_PRINT("info",("spider func_name = %s", func_name));
        DBUG_PRINT("info",("spider func_name_length = %d", func_name_length));
        if (str->reserve(func_name_length))
          DBUG_RETURN(HA_ERR_OUT_OF_MEM);
        str->q_append(func_name, func_name_length);
      }
      func_name = SPIDER_SQL_COMMA_STR;
      func_name_length = SPIDER_SQL_COMMA_LEN;
      separator_str = SPIDER_SQL_COMMA_STR;
      separator_str_length = SPIDER_SQL_COMMA_LEN;
      last_str = SPIDER_SQL_CLOSE_PAREN_STR;
      last_str_length = SPIDER_SQL_CLOSE_PAREN_LEN;
      break;
    case Item_func::SP_DISJOINT_FUNC:
    case Item_func::SP_INTERSECTS_FUNC:
    case Item_func::SP_TOUCHES_FUNC:
    case Item_func::SP_CROSSES_FUNC:
    case Item_func::SP_WITHIN_FUNC:
    case Item_func::SP_CONTAINS_FUNC:
    case Item_func::SP_OVERLAPS_FUNC:
      if (str)
      {
        func_name = (char*) item_func->func_name();
        func_name_length = strlen(func_name);
        DBUG_PRINT("info",("spider func_name = %s", func_name));
        DBUG_PRINT("info",("spider func_name_length = %d", func_name_length));
        if (str->reserve(
#ifndef SPIDER_ITEM_GEOFUNC_NAME_HAS_MBR
          SPIDER_SQL_MBR_LEN +
#endif
          func_name_length + SPIDER_SQL_OPEN_PAREN_LEN))
          DBUG_RETURN(HA_ERR_OUT_OF_MEM);
#ifndef SPIDER_ITEM_GEOFUNC_NAME_HAS_MBR
        str->q_append(SPIDER_SQL_MBR_STR, SPIDER_SQL_MBR_LEN);
#endif
        str->q_append(func_name, func_name_length);
        str->q_append(SPIDER_SQL_OPEN_PAREN_STR, SPIDER_SQL_OPEN_PAREN_LEN);
      }
      func_name = SPIDER_SQL_COMMA_STR;
      func_name_length = SPIDER_SQL_COMMA_LEN;
      separator_str = SPIDER_SQL_COMMA_STR;
      separator_str_length = SPIDER_SQL_COMMA_LEN;
      last_str = SPIDER_SQL_CLOSE_PAREN_STR;
      last_str_length = SPIDER_SQL_CLOSE_PAREN_LEN;
      break;
    case Item_func::EQ_FUNC:
    case Item_func::EQUAL_FUNC:
    case Item_func::NE_FUNC:
    case Item_func::LT_FUNC:
    case Item_func::LE_FUNC:
    case Item_func::GE_FUNC:
    case Item_func::GT_FUNC:
    case Item_func::LIKE_FUNC:
      if (str)
      {
        func_name = (char*) item_func->func_name();
        func_name_length = strlen(func_name);
      }
      break;
    default:
      THD *thd = spider->trx->thd;
      SPIDER_SHARE *share = spider->share;
      if (spider_param_skip_default_condition(thd,
        share->skip_default_condition))
        DBUG_RETURN(ER_SPIDER_COND_SKIP_NUM);
      if (str)
      {
        func_name = (char*) item_func->func_name();
        func_name_length = strlen(func_name);
      }
      break;
  }
  DBUG_PRINT("info",("spider func_name = %s", func_name));
  DBUG_PRINT("info",("spider func_name_length = %d", func_name_length));
  DBUG_PRINT("info",("spider separator_str = %s", separator_str));
  DBUG_PRINT("info",("spider separator_str_length = %d", separator_str_length));
  DBUG_PRINT("info",("spider last_str = %s", last_str));
  DBUG_PRINT("info",("spider last_str_length = %d", last_str_length));
  if (item_count)
  {
    item_count--;
    for (roop_count = start_item; roop_count < item_count; roop_count++)
    {
      item = item_list[roop_count];
      if ((error_num = spider_db_print_item_type(item, NULL, spider, str,
        alias, alias_length, dbton_id, use_fields, fields)))
        DBUG_RETURN(error_num);
      if (roop_count == 1)
      {
        func_name = separator_str;
        func_name_length = separator_str_length;
      }
      if (str)
      {
        if (str->reserve(func_name_length + SPIDER_SQL_SPACE_LEN * 2))
          DBUG_RETURN(HA_ERR_OUT_OF_MEM);
        str->q_append(SPIDER_SQL_SPACE_STR, SPIDER_SQL_SPACE_LEN);
        str->q_append(func_name, func_name_length);
        str->q_append(SPIDER_SQL_SPACE_STR, SPIDER_SQL_SPACE_LEN);
      }
    }
    item = item_list[roop_count];
    if ((error_num = spider_db_print_item_type(item, NULL, spider, str,
      alias, alias_length, dbton_id, use_fields, fields)))
      DBUG_RETURN(error_num);
  }
  if (item_func->functype() == Item_func::FT_FUNC)
  {
    Item_func_match *item_func_match = (Item_func_match *)item_func;
    if (str)
    {
      if (str->reserve(SPIDER_SQL_AGAINST_LEN))
        DBUG_RETURN(HA_ERR_OUT_OF_MEM);
      str->q_append(SPIDER_SQL_AGAINST_STR, SPIDER_SQL_AGAINST_LEN);
    }
    item = item_list[0];
    if ((error_num = spider_db_print_item_type(item, NULL, spider, str,
      alias, alias_length, dbton_id, use_fields, fields)))
      DBUG_RETURN(error_num);
    if (str)
    {
      if (str->reserve(
        ((item_func_match->flags & FT_BOOL) ?
          SPIDER_SQL_IN_BOOLEAN_MODE_LEN : 0) +
        ((item_func_match->flags & FT_EXPAND) ?
          SPIDER_SQL_WITH_QUERY_EXPANSION_LEN : 0)
      ))
        DBUG_RETURN(HA_ERR_OUT_OF_MEM);
      if (item_func_match->flags & FT_BOOL)
        str->q_append(SPIDER_SQL_IN_BOOLEAN_MODE_STR,
          SPIDER_SQL_IN_BOOLEAN_MODE_LEN);
      if (item_func_match->flags & FT_EXPAND)
        str->q_append(SPIDER_SQL_WITH_QUERY_EXPANSION_STR,
          SPIDER_SQL_WITH_QUERY_EXPANSION_LEN);
    }
  } else if (item_func->functype() == Item_func::UNKNOWN_FUNC)
  {
    if (
      func_name_length == 7 &&
      !strncasecmp("convert", func_name, func_name_length)
    ) {
      if (str)
      {
        Item_func_conv_charset *item_func_conv_charset =
          (Item_func_conv_charset *)item_func;
        CHARSET_INFO *conv_charset =
          item_func_conv_charset->SPIDER_Item_func_conv_charset_conv_charset;
        uint cset_length = strlen(conv_charset->csname);
        if (str->reserve(SPIDER_SQL_USING_LEN + cset_length))
          DBUG_RETURN(HA_ERR_OUT_OF_MEM);
        str->q_append(SPIDER_SQL_USING_STR, SPIDER_SQL_USING_LEN);
        str->q_append(conv_charset->csname, cset_length);
      }
    }
  }
  if (str)
  {
    if (merge_func)
      str->length(str->length() - SPIDER_SQL_CLOSE_PAREN_LEN);
    if (str->reserve(last_str_length + SPIDER_SQL_CLOSE_PAREN_LEN))
      DBUG_RETURN(HA_ERR_OUT_OF_MEM);
    str->q_append(last_str, last_str_length);
    str->q_append(SPIDER_SQL_CLOSE_PAREN_STR, SPIDER_SQL_CLOSE_PAREN_LEN);
  }
  DBUG_RETURN(0);
}

#ifdef HANDLER_HAS_DIRECT_AGGREGATE
int spider_db_handlersocket_util::open_item_sum_func(
  Item_sum *item_sum,
  ha_spider *spider,
  spider_string *str,
  const char *alias,
  uint alias_length,
  bool use_fields,
  spider_fields *fields
) {
  uint dbton_id = spider_dbton_handlersocket.dbton_id;
  uint roop_count, item_count = item_sum->get_arg_count();
  int error_num;
  DBUG_ENTER("spider_db_handlersocket_util::open_item_sum_func");
  DBUG_PRINT("info",("spider Sumfunctype = %d", item_sum->sum_func()));
  switch (item_sum->sum_func())
  {
    case Item_sum::COUNT_FUNC:
    case Item_sum::SUM_FUNC:
    case Item_sum::MIN_FUNC:
    case Item_sum::MAX_FUNC:
      {
        const char *func_name = item_sum->func_name();
        uint func_name_length = strlen(func_name);
        Item *item, **args = item_sum->get_args();
        if (str)
        {
          if (str->reserve(func_name_length))
            DBUG_RETURN(HA_ERR_OUT_OF_MEM);
          str->q_append(func_name, func_name_length);
        }
        if (item_count)
        {
          item_count--;
          for (roop_count = 0; roop_count < item_count; roop_count++)
          {
            item = args[roop_count];
            if ((error_num = spider_db_print_item_type(item, NULL, spider, str,
              alias, alias_length, dbton_id, use_fields, fields)))
              DBUG_RETURN(error_num);
            if (str)
            {
              if (str->reserve(SPIDER_SQL_COMMA_LEN))
                DBUG_RETURN(HA_ERR_OUT_OF_MEM);
              str->q_append(SPIDER_SQL_COMMA_STR, SPIDER_SQL_COMMA_LEN);
            }
          }
          item = args[roop_count];
          if ((error_num = spider_db_print_item_type(item, NULL, spider, str,
            alias, alias_length, dbton_id, use_fields, fields)))
            DBUG_RETURN(error_num);
        }
        if (str)
        {
          if (str->reserve(SPIDER_SQL_CLOSE_PAREN_LEN))
            DBUG_RETURN(HA_ERR_OUT_OF_MEM);
          str->q_append(SPIDER_SQL_CLOSE_PAREN_STR,
            SPIDER_SQL_CLOSE_PAREN_LEN);
        }
      }
      break;
    case Item_sum::COUNT_DISTINCT_FUNC:
    case Item_sum::SUM_DISTINCT_FUNC:
    case Item_sum::AVG_FUNC:
    case Item_sum::AVG_DISTINCT_FUNC:
    case Item_sum::STD_FUNC:
    case Item_sum::VARIANCE_FUNC:
    case Item_sum::SUM_BIT_FUNC:
    case Item_sum::UDF_SUM_FUNC:
    case Item_sum::GROUP_CONCAT_FUNC:
    default:
      DBUG_RETURN(ER_SPIDER_COND_SKIP_NUM);
  }
  DBUG_RETURN(0);
}
#endif

int spider_db_handlersocket_util::append_escaped_util(
  spider_string *to,
  String *from
) {
  DBUG_ENTER("spider_db_handlersocket_util::append_escaped_util");
  DBUG_PRINT("info",("spider this=%p", this));
  to->append_escape_string(from->ptr(), from->length());
  DBUG_RETURN(0);
}

#ifdef SPIDER_HAS_GROUP_BY_HANDLER
int spider_db_handlersocket_util::append_from_and_tables(
  ha_spider *spider,
  spider_fields *fields,
  spider_string *str,
  TABLE_LIST *table_list,
  uint table_count
) {
  DBUG_ENTER("spider_db_handlersocket_util::append_from_and_tables");
  DBUG_PRINT("info",("spider this=%p", this));
  DBUG_ASSERT(0);
  DBUG_RETURN(0);
}

int spider_db_handlersocket_util::reappend_tables(
  spider_fields *fields,
  SPIDER_LINK_IDX_CHAIN *link_idx_chain,
  spider_string *str
) {
  DBUG_ENTER("spider_db_handlersocket_util::reappend_tables");
  DBUG_PRINT("info",("spider this=%p", this));
  DBUG_ASSERT(0);
  DBUG_RETURN(0);
}

int spider_db_handlersocket_util::append_where(
  spider_string *str
) {
  DBUG_ENTER("spider_db_handlersocket_util::append_where");
  DBUG_PRINT("info",("spider this=%p", this));
  DBUG_ASSERT(0);
  DBUG_RETURN(0);
}

int spider_db_handlersocket_util::append_having(
  spider_string *str
) {
  DBUG_ENTER("spider_db_handlersocket_util::append_having");
  DBUG_PRINT("info",("spider this=%p", this));
  DBUG_ASSERT(0);
  DBUG_RETURN(0);
}
#endif

spider_handlersocket_share::spider_handlersocket_share(
  st_spider_share *share
) : spider_db_share(
  share,
  spider_dbton_handlersocket.dbton_id
),
  table_names_str(NULL),
  db_names_str(NULL),
  db_table_str(NULL),
#ifdef SPIDER_HAS_HASH_VALUE_TYPE
  db_table_str_hash_value(NULL),
#endif
  table_nm_max_length(0),
  db_nm_max_length(0),
  column_name_str(NULL),
  same_db_table_name(TRUE),
  first_all_link_idx(-1)
{
  DBUG_ENTER("spider_handlersocket_share::spider_handlersocket_share");
  DBUG_PRINT("info",("spider this=%p", this));
  spider_alloc_calc_mem_init(mem_calc, SPD_MID_HANDLERSOCKET_SHARE_SPIDER_HANDLERSOCKET_SHARE_1);
  spider_alloc_calc_mem(spider_current_trx, mem_calc, sizeof(*this));
  DBUG_VOID_RETURN;
}

spider_handlersocket_share::~spider_handlersocket_share()
{
  DBUG_ENTER("spider_handlersocket_share::~spider_handlersocket_share");
  DBUG_PRINT("info",("spider this=%p", this));
  free_column_name_str();
  free_table_names_str();
#ifdef SPIDER_HAS_HASH_VALUE_TYPE
  if (db_table_str_hash_value)
  {
    spider_free(spider_current_trx, db_table_str_hash_value, MYF(0));
  }
#endif
  spider_free_mem_calc(spider_current_trx, mem_calc_id, sizeof(*this));
  DBUG_VOID_RETURN;
}

int spider_handlersocket_share::init()
{
  int error_num;
  DBUG_ENTER("spider_handlersocket_share::init");
  DBUG_PRINT("info",("spider this=%p", this));
#ifdef SPIDER_HAS_HASH_VALUE_TYPE
  if (!(db_table_str_hash_value = (my_hash_value_type *)
    spider_bulk_alloc_mem(spider_current_trx, SPD_MID_HANDLERSOCKET_SHARE_INIT_1,
      __func__, __FILE__, __LINE__, MYF(MY_WME | MY_ZEROFILL),
      &db_table_str_hash_value,
        sizeof(my_hash_value_type) * spider_share->all_link_count,
      NullS))
  ) {
    DBUG_RETURN(HA_ERR_OUT_OF_MEM);
  }
#endif

  if (
    (error_num = create_table_names_str()) ||
    (
      spider_share->table_share &&
      (error_num = create_column_name_str())
    )
  ) {
    DBUG_RETURN(HA_ERR_OUT_OF_MEM);
  }
  DBUG_RETURN(0);
}

int spider_handlersocket_share::append_table_name(
  spider_string *str,
  int all_link_idx
) {
  const char *db_nm = db_names_str[all_link_idx].ptr();
  uint db_nm_len = db_names_str[all_link_idx].length();
  const char *table_nm = table_names_str[all_link_idx].ptr();
  uint table_nm_len = table_names_str[all_link_idx].length();
  DBUG_ENTER("spider_handlersocket_share::append_table_name");
  DBUG_PRINT("info",("spider this=%p", this));
  if (str->reserve(db_nm_len + SPIDER_SQL_DOT_LEN + table_nm_len +
    /* SPIDER_SQL_NAME_QUOTE_LEN */ 4))
  {
    DBUG_RETURN(HA_ERR_OUT_OF_MEM);
  }
  spider_db_handlersocket_utility.append_name(str, db_nm, db_nm_len);
  str->q_append(SPIDER_SQL_DOT_STR, SPIDER_SQL_DOT_LEN);
  spider_db_handlersocket_utility.append_name(str, table_nm, table_nm_len);
  DBUG_RETURN(0);
}

int spider_handlersocket_share::create_table_names_str()
{
  int error_num, roop_count;
  uint table_nm_len, db_nm_len;
  spider_string *str, *first_tbl_nm_str, *first_db_nm_str, *first_db_tbl_str;
  char *first_tbl_nm, *first_db_nm;
  uint dbton_id = spider_dbton_handlersocket.dbton_id;
  DBUG_ENTER("spider_handlersocket_share::create_table_names_str");
  table_names_str = NULL;
  db_names_str = NULL;
  db_table_str = NULL;
  if (
    !(table_names_str = new spider_string[spider_share->all_link_count]) ||
    !(db_names_str = new spider_string[spider_share->all_link_count]) ||
    !(db_table_str = new spider_string[spider_share->all_link_count])
  ) {
    error_num = HA_ERR_OUT_OF_MEM;
    goto error;
  }

  same_db_table_name = TRUE;
  first_tbl_nm = spider_share->tgt_table_names[0];
  first_db_nm = spider_share->tgt_dbs[0];
  table_nm_len = spider_share->tgt_table_names_lengths[0];
  db_nm_len = spider_share->tgt_dbs_lengths[0];
  first_tbl_nm_str = &table_names_str[0];
  first_db_nm_str = &db_names_str[0];
  first_db_tbl_str = &db_table_str[0];
  for (roop_count = 0; roop_count < (int) spider_share->all_link_count;
    roop_count++)
  {
    table_names_str[roop_count].init_calc_mem(SPD_MID_HANDLERSOCKET_SHARE_CREATE_TABLE_NAMES_STR_1);
    db_names_str[roop_count].init_calc_mem(SPD_MID_HANDLERSOCKET_SHARE_CREATE_TABLE_NAMES_STR_2);
    db_table_str[roop_count].init_calc_mem(SPD_MID_HANDLERSOCKET_SHARE_CREATE_TABLE_NAMES_STR_3);
    if (spider_share->sql_dbton_ids[roop_count] != dbton_id)
      continue;
    if (first_all_link_idx == -1)
      first_all_link_idx = roop_count;

    str = &table_names_str[roop_count];
    if (
      roop_count != 0 &&
      same_db_table_name &&
      spider_share->tgt_table_names_lengths[roop_count] == table_nm_len &&
      !memcmp(first_tbl_nm, spider_share->tgt_table_names[roop_count],
        table_nm_len)
    ) {
      if (str->copy(*first_tbl_nm_str))
      {
        error_num = HA_ERR_OUT_OF_MEM;
        goto error;
      }
    } else {
      str->set_charset(spider_share->access_charset);
      if ((error_num = spider_db_append_name_with_quote_str(str,
        spider_share->tgt_table_names[roop_count], dbton_id)))
        goto error;
      if (roop_count)
      {
        same_db_table_name = FALSE;
        DBUG_PRINT("info", ("spider found different table name %s",
          spider_share->tgt_table_names[roop_count]));
        if (str->length() > table_nm_max_length)
          table_nm_max_length = str->length();
      } else
        table_nm_max_length = str->length();
    }

    str = &db_names_str[roop_count];
    if (
      roop_count != 0 &&
      same_db_table_name &&
      spider_share->tgt_dbs_lengths[roop_count] == db_nm_len &&
      !memcmp(first_db_nm, spider_share->tgt_dbs[roop_count],
        db_nm_len)
    ) {
      if (str->copy(*first_db_nm_str))
      {
        error_num = HA_ERR_OUT_OF_MEM;
        goto error;
      }
    } else {
      str->set_charset(spider_share->access_charset);
      if ((error_num = spider_db_append_name_with_quote_str(str,
        spider_share->tgt_dbs[roop_count], dbton_id)))
        goto error;
      if (roop_count)
      {
        same_db_table_name = FALSE;
        DBUG_PRINT("info", ("spider found different db name %s",
          spider_share->tgt_dbs[roop_count]));
        if (str->length() > db_nm_max_length)
          db_nm_max_length = str->length();
      } else
        db_nm_max_length = str->length();
    }

    str = &db_table_str[roop_count];
    if (
      roop_count != 0 &&
      same_db_table_name
    ) {
      if (str->copy(*first_db_tbl_str))
      {
        error_num = HA_ERR_OUT_OF_MEM;
        goto error;
      }
    } else {
      str->set_charset(spider_share->access_charset);
      if ((error_num = append_table_name(str, roop_count)))
        goto error;
    }
#ifdef SPIDER_HAS_HASH_VALUE_TYPE
    db_table_str_hash_value[roop_count] = my_calc_hash(
      &spider_open_connections, (uchar*) str->ptr(), str->length());
#endif
  }
  DBUG_RETURN(0);

error:
  if (db_table_str)
  {
    delete [] db_table_str;
    db_table_str = NULL;
  }
  if (db_names_str)
  {
    delete [] db_names_str;
    db_names_str = NULL;
  }
  if (table_names_str)
  {
    delete [] table_names_str;
    table_names_str = NULL;
  }
  DBUG_RETURN(error_num);
}

void spider_handlersocket_share::free_table_names_str()
{
  DBUG_ENTER("spider_handlersocket_share::free_table_names_str");
  if (db_table_str)
  {
    delete [] db_table_str;
    db_table_str = NULL;
  }
  if (db_names_str)
  {
    delete [] db_names_str;
    db_names_str = NULL;
  }
  if (table_names_str)
  {
    delete [] table_names_str;
    table_names_str = NULL;
  }
  DBUG_VOID_RETURN;
}

int spider_handlersocket_share::create_column_name_str()
{
  spider_string *str;
  int error_num;
  Field **field;
  TABLE_SHARE *table_share = spider_share->table_share;
  uint dbton_id = spider_dbton_handlersocket.dbton_id;
  DBUG_ENTER("spider_handlersocket_share::create_column_name_str");
  if (
    table_share->fields &&
    !(column_name_str = new spider_string[table_share->fields])
  )
    DBUG_RETURN(HA_ERR_OUT_OF_MEM);
  for (field = table_share->field, str = column_name_str;
   *field; field++, str++)
  {
    str->init_calc_mem(SPD_MID_HANDLERSOCKET_SHARE_CREATE_COLUMN_NAME_STR_1);
    str->set_charset(spider_share->access_charset);
    if ((error_num = spider_db_append_name_with_quote_str(str,
      (*field)->field_name, dbton_id)))
      goto error;
  }
  DBUG_RETURN(0);

error:
  if (column_name_str)
  {
    delete [] column_name_str;
    column_name_str = NULL;
  }
  DBUG_RETURN(error_num);
}

void spider_handlersocket_share::free_column_name_str()
{
  DBUG_ENTER("spider_handlersocket_share::free_column_name_str");
  if (column_name_str)
  {
    delete [] column_name_str;
    column_name_str = NULL;
  }
  DBUG_VOID_RETURN;
}

uint spider_handlersocket_share::get_column_name_length(
  uint field_index
) {
  DBUG_ENTER("spider_handlersocket_share::get_column_name_length");
  DBUG_PRINT("info",("spider this=%p", this));
  DBUG_RETURN(column_name_str[field_index].length());
}

int spider_handlersocket_share::append_column_name(
  spider_string *str,
  uint field_index
) {
  int error_num;
  DBUG_ENTER("spider_handlersocket_share::append_column_name");
  DBUG_PRINT("info",("spider this=%p", this));
  error_num = spider_db_handlersocket_utility.append_name(str,
    column_name_str[field_index].ptr(), column_name_str[field_index].length());
  DBUG_RETURN(error_num);
}

int spider_handlersocket_share::append_column_name_with_alias(
  spider_string *str,
  uint field_index,
  const char *alias,
  uint alias_length
) {
  DBUG_ENTER("spider_handlersocket_share::append_column_name_with_alias");
  DBUG_PRINT("info",("spider this=%p", this));
  if (str->reserve(
    alias_length +
    column_name_str[field_index].length() +
    /* SPIDER_SQL_NAME_QUOTE_LEN */ 2))
    DBUG_RETURN(HA_ERR_OUT_OF_MEM);
  str->q_append(alias, alias_length);
  append_column_name(str, field_index);
  DBUG_RETURN(0);
}

bool spider_handlersocket_share::need_change_db_table_name()
{
  DBUG_ENTER("spider_handlersocket_share::need_change_db_table_name");
  DBUG_RETURN(!same_db_table_name);
}

#ifdef SPIDER_HAS_DISCOVER_TABLE_STRUCTURE
int spider_handlersocket_share::discover_table_structure(
  SPIDER_TRX *trx,
  SPIDER_SHARE *spider_share,
  spider_string *str
) {
  DBUG_ENTER("spider_handlersocket_share::discover_table_structure");
  DBUG_PRINT("info",("spider this=%p", this));
  DBUG_RETURN(HA_ERR_WRONG_COMMAND);
}
#endif

spider_handlersocket_handler::spider_handlersocket_handler(
  ha_spider *spider,
  spider_handlersocket_share *db_share
) : spider_db_handler(
  spider,
  db_share
),
  handlersocket_share(db_share),
  link_for_hash(NULL)
{
  DBUG_ENTER("spider_handlersocket_handler::spider_handlersocket_handler");
  DBUG_PRINT("info",("spider this=%p", this));
  spider_alloc_calc_mem_init(mem_calc, SPD_MID_HANDLERSOCKET_HANDLER_SPIDER_HANDLERSOCKET_HANDLER_1);
  spider_alloc_calc_mem(spider_current_trx, mem_calc, sizeof(*this));
  DBUG_VOID_RETURN;
}

spider_handlersocket_handler::~spider_handlersocket_handler()
{
  DBUG_ENTER("spider_handlersocket_handler::~spider_handlersocket_handler");
  DBUG_PRINT("info",("spider this=%p", this));
  if (link_for_hash)
  {
    spider_free(spider_current_trx, link_for_hash, MYF(0));
  }
  spider_free_mem_calc(spider_current_trx, mem_calc_id, sizeof(*this));
  DBUG_VOID_RETURN;
}

int spider_handlersocket_handler::init()
{
  st_spider_share *share = spider->share;
  TABLE *table = spider->get_table();
  DBUG_ENTER("spider_handlersocket_handler::init");
  DBUG_PRINT("info",("spider this=%p", this));
  if (!(link_for_hash = (SPIDER_LINK_FOR_HASH *)
    spider_bulk_alloc_mem(spider_current_trx, SPD_MID_HANDLERSOCKET_HANDLER_INIT_1,
      __func__, __FILE__, __LINE__, MYF(MY_WME | MY_ZEROFILL),
      &link_for_hash,
        sizeof(SPIDER_LINK_FOR_HASH) * share->link_count,
      &minimum_select_bitmap,
        table ? sizeof(uchar) * no_bytes_in_map(table->read_set) : 0,
      NullS))
  ) {
    DBUG_RETURN(HA_ERR_OUT_OF_MEM);
  }
  uint roop_count;
  for (roop_count = 0; roop_count < share->link_count; roop_count++)
  {
    link_for_hash[roop_count].spider = spider;
    link_for_hash[roop_count].link_idx = roop_count;
    link_for_hash[roop_count].db_table_str =
      &handlersocket_share->db_table_str[roop_count];
#ifdef SPIDER_HAS_HASH_VALUE_TYPE
    link_for_hash[roop_count].db_table_str_hash_value =
      handlersocket_share->db_table_str_hash_value[roop_count];
#endif
  }
  hs_sql.init_calc_mem(SPD_MID_HANDLERSOCKET_HANDLER_INIT_2);
  hs_sql.set_charset(share->access_charset);
  hs_keys.init();
  hs_upds.init();
  hs_strs.init();
  DBUG_RETURN(0);
}

int spider_handlersocket_handler::append_index_hint(
  spider_string *str,
  int link_idx,
  ulong sql_type
  )
{
  DBUG_ENTER("spider_handlersocket_handler::append_index_hint");
  DBUG_RETURN(0);
}

int spider_handlersocket_handler::append_table_name_with_adjusting(
  spider_string *str,
  int link_idx,
  ulong sql_type
) {
  DBUG_ENTER("spider_handlersocket_handler::append_table_name_with_adjusting");
  DBUG_PRINT("info",("spider this=%p", this));
  DBUG_ASSERT(0);
  DBUG_RETURN(0);
}

int spider_handlersocket_handler::append_tmp_table_and_sql_for_bka(
  const key_range *start_key
) {
  DBUG_ENTER("spider_handlersocket_handler::append_tmp_table_and_sql_for_bka");
  DBUG_PRINT("info",("spider this=%p", this));
  DBUG_ASSERT(0);
  DBUG_RETURN(0);
}

int spider_handlersocket_handler::reuse_tmp_table_and_sql_for_bka()
{
  DBUG_ENTER("spider_handlersocket_handler::reuse_tmp_table_and_sql_for_bka");
  DBUG_PRINT("info",("spider this=%p", this));
  DBUG_ASSERT(0);
  DBUG_RETURN(0);
}

int spider_handlersocket_handler::append_union_table_and_sql_for_bka(
  const key_range *start_key
) {
  DBUG_ENTER("spider_handlersocket_handler::append_union_table_and_sql_for_bka");
  DBUG_PRINT("info",("spider this=%p", this));
  DBUG_ASSERT(0);
  DBUG_RETURN(0);
}

int spider_handlersocket_handler::reuse_union_table_and_sql_for_bka()
{
  DBUG_ENTER("spider_handlersocket_handler::reuse_union_table_and_sql_for_bka");
  DBUG_PRINT("info",("spider this=%p", this));
  DBUG_ASSERT(0);
  DBUG_RETURN(0);
}

int spider_handlersocket_handler::append_insert_for_recovery(
  ulong sql_type,
  int link_idx
) {
  DBUG_ENTER("spider_handlersocket_handler::append_insert_for_recovery");
  DBUG_PRINT("info",("spider this=%p", this));
  DBUG_ASSERT(0);
  DBUG_RETURN(0);
}

int spider_handlersocket_handler::append_update(
  const TABLE *table,
  my_ptrdiff_t ptr_diff
) {
  DBUG_ENTER("spider_handlersocket_handler::append_update");
  DBUG_PRINT("info",("spider this=%p", this));
  DBUG_ASSERT(0);
  DBUG_RETURN(0);
}

int spider_handlersocket_handler::append_update(
  const TABLE *table,
  my_ptrdiff_t ptr_diff,
  int link_idx
) {
  DBUG_ENTER("spider_handlersocket_handler::append_update");
  DBUG_PRINT("info",("spider this=%p", this));
  DBUG_ASSERT(0);
  DBUG_RETURN(0);
}

int spider_handlersocket_handler::append_delete(
  const TABLE *table,
  my_ptrdiff_t ptr_diff
) {
  DBUG_ENTER("spider_handlersocket_handler::append_delete");
  DBUG_PRINT("info",("spider this=%p", this));
  DBUG_ASSERT(0);
  DBUG_RETURN(0);
}

int spider_handlersocket_handler::append_delete(
  const TABLE *table,
  my_ptrdiff_t ptr_diff,
  int link_idx
) {
  DBUG_ENTER("spider_handlersocket_handler::append_delete");
  DBUG_PRINT("info",("spider this=%p", this));
  DBUG_ASSERT(0);
  DBUG_RETURN(0);
}

int spider_handlersocket_handler::append_insert_part()
{
  DBUG_ENTER("spider_handlersocket_handler::append_insert_part");
  DBUG_PRINT("info",("spider this=%p", this));
  DBUG_ASSERT(0);
  DBUG_RETURN(0);
}

int spider_handlersocket_handler::append_update_part()
{
  DBUG_ENTER("spider_handlersocket_handler::append_update_part");
  DBUG_PRINT("info",("spider this=%p", this));
  DBUG_ASSERT(0);
  DBUG_RETURN(0);
}

int spider_handlersocket_handler::append_delete_part()
{
  DBUG_ENTER("spider_handlersocket_handler::append_delete_part");
  DBUG_PRINT("info",("spider this=%p", this));
  DBUG_ASSERT(0);
  DBUG_RETURN(0);
}

#ifdef HANDLER_HAS_DIRECT_UPDATE_ROWS
int spider_handlersocket_handler::append_increment_update_set_part()
{
  DBUG_ENTER("spider_handlersocket_handler::append_increment_update_set_part");
  DBUG_PRINT("info",("spider this=%p", this));
  DBUG_ASSERT(0);
  DBUG_RETURN(0);
}
#endif

int spider_handlersocket_handler::append_update_set_part()
{
  DBUG_ENTER("spider_handlersocket_handler::append_update_set_part");
  DBUG_PRINT("info",("spider this=%p", this));
  DBUG_ASSERT(0);
  DBUG_RETURN(0);
}

#ifdef HANDLER_HAS_DIRECT_UPDATE_ROWS
int spider_handlersocket_handler::append_direct_update_set_part()
{
  SPIDER_SHARE *share = spider->share;
  DBUG_ENTER("spider_handlersocket_handler::append_direct_update_set_part");
  if (
    spider->do_direct_update &&
    (spider->direct_update_kinds & SPIDER_SQL_KIND_HS)
  ) {
    DBUG_PRINT("info",("spider add set for DU SPIDER_SQL_KIND_HS"));
    size_t roop_count;
    Field *field;
    hs_adding_keys = FALSE;
    for (roop_count = 0; roop_count < spider->hs_pushed_ret_fields_num;
      roop_count++)
    {
      Field *top_table_field =
        spider->get_top_table_field(spider->hs_pushed_ret_fields[roop_count]);
      if (!(field = spider->field_exchange(top_table_field)))
        continue;
      if (top_table_field->is_null())
      {
        hs_upds.push_back(spider_null_string_ref);
      } else {
        if (spider_db_handlersocket_utility.
          append_column_value(spider, NULL, top_table_field, NULL,
            share->access_charset))
          DBUG_RETURN(HA_ERR_OUT_OF_MEM);
      }
    }
  }
  DBUG_RETURN(0);
}
#endif

int spider_handlersocket_handler::append_minimum_select_without_quote(
  spider_string *str
) {
  TABLE *table = spider->get_table();
  Field **field;
  int field_length;
  bool appended = FALSE;
  DBUG_ENTER("spider_handlersocket_handler::append_minimum_select_without_quote");
  minimum_select_bitmap_create();
  for (field = table->field; *field; field++)
  {
    if (minimum_select_bit_is_set((*field)->field_index))
    {
/*
      spider_set_bit(minimum_select_bitmap, (*field)->field_index);
*/
      field_length =
        handlersocket_share->column_name_str[(*field)->field_index].length();
      if (str->reserve(field_length + SPIDER_SQL_COMMA_LEN))
        DBUG_RETURN(HA_ERR_OUT_OF_MEM);
      str->q_append(
        handlersocket_share->column_name_str[(*field)->field_index].ptr(),
        handlersocket_share->column_name_str[(*field)->field_index].length());
      str->q_append(SPIDER_SQL_COMMA_STR, SPIDER_SQL_COMMA_LEN);
      appended = TRUE;
    }
  }
  if (appended)
    str->length(str->length() - SPIDER_SQL_COMMA_LEN);
  DBUG_RETURN(0);
}

#ifdef HANDLER_HAS_DIRECT_UPDATE_ROWS
int spider_handlersocket_handler::append_minimum_select_by_field_idx_list(
  spider_string *str,
  uint32 *field_idxs,
  size_t field_idxs_num
) {
  Field *field;
  int roop_count, field_length;
  bool appended = FALSE;
  DBUG_ENTER("spider_handlersocket_handler::append_minimum_select_by_field_idx_list");
  for (roop_count = 0; roop_count < (int) field_idxs_num; roop_count++)
  {
    field = spider->get_top_table_field(field_idxs[roop_count]);
    if ((field = spider->field_exchange(field)))
    {
      field_length =
        handlersocket_share->column_name_str[field->field_index].length();
      if (str->reserve(field_length + SPIDER_SQL_COMMA_LEN))
        DBUG_RETURN(HA_ERR_OUT_OF_MEM);
      str->q_append(
        handlersocket_share->column_name_str[field->field_index].ptr(),
        handlersocket_share->column_name_str[field->field_index].length());
      str->q_append(SPIDER_SQL_COMMA_STR, SPIDER_SQL_COMMA_LEN);
      appended = TRUE;
    }
  }
  if (appended)
    str->length(str->length() - SPIDER_SQL_COMMA_LEN);
  DBUG_RETURN(0);
}

int spider_handlersocket_handler::append_dup_update_pushdown_part(
  const char *alias,
  uint alias_length
) {
  DBUG_ENTER("spider_handlersocket_handler::append_dup_update_pushdown_part");
  DBUG_PRINT("info",("spider this=%p", this));
  DBUG_ASSERT(0);
  DBUG_RETURN(0);
}

int spider_handlersocket_handler::append_update_columns_part(
  const char *alias,
  uint alias_length
) {
  DBUG_ENTER("spider_handlersocket_handler::append_update_columns_part");
  DBUG_PRINT("info",("spider this=%p", this));
  DBUG_ASSERT(0);
  DBUG_RETURN(0);
}

int spider_handlersocket_handler::check_update_columns_part()
{
  DBUG_ENTER("spider_handlersocket_handler::check_update_columns_part");
  DBUG_PRINT("info",("spider this=%p", this));
  DBUG_ASSERT(0);
  DBUG_RETURN(0);
}
#endif

int spider_handlersocket_handler::append_select_part(
  ulong sql_type
) {
  DBUG_ENTER("spider_handlersocket_handler::append_select_part");
  DBUG_PRINT("info",("spider this=%p", this));
  DBUG_ASSERT(0);
  DBUG_RETURN(0);
}

int spider_handlersocket_handler::append_table_select_part(
  ulong sql_type
) {
  DBUG_ENTER("spider_handlersocket_handler::append_table_select_part");
  DBUG_PRINT("info",("spider this=%p", this));
  DBUG_ASSERT(0);
  DBUG_RETURN(0);
}

int spider_handlersocket_handler::append_key_select_part(
  ulong sql_type,
  uint idx
) {
  DBUG_ENTER("spider_handlersocket_handler::append_key_select_part");
  DBUG_PRINT("info",("spider this=%p", this));
  DBUG_ASSERT(0);
  DBUG_RETURN(0);
}

int spider_handlersocket_handler::append_minimum_select_part(
  ulong sql_type
) {
  DBUG_ENTER("spider_handlersocket_handler::append_minimum_select_part");
  DBUG_PRINT("info",("spider this=%p", this));
  DBUG_ASSERT(0);
  DBUG_RETURN(0);
}

int spider_handlersocket_handler::append_hint_after_table_part(
  ulong sql_type
) {
  DBUG_ENTER("spider_handlersocket_handler::append_hint_after_table_part");
  DBUG_PRINT("info",("spider this=%p", this));
  DBUG_ASSERT(0);
  DBUG_RETURN(0);
}

void spider_handlersocket_handler::set_where_pos(
  ulong sql_type
) {
  DBUG_ENTER("spider_handlersocket_handler::set_where_pos");
  DBUG_PRINT("info",("spider this=%p", this));
  DBUG_ASSERT(0);
  DBUG_VOID_RETURN;
}

void spider_handlersocket_handler::set_where_to_pos(
  ulong sql_type
) {
  DBUG_ENTER("spider_handlersocket_handler::set_where_to_pos");
  DBUG_PRINT("info",("spider this=%p", this));
  DBUG_ASSERT(0);
  DBUG_VOID_RETURN;
}

int spider_handlersocket_handler::check_item_type(
  Item *item
) {
  DBUG_ENTER("spider_handlersocket_handler::check_item_type");
  DBUG_PRINT("info",("spider this=%p", this));
  DBUG_ASSERT(0);
  DBUG_RETURN(0);
}

int spider_handlersocket_handler::append_values_connector_part(
  ulong sql_type
) {
  DBUG_ENTER("spider_handlersocket_handler::append_values_connector_part");
  DBUG_PRINT("info",("spider this=%p", this));
  DBUG_ASSERT(0);
  DBUG_RETURN(0);
}

int spider_handlersocket_handler::append_values_terminator_part(
  ulong sql_type
) {
  DBUG_ENTER("spider_handlersocket_handler::append_values_terminator_part");
  DBUG_PRINT("info",("spider this=%p", this));
  DBUG_ASSERT(0);
  DBUG_RETURN(0);
}

int spider_handlersocket_handler::append_union_table_connector_part(
  ulong sql_type
) {
  DBUG_ENTER("spider_handlersocket_handler::append_union_table_connector_part");
  DBUG_PRINT("info",("spider this=%p", this));
  DBUG_ASSERT(0);
  DBUG_RETURN(0);
}

int spider_handlersocket_handler::append_union_table_terminator_part(
  ulong sql_type
) {
  DBUG_ENTER("spider_handlersocket_handler::append_union_table_terminator_part");
  DBUG_PRINT("info",("spider this=%p", this));
  DBUG_ASSERT(0);
  DBUG_RETURN(0);
}

int spider_handlersocket_handler::append_key_column_values_part(
  const key_range *start_key,
  ulong sql_type
) {
  DBUG_ENTER("spider_handlersocket_handler::append_key_column_values_part");
  DBUG_PRINT("info",("spider this=%p", this));
  DBUG_ASSERT(0);
  DBUG_RETURN(0);
}

int spider_handlersocket_handler::append_key_column_values_with_name_part(
  const key_range *start_key,
  ulong sql_type
) {
  DBUG_ENTER("spider_handlersocket_handler::append_key_column_values_with_name_part");
  DBUG_PRINT("info",("spider this=%p", this));
  DBUG_ASSERT(0);
  DBUG_RETURN(0);
}

int spider_handlersocket_handler::append_key_where_part(
  const key_range *start_key,
  const key_range *end_key,
  ulong sql_type
) {
  int error_num;
  spider_string *str;
  bool set_order;
  DBUG_ENTER("spider_handlersocket_handler::append_key_where_part");
  switch (sql_type)
  {
    case SPIDER_SQL_TYPE_SELECT_HS:
    case SPIDER_SQL_TYPE_INSERT_HS:
    case SPIDER_SQL_TYPE_UPDATE_HS:
    case SPIDER_SQL_TYPE_DELETE_HS:
      str = &hs_sql;
      str->length(0);
      hs_adding_keys = TRUE;
      set_order = FALSE;
      break;
    default:
      DBUG_RETURN(0);
  }
  error_num = append_key_where(str, NULL, NULL, start_key, end_key,
    sql_type, set_order);
  DBUG_RETURN(error_num);
}

int spider_handlersocket_handler::append_key_where(
  spider_string *str,
  spider_string *str_part,
  spider_string *str_part2,
  const key_range *start_key,
  const key_range *end_key,
  ulong sql_type,
  bool set_order
) {
  int error_num;
  DBUG_ENTER("spider_handlersocket_handler::append_key_where");
  error_num = spider_db_append_key_where_internal(str, str_part, str_part2,
    start_key, end_key, spider, set_order, sql_type,
    spider_dbton_handlersocket.dbton_id);
  DBUG_RETURN(error_num);
}

int spider_handlersocket_handler::append_is_null_part(
  ulong sql_type,
  KEY_PART_INFO *key_part,
  const key_range *key,
  const uchar **ptr,
  bool key_eq,
  bool tgt_final
) {
  int error_num;
  spider_string *str;
  DBUG_ENTER("spider_handlersocket_handler::append_is_null_part");
  DBUG_PRINT("info",("spider this=%p", this));
  switch (sql_type)
  {
    case SPIDER_SQL_TYPE_SELECT_HS:
    case SPIDER_SQL_TYPE_INSERT_HS:
    case SPIDER_SQL_TYPE_UPDATE_HS:
    case SPIDER_SQL_TYPE_DELETE_HS:
      str = &hs_sql;
      break;
    default:
      DBUG_RETURN(0);
  }
  error_num = append_is_null(sql_type, str, NULL, NULL, key_part, key, ptr,
    key_eq, tgt_final);
  DBUG_RETURN(error_num);
}

int spider_handlersocket_handler::append_is_null(
  ulong sql_type,
  spider_string *str,
  spider_string *str_part,
  spider_string *str_part2,
  KEY_PART_INFO *key_part,
  const key_range *key,
  const uchar **ptr,
  bool key_eq,
  bool tgt_final
) {
  DBUG_ENTER("spider_handlersocket_handler::append_is_null");
  DBUG_PRINT("info",("spider this=%p", this));
  if (key_part->null_bit)
  {
    if (*(*ptr)++)
    {
      hs_keys.push_back(spider_null_string_ref);
      DBUG_RETURN(-1);
    }
  }
  DBUG_RETURN(0);
}

int spider_handlersocket_handler::append_where_terminator_part(
  ulong sql_type,
  bool set_order,
  int key_count
) {
  DBUG_ENTER("spider_handlersocket_handler::append_where_terminator_part");
  DBUG_PRINT("info",("spider this=%p", this));
  DBUG_RETURN(0);
}

int spider_handlersocket_handler::append_match_where_part(
  ulong sql_type
) {
  DBUG_ENTER("spider_handlersocket_handler::append_match_where_part");
  DBUG_PRINT("info",("spider this=%p", this));
  DBUG_ASSERT(0);
  DBUG_RETURN(0);
}

int spider_handlersocket_handler::append_condition_part(
  const char *alias,
  uint alias_length,
  ulong sql_type,
  bool test_flg
) {
  DBUG_ENTER("spider_handlersocket_handler::append_condition_part");
  DBUG_PRINT("info",("spider this=%p", this));
  DBUG_RETURN(0);
}

int spider_handlersocket_handler::append_match_select_part(
  ulong sql_type,
  const char *alias,
  uint alias_length
) {
  DBUG_ENTER("spider_handlersocket_handler::append_match_select_part");
  DBUG_PRINT("info",("spider this=%p", this));
  DBUG_ASSERT(0);
  DBUG_RETURN(0);
}

#ifdef HANDLER_HAS_DIRECT_AGGREGATE
int spider_handlersocket_handler::append_sum_select_part(
  ulong sql_type,
  const char *alias,
  uint alias_length
) {
  DBUG_ENTER("spider_handlersocket_handler::append_sum_select_part");
  DBUG_PRINT("info",("spider this=%p", this));
  DBUG_ASSERT(0);
  DBUG_RETURN(0);
}
#endif

void spider_handlersocket_handler::set_order_pos(
  ulong sql_type
) {
  DBUG_ENTER("spider_handlersocket_handler::set_order_pos");
  DBUG_PRINT("info",("spider this=%p", this));
  DBUG_ASSERT(0);
  DBUG_VOID_RETURN;
}

void spider_handlersocket_handler::set_order_to_pos(
  ulong sql_type
) {
  DBUG_ENTER("spider_handlersocket_handler::set_order_to_pos");
  DBUG_PRINT("info",("spider this=%p", this));
  DBUG_ASSERT(0);
  DBUG_VOID_RETURN;
}

#ifdef HANDLER_HAS_DIRECT_AGGREGATE
int spider_handlersocket_handler::append_group_by_part(
  const char *alias,
  uint alias_length,
  ulong sql_type
) {
  DBUG_ENTER("spider_handlersocket_handler::append_group_by_part");
  DBUG_PRINT("info",("spider this=%p", this));
  DBUG_ASSERT(0);
  DBUG_RETURN(0);
}
#endif

int spider_handlersocket_handler::append_key_order_for_merge_with_alias_part(
  const char *alias,
  uint alias_length,
  ulong sql_type
) {
  DBUG_ENTER("spider_handlersocket_handler::append_key_order_for_merge_with_alias_part");
  DBUG_PRINT("info",("spider this=%p", this));
  DBUG_ASSERT(0);
  DBUG_RETURN(0);
}

int spider_handlersocket_handler::append_key_order_for_direct_order_limit_with_alias_part(
  const char *alias,
  uint alias_length,
  ulong sql_type
) {
  DBUG_ENTER("spider_handlersocket_handler::append_key_order_for_direct_order_limit_with_alias_part");
  DBUG_PRINT("info",("spider this=%p", this));
  DBUG_ASSERT(0);
  DBUG_RETURN(0);
}

int spider_handlersocket_handler::append_key_order_with_alias_part(
  const char *alias,
  uint alias_length,
  ulong sql_type
) {
  DBUG_ENTER("spider_handlersocket_handler::append_key_order_with_alias_part");
  DBUG_PRINT("info",("spider this=%p", this));
  DBUG_ASSERT(0);
  DBUG_RETURN(0);
}

int spider_handlersocket_handler::append_limit_part(
  longlong offset,
  longlong limit,
  ulong sql_type
) {
  DBUG_ENTER("spider_handlersocket_handler::append_limit_part");
  DBUG_PRINT("info",("spider this=%p", this));
  DBUG_PRINT("info", ("spider offset=%lld", offset));
  DBUG_PRINT("info", ("spider limit=%lld", limit));
  hs_skip = (int) offset;
  hs_limit = (int) limit;
  DBUG_RETURN(0);
}

int spider_handlersocket_handler::reappend_limit_part(
  longlong offset,
  longlong limit,
  ulong sql_type
) {
  DBUG_ENTER("spider_handlersocket_handler::reappend_limit_part");
  DBUG_PRINT("info",("spider this=%p", this));
  DBUG_ASSERT(0);
  DBUG_RETURN(0);
}

int spider_handlersocket_handler::append_select_lock_part(
  ulong sql_type
) {
  DBUG_ENTER("spider_handlersocket_handler::append_select_lock_part");
  DBUG_PRINT("info",("spider this=%p", this));
  DBUG_ASSERT(0);
  DBUG_RETURN(0);
}

int spider_handlersocket_handler::append_union_all_start_part(
  ulong sql_type
) {
  DBUG_ENTER("spider_handlersocket_handler::append_union_all_start_part");
  DBUG_PRINT("info",("spider this=%p", this));
  DBUG_ASSERT(0);
  DBUG_RETURN(0);
}

int spider_handlersocket_handler::append_union_all_part(
  ulong sql_type
) {
  DBUG_ENTER("spider_handlersocket_handler::append_union_all_part");
  DBUG_PRINT("info",("spider this=%p", this));
  DBUG_ASSERT(0);
  DBUG_RETURN(0);
}

int spider_handlersocket_handler::append_union_all_end_part(
  ulong sql_type
) {
  DBUG_ENTER("spider_handlersocket_handler::append_union_all_end_part");
  DBUG_PRINT("info",("spider this=%p", this));
  DBUG_ASSERT(0);
  DBUG_RETURN(0);
}

int spider_handlersocket_handler::append_multi_range_cnt_part(
  ulong sql_type,
  uint multi_range_cnt,
  bool with_comma
) {
  DBUG_ENTER("spider_handlersocket_handler::append_multi_range_cnt_part");
  DBUG_PRINT("info",("spider this=%p", this));
  DBUG_ASSERT(0);
  DBUG_RETURN(0);
}

int spider_handlersocket_handler::append_multi_range_cnt_with_name_part(
  ulong sql_type,
  uint multi_range_cnt
) {
  DBUG_ENTER("spider_handlersocket_handler::append_multi_range_cnt_with_name_part");
  DBUG_PRINT("info",("spider this=%p", this));
  DBUG_ASSERT(0);
  DBUG_RETURN(0);
}

int spider_handlersocket_handler::append_open_handler_part(
  ulong sql_type,
  uint handler_id,
  SPIDER_CONN *conn,
  int link_idx
) {
  int error_num;
  spider_string *str;
  DBUG_ENTER("spider_handlersocket_handler::append_open_handler_part");
  DBUG_PRINT("info",("spider this=%p", this));
  switch (sql_type)
  {
    case SPIDER_SQL_TYPE_OTHER_HS:
      str = &hs_sql;
      break;
    default:
      DBUG_RETURN(0);
  }
  error_num = append_open_handler(str, handler_id, conn, link_idx);
  DBUG_RETURN(error_num);
}

int spider_handlersocket_handler::append_open_handler(
  spider_string *str,
  uint handler_id,
  SPIDER_CONN *conn,
  int link_idx
) {
  int error_num;
  DBUG_ENTER("spider_handlersocket_handler::append_open_handler");
  DBUG_PRINT("info",("spider this=%p", this));
  if (
    str->length() == 0 &&
#ifdef HANDLER_HAS_DIRECT_UPDATE_ROWS
    (
      (
        (
          spider->sql_command == SQLCOM_HS_INSERT ||
          spider->hs_pushed_ret_fields_num == MAX_FIELDS
        ) &&
#endif
        (error_num = append_minimum_select_without_quote(str))
#ifdef HANDLER_HAS_DIRECT_UPDATE_ROWS
      ) ||
      (
        (
          spider->sql_command != SQLCOM_HS_INSERT &&
          spider->hs_pushed_ret_fields_num < MAX_FIELDS
        ) &&
        (error_num = append_minimum_select_by_field_idx_list(str,
          spider->hs_pushed_ret_fields, spider->hs_pushed_ret_fields_num))
      )
    )
#endif
  ) {
    DBUG_RETURN(error_num);
  }

  TABLE *table = spider->get_table();
  SPIDER_SHARE *share = spider->share;
  DBUG_PRINT("info",("spider field list=%s", str->c_ptr_safe()));
  if (!spider_bit_is_set(spider->db_request_phase, link_idx))
  {
    spider_set_bit(spider->db_request_phase, link_idx);
    ++spider->db_request_id[link_idx];
  }
  st_spider_db_request_key request_key;
  request_key.spider_thread_id = spider->trx->spider_thread_id;
  request_key.query_id = spider->trx->thd->query_id;
  request_key.handler = spider;
  request_key.request_id = spider->db_request_id[link_idx];
  request_key.next = NULL;
  conn->db_conn->append_open_handler(
    handler_id,
    share->tgt_dbs[spider->conn_link_idx[link_idx]],
    share->tgt_table_names[spider->conn_link_idx[link_idx]],
    spider->active_index < MAX_KEY ?
      table->key_info[spider->active_index].name :
      "0",
    str->c_ptr_safe(),
    &request_key
  );
  DBUG_RETURN(0);
}

int spider_handlersocket_handler::append_close_handler_part(
  ulong sql_type,
  int link_idx
) {
  DBUG_ENTER("spider_handlersocket_handler::append_close_handler_part");
  DBUG_PRINT("info",("spider this=%p", this));
  DBUG_ASSERT(0);
  DBUG_RETURN(0);
}

int spider_handlersocket_handler::append_insert_terminator_part(
  ulong sql_type
) {
  DBUG_ENTER("spider_handlersocket_handler::append_insert_terminator_part");
  DBUG_PRINT("info",("spider this=%p", this));
  DBUG_ASSERT(0);
  DBUG_RETURN(0);
}

int spider_handlersocket_handler::append_insert_values_part(
  ulong sql_type
) {
  int error_num;
  spider_string *str;
  DBUG_ENTER("spider_mysql_handler::append_insert_values_part");
  DBUG_PRINT("info",("spider this=%p", this));
  switch (sql_type)
  {
    case SPIDER_SQL_TYPE_INSERT_HS:
      str = &hs_sql;
      break;
    default:
      DBUG_RETURN(0);
  }
  error_num = append_insert_values(str);
  DBUG_RETURN(error_num);
}

int spider_handlersocket_handler::append_insert_values(
  spider_string *str
) {
  SPIDER_SHARE *share = spider->share;
  TABLE *table = spider->get_table();
  Field **field;
  DBUG_ENTER("spider_mysql_handler::append_insert_values");
  DBUG_PRINT("info",("spider this=%p", this));
  hs_adding_keys = FALSE;
  for (field = table->field; *field; field++)
  {
    DBUG_PRINT("info",("spider field_index=%u", (*field)->field_index));
    if (
      bitmap_is_set(table->write_set, (*field)->field_index) ||
      bitmap_is_set(table->read_set, (*field)->field_index)
    ) {
#ifndef DBUG_OFF
      my_bitmap_map *tmp_map =
        dbug_tmp_use_all_columns(table, table->read_set);
#endif
      DBUG_PRINT("info",("spider is_null()=%s",
        (*field)->is_null() ? "TRUE" : "FALSE"));
      DBUG_PRINT("info",("spider table->next_number_field=%p",
        table->next_number_field));
      DBUG_PRINT("info",("spider *field=%p", *field));
      DBUG_PRINT("info",("spider force_auto_increment=%s",
        (table->next_number_field && spider->force_auto_increment) ?
        "TRUE" : "FALSE"));
      if (
        (*field)->is_null() ||
        (
          table->next_number_field == *field &&
          !table->auto_increment_field_not_null &&
          !spider->force_auto_increment
        )
      ) {
        hs_upds.push_back(spider_null_string_ref);
      } else {
        spider_db_handlersocket_utility.
          append_column_value(spider, NULL, *field, NULL,
            share->access_charset);
      }
#ifndef DBUG_OFF
      dbug_tmp_restore_column_map(table->read_set, tmp_map);
#endif
    }
  }
  int error_num;
  int roop_count2;
  for (
    roop_count2 = spider_conn_link_idx_next(share->link_statuses,
      spider->conn_link_idx, -1, share->link_count,
      SPIDER_LINK_STATUS_RECOVERY);
    roop_count2 < (int) share->link_count;
    roop_count2 = spider_conn_link_idx_next(share->link_statuses,
      spider->conn_link_idx, roop_count2, share->link_count,
      SPIDER_LINK_STATUS_RECOVERY)
  ) {
    if (spider->sql_kind[roop_count2] == SPIDER_SQL_KIND_HS)
    {
      SPIDER_CONN *conn = spider->hs_w_conns[roop_count2];
      if (conn->dbton_id == spider_dbton_handlersocket.dbton_id)
      {
        if ((error_num = request_buf_insert(roop_count2)))
          DBUG_RETURN(error_num);
#ifdef HA_CAN_BULK_ACCESS
        if (spider->is_bulk_access_clone)
        {
          spider->connection_ids[roop_count2] = conn->connection_id;
          spider_trx_add_bulk_access_conn(spider->trx, conn);
        }
#endif
      }
    }
  }
  hs_upds.clear();
  DBUG_RETURN(0);
}

int spider_handlersocket_handler::append_into_part(
  ulong sql_type
) {
  DBUG_ENTER("spider_handlersocket_handler::append_into_part");
  DBUG_PRINT("info",("spider this=%p", this));
  DBUG_ASSERT(0);
  DBUG_RETURN(0);
}

void spider_handlersocket_handler::set_insert_to_pos(
  ulong sql_type
) {
  DBUG_ENTER("spider_handlersocket_handler::set_insert_to_pos");
  DBUG_PRINT("info",("spider this=%p", this));
  DBUG_ASSERT(0);
  DBUG_VOID_RETURN;
}

int spider_handlersocket_handler::append_from_part(
  ulong sql_type,
  int link_idx
) {
  DBUG_ENTER("spider_handlersocket_handler::append_from_part");
  DBUG_PRINT("info",("spider this=%p", this));
  DBUG_ASSERT(0);
  DBUG_RETURN(0);
}

int spider_handlersocket_handler::append_delete_all_rows_part(
  ulong sql_type
) {
  DBUG_ENTER("spider_handlersocket_handler::append_delete_all_rows_part");
  DBUG_PRINT("info",("spider this=%p", this));
  DBUG_ASSERT(0);
  DBUG_RETURN(0);
}

int spider_handlersocket_handler::append_explain_select_part(
  const key_range *start_key,
  const key_range *end_key,
  ulong sql_type,
  int link_idx
) {
  DBUG_ENTER("spider_handlersocket_handler::append_explain_select_part");
  DBUG_PRINT("info",("spider this=%p", this));
  DBUG_ASSERT(0);
  DBUG_RETURN(0);
}

int spider_handlersocket_handler::is_sole_projection_field(
  uint16 field_index
) {
  DBUG_ENTER("spider_handlersocket_handler::is_sole_projection_field");
  DBUG_PRINT("info",("spider this=%p", this));
  DBUG_ASSERT(0);
  DBUG_RETURN(0);
}

bool spider_handlersocket_handler::is_bulk_insert_exec_period(
  bool bulk_end
) {
  DBUG_ENTER("spider_handlersocket_handler::is_bulk_insert_exec_period");
  DBUG_PRINT("info",("spider this=%p", this));
  if (!spider->bulk_insert || bulk_end)
    DBUG_RETURN(TRUE);
  DBUG_RETURN(FALSE);
}

bool spider_handlersocket_handler::sql_is_filled_up(
  ulong sql_type
) {
  DBUG_ENTER("spider_handlersocket_handler::sql_is_filled_up");
  DBUG_PRINT("info",("spider this=%p", this));
  DBUG_ASSERT(0);
  DBUG_RETURN(FALSE);
}

bool spider_handlersocket_handler::sql_is_empty(
  ulong sql_type
) {
  DBUG_ENTER("spider_handlersocket_handler::sql_is_empty");
  DBUG_PRINT("info",("spider this=%p", this));
  DBUG_ASSERT(0);
  DBUG_RETURN(FALSE);
}

bool spider_handlersocket_handler::support_multi_split_read()
{
  DBUG_ENTER("spider_handlersocket_handler::support_multi_split_read");
  DBUG_PRINT("info",("spider this=%p", this));
  DBUG_ASSERT(0);
  DBUG_RETURN(FALSE);
}

bool spider_handlersocket_handler::support_bulk_update()
{
  DBUG_ENTER("spider_handlersocket_handler::support_bulk_update");
  DBUG_PRINT("info",("spider this=%p", this));
  DBUG_ASSERT(0);
  DBUG_RETURN(FALSE);
}

int spider_handlersocket_handler::bulk_tmp_table_insert()
{
  DBUG_ENTER("spider_handlersocket_handler::bulk_tmp_table_insert");
  DBUG_PRINT("info",("spider this=%p", this));
  DBUG_ASSERT(0);
  DBUG_RETURN(0);
}

int spider_handlersocket_handler::bulk_tmp_table_insert(
  int link_idx
) {
  DBUG_ENTER("spider_handlersocket_handler::bulk_tmp_table_insert");
  DBUG_PRINT("info",("spider this=%p", this));
  DBUG_ASSERT(0);
  DBUG_RETURN(0);
}

int spider_handlersocket_handler::bulk_tmp_table_end_bulk_insert()
{
  DBUG_ENTER("spider_handlersocket_handler::bulk_tmp_table_end_bulk_insert");
  DBUG_PRINT("info",("spider this=%p", this));
  DBUG_ASSERT(0);
  DBUG_RETURN(0);
}

int spider_handlersocket_handler::bulk_tmp_table_rnd_init()
{
  DBUG_ENTER("spider_handlersocket_handler::bulk_tmp_table_rnd_init");
  DBUG_PRINT("info",("spider this=%p", this));
  DBUG_ASSERT(0);
  DBUG_RETURN(0);
}

int spider_handlersocket_handler::bulk_tmp_table_rnd_next()
{
  DBUG_ENTER("spider_handlersocket_handler::bulk_tmp_table_rnd_next");
  DBUG_PRINT("info",("spider this=%p", this));
  DBUG_ASSERT(0);
  DBUG_RETURN(0);
}

int spider_handlersocket_handler::bulk_tmp_table_rnd_end()
{
  DBUG_ENTER("spider_handlersocket_handler::bulk_tmp_table_rnd_end");
  DBUG_PRINT("info",("spider this=%p", this));
  DBUG_ASSERT(0);
  DBUG_RETURN(0);
}

bool spider_handlersocket_handler::need_copy_for_update(
    int link_idx
) {
  DBUG_ENTER("spider_handlersocket_handler::need_copy_for_update");
  DBUG_PRINT("info",("spider this=%p", this));
  DBUG_ASSERT(0);
  DBUG_RETURN(TRUE);
}

bool spider_handlersocket_handler::bulk_tmp_table_created()
{
  DBUG_ENTER("spider_handlersocket_handler::bulk_tmp_table_created");
  DBUG_PRINT("info",("spider this=%p", this));
  DBUG_ASSERT(0);
  DBUG_RETURN(FALSE);
}

int spider_handlersocket_handler::mk_bulk_tmp_table_and_bulk_start()
{
  DBUG_ENTER("spider_handlersocket_handler::mk_bulk_tmp_table_and_bulk_start");
  DBUG_PRINT("info",("spider this=%p", this));
  DBUG_ASSERT(0);
  DBUG_RETURN(0);
}

void spider_handlersocket_handler::rm_bulk_tmp_table()
{
  DBUG_ENTER("spider_handlersocket_handler::rm_bulk_tmp_table");
  DBUG_PRINT("info",("spider this=%p", this));
  DBUG_ASSERT(0);
  DBUG_VOID_RETURN;
}

int spider_handlersocket_handler::insert_lock_tables_list(
  SPIDER_CONN *conn,
  int link_idx
) {
  DBUG_ENTER("spider_handlersocket_handler::insert_lock_tables_list");
  DBUG_PRINT("info",("spider this=%p", this));
  DBUG_RETURN(0);
}

int spider_handlersocket_handler::append_lock_tables_list(
  SPIDER_CONN *conn,
  int link_idx,
  int *appended
) {
  DBUG_ENTER("spider_handlersocket_handler::append_lock_tables_list");
  DBUG_PRINT("info",("spider this=%p", this));
  DBUG_RETURN(0);
}

int spider_handlersocket_handler::realloc_sql(
  ulong *realloced
) {
  THD *thd = spider->trx->thd;
  st_spider_share *share = spider->share;
  int init_sql_alloc_size =
    spider_param_init_sql_alloc_size(thd, share->init_sql_alloc_size);
  DBUG_ENTER("spider_handlersocket_handler::realloc_sql");
  DBUG_PRINT("info",("spider this=%p", this));
  if ((int) hs_sql.alloced_length() > init_sql_alloc_size * 2)
  {
    hs_sql.free();
    if (hs_sql.real_alloc(init_sql_alloc_size))
      DBUG_RETURN(HA_ERR_OUT_OF_MEM);
    *realloced |= SPIDER_SQL_TYPE_FULL_HS;
  }
  DBUG_RETURN(0);
}

int spider_handlersocket_handler::reset_sql(
  ulong sql_type
) {
  DBUG_ENTER("spider_handlersocket_handler::reset_sql");
  DBUG_PRINT("info",("spider this=%p", this));
  if (sql_type & SPIDER_SQL_TYPE_FULL_HS)
  {
    hs_sql.length(0);
  }
  DBUG_RETURN(0);
}

int spider_handlersocket_handler::reset_keys(
  ulong sql_type
) {
  DBUG_ENTER("spider_handlersocket_handler::reset_keys");
  DBUG_PRINT("info",("spider this=%p", this));
  if (sql_type & SPIDER_SQL_TYPE_FULL_HS)
  {
    hs_keys.clear();
  }
  DBUG_RETURN(0);
}

int spider_handlersocket_handler::reset_upds(
  ulong sql_type
) {
  DBUG_ENTER("spider_handlersocket_handler::reset_upds");
  DBUG_PRINT("info",("spider this=%p", this));
  if (sql_type & SPIDER_SQL_TYPE_FULL_HS)
  {
    hs_upds.clear();
  }
  DBUG_RETURN(0);
}

int spider_handlersocket_handler::reset_strs(
  ulong sql_type
) {
  DBUG_ENTER("spider_handlersocket_handler::reset_strs");
  DBUG_PRINT("info",("spider this=%p", this));
  if (sql_type & SPIDER_SQL_TYPE_FULL_HS)
  {
    hs_strs.clear();
  }
  DBUG_RETURN(0);
}

int spider_handlersocket_handler::reset_strs_pos(
  ulong sql_type
) {
  DBUG_ENTER("spider_handlersocket_handler::reset_strs_pos");
  DBUG_PRINT("info",("spider this=%p", this));
  if (sql_type & SPIDER_SQL_TYPE_FULL_HS)
  {
    hs_strs_pos = 0;
  }
  DBUG_RETURN(0);
}

int spider_handlersocket_handler::push_back_upds(
  SPIDER_HS_STRING_REF &info
) {
  int error_num;
  DBUG_ENTER("spider_handlersocket_handler::push_back_upds");
  DBUG_PRINT("info",("spider this=%p", this));
  error_num = hs_upds.push_back(info);
  DBUG_RETURN(error_num);
}

int spider_handlersocket_handler::request_buf_find(
  int link_idx
) {
  int error_num;
  spider_string *hs_str;
  SPIDER_CONN *conn;
  uint handler_id;
  DBUG_ENTER("spider_handlersocket_handler::request_buf_find");
  DBUG_PRINT("info",("spider this=%p", this));
  if (!(hs_str = hs_strs.add(&hs_strs_pos, hs_sql.ptr(), hs_sql.length())))
    DBUG_RETURN(HA_ERR_OUT_OF_MEM);
  if (spider->conn_kind[link_idx] == SPIDER_CONN_KIND_HS_READ)
  {
    conn = spider->hs_r_conns[link_idx];
    handler_id = spider->r_handler_id[link_idx];
  } else {
    conn = spider->hs_w_conns[link_idx];
    handler_id = spider->w_handler_id[link_idx];
  }
  if ((error_num = spider_db_conn_queue_action(conn)))
    DBUG_RETURN(error_num);
  if (!spider_bit_is_set(spider->db_request_phase, link_idx))
  {
    spider_set_bit(spider->db_request_phase, link_idx);
    ++spider->db_request_id[link_idx];
  }
  st_spider_db_request_key request_key;
  request_key.spider_thread_id = spider->trx->spider_thread_id;
  request_key.query_id = spider->trx->thd->query_id;
  request_key.handler = spider;
  request_key.request_id = spider->db_request_id[link_idx];
  request_key.next = NULL;
  conn->db_conn->append_select(
    handler_id, hs_str, &hs_keys,
    hs_limit, hs_skip, &request_key);
  DBUG_RETURN(0);
}

int spider_handlersocket_handler::request_buf_insert(
  int link_idx
) {
  int error_num;
  DBUG_ENTER("spider_handlersocket_handler::request_buf_insert");
  DBUG_PRINT("info",("spider this=%p", this));
  if ((error_num = spider_db_conn_queue_action(spider->hs_w_conns[link_idx])))
    DBUG_RETURN(error_num);
  if (!spider_bit_is_set(spider->db_request_phase, link_idx))
  {
    spider_set_bit(spider->db_request_phase, link_idx);
    ++spider->db_request_id[link_idx];
  }
  st_spider_db_request_key request_key;
  request_key.spider_thread_id = spider->trx->spider_thread_id;
  request_key.query_id = spider->trx->thd->query_id;
  request_key.handler = spider;
  request_key.request_id = spider->db_request_id[link_idx];
  request_key.next = NULL;
  spider->hs_w_conns[link_idx]->db_conn->append_insert(
    spider->w_handler_id[link_idx], &hs_upds, &request_key);
  DBUG_RETURN(0);
}

int spider_handlersocket_handler::request_buf_update(
  int link_idx
) {
  int error_num;
  spider_string *hs_str;
  DBUG_ENTER("spider_handlersocket_handler::request_buf_update");
  DBUG_PRINT("info",("spider this=%p", this));
  if (!(hs_str = hs_strs.add(&hs_strs_pos, hs_sql.ptr(), hs_sql.length())))
    DBUG_RETURN(HA_ERR_OUT_OF_MEM);
  if ((error_num = spider_db_conn_queue_action(spider->hs_w_conns[link_idx])))
    DBUG_RETURN(error_num);
  if (!spider_bit_is_set(spider->db_request_phase, link_idx))
  {
    spider_set_bit(spider->db_request_phase, link_idx);
    ++spider->db_request_id[link_idx];
  }
  st_spider_db_request_key request_key;
  request_key.spider_thread_id = spider->trx->spider_thread_id;
  request_key.query_id = spider->trx->thd->query_id;
  request_key.handler = spider;
  request_key.request_id = spider->db_request_id[link_idx];
  request_key.next = NULL;
  spider->hs_w_conns[link_idx]->db_conn->append_update(
    spider->w_handler_id[link_idx], hs_str, &hs_keys, &hs_upds,
    hs_limit, hs_skip,
    spider->hs_increment, spider->hs_decrement, &request_key
  );
  DBUG_RETURN(0);
}

int spider_handlersocket_handler::request_buf_delete(
  int link_idx
) {
  int error_num;
  spider_string *hs_str;
  DBUG_ENTER("spider_handlersocket_handler::request_buf_delete");
  DBUG_PRINT("info",("spider this=%p", this));
  if (!(hs_str = hs_strs.add(&hs_strs_pos, hs_sql.ptr(), hs_sql.length())))
    DBUG_RETURN(HA_ERR_OUT_OF_MEM);
  if ((error_num = spider_db_conn_queue_action(spider->hs_w_conns[link_idx])))
    DBUG_RETURN(error_num);
  if (!spider_bit_is_set(spider->db_request_phase, link_idx))
  {
    spider_set_bit(spider->db_request_phase, link_idx);
    ++spider->db_request_id[link_idx];
  }
  st_spider_db_request_key request_key;
  request_key.spider_thread_id = spider->trx->spider_thread_id;
  request_key.query_id = spider->trx->thd->query_id;
  request_key.handler = spider;
  request_key.request_id = spider->db_request_id[link_idx];
  request_key.next = NULL;
  spider->hs_w_conns[link_idx]->db_conn->append_delete(
    spider->w_handler_id[link_idx], hs_str, &hs_keys,
    hs_limit, hs_skip, &request_key);
  DBUG_RETURN(0);
}

bool spider_handlersocket_handler::need_lock_before_set_sql_for_exec(
  ulong sql_type
) {
  DBUG_ENTER("spider_handlersocket_handler::need_lock_before_set_sql_for_exec");
  DBUG_PRINT("info",("spider this=%p", this));
  DBUG_RETURN(TRUE);
}

#ifdef SPIDER_HAS_GROUP_BY_HANDLER
int spider_handlersocket_handler::set_sql_for_exec(
  ulong sql_type,
  int link_idx,
  SPIDER_LINK_IDX_CHAIN *link_idx_chain
) {
  DBUG_ENTER("spider_handlersocket_handler::set_sql_for_exec");
  DBUG_PRINT("info",("spider this=%p", this));
  DBUG_ASSERT(0);
  DBUG_RETURN(0);
}
#endif

int spider_handlersocket_handler::set_sql_for_exec(
  ulong sql_type,
  int link_idx
) {
  DBUG_ENTER("spider_handlersocket_handler::set_sql_for_exec");
  DBUG_PRINT("info",("spider this=%p", this));
  if (sql_type & SPIDER_SQL_TYPE_SELECT_HS)
  {
    DBUG_RETURN(request_buf_find(link_idx));
  }
  if (sql_type & SPIDER_SQL_TYPE_INSERT_HS)
  {
    DBUG_RETURN(request_buf_insert(link_idx));
  }
  if (sql_type & SPIDER_SQL_TYPE_UPDATE_HS)
  {
    DBUG_RETURN(request_buf_update(link_idx));
  }
  if (sql_type & SPIDER_SQL_TYPE_DELETE_HS)
  {
    DBUG_RETURN(request_buf_delete(link_idx));
  }
  DBUG_RETURN(0);
}

int spider_handlersocket_handler::set_sql_for_exec(
  spider_db_copy_table *tgt_ct,
  ulong sql_type
) {
  DBUG_ENTER("spider_handlersocket_handler::set_sql_for_exec");
  DBUG_PRINT("info",("spider this=%p", this));
  DBUG_ASSERT(0);
  DBUG_RETURN(0);
}

int spider_handlersocket_handler::execute_sql(
  ulong sql_type,
  SPIDER_CONN *conn,
  int quick_mode,
  int *need_mon
) {
  DBUG_ENTER("spider_handlersocket_handler::execute_sql");
  DBUG_PRINT("info",("spider this=%p", this));
  if (!(sql_type & SPIDER_SQL_TYPE_FULL_HS))
  {
    /* nothing to do */
    DBUG_RETURN(0);
  }
  DBUG_RETURN(spider_db_query(
    conn,
    NULL,
    0,
    quick_mode,
    need_mon
  ));
}

int spider_handlersocket_handler::reset()
{
  DBUG_ENTER("spider_handlersocket_handler::reset");
  DBUG_PRINT("info",("spider this=%p", this));
  DBUG_RETURN(0);
}

int spider_handlersocket_handler::sts_mode_exchange(
  int sts_mode
) {
  DBUG_ENTER("spider_handlersocket_handler::sts_mode_exchange");
  DBUG_PRINT("info",("spider sts_mode=%d", sts_mode));
  DBUG_RETURN(sts_mode);
}

int spider_handlersocket_handler::show_table_status(
  int link_idx,
  int sts_mode,
  uint flag
) {
  spider_db_handlersocket_result res(NULL);
  SPIDER_SHARE *share = spider->share;
  ulonglong auto_increment_value = 0;
  DBUG_ENTER("spider_handlersocket_show_table_status");
  res.fetch_table_status(
    sts_mode,
    share->stat
  );
  if (auto_increment_value > share->lgtm_tblhnd_share->auto_increment_value)
  {
    share->lgtm_tblhnd_share->auto_increment_value = auto_increment_value;
    DBUG_PRINT("info",("spider auto_increment_value=%llu",
      share->lgtm_tblhnd_share->auto_increment_value));
  }
  DBUG_RETURN(0);
}

int spider_handlersocket_handler::crd_mode_exchange(
  int crd_mode
) {
  DBUG_ENTER("spider_handlersocket_handler::crd_mode_exchange");
  DBUG_PRINT("info",("spider crd_mode=%d", crd_mode));
  DBUG_RETURN(crd_mode);
}

int spider_handlersocket_handler::show_index(
  int link_idx,
  int crd_mode
) {
  DBUG_ENTER("spider_handlersocket_handler::show_index");
  DBUG_PRINT("info",("spider this=%p", this));
  DBUG_ASSERT(0);
  DBUG_RETURN(0);
}

int spider_handlersocket_handler::show_records(
  int link_idx
) {
  DBUG_ENTER("spider_handlersocket_handler::show_records");
  DBUG_PRINT("info",("spider this=%p", this));
  DBUG_ASSERT(0);
  DBUG_RETURN(0);
}

int spider_handlersocket_handler::show_last_insert_id(
  int link_idx,
  ulonglong &last_insert_id
) {
  DBUG_ENTER("spider_handlersocket_handler::show_last_insert_id");
  last_insert_id = 0;
  DBUG_RETURN(0);
}

ha_rows spider_handlersocket_handler::explain_select(
  key_range *start_key,
  key_range *end_key,
  int link_idx
) {
  DBUG_ENTER("spider_handlersocket_handler::explain_select");
  DBUG_PRINT("info",("spider this=%p", this));
  DBUG_ASSERT(0);
  DBUG_RETURN(0);
}

int spider_handlersocket_handler::lock_tables(
  int link_idx
) {
  DBUG_ENTER("spider_handlersocket_handler::lock_tables");
  DBUG_ASSERT(0);
  DBUG_RETURN(0);
}

int spider_handlersocket_handler::unlock_tables(
  int link_idx
) {
  DBUG_ENTER("spider_handlersocket_handler::unlock_tables");
  DBUG_ASSERT(0);
  DBUG_RETURN(0);
}

int spider_handlersocket_handler::disable_keys(
  SPIDER_CONN *conn,
  int link_idx
) {
  DBUG_ENTER("spider_handlersocket_handler::disable_keys");
  DBUG_PRINT("info",("spider this=%p", this));
  DBUG_ASSERT(0);
  DBUG_RETURN(0);
}

int spider_handlersocket_handler::enable_keys(
  SPIDER_CONN *conn,
  int link_idx
) {
  DBUG_ENTER("spider_handlersocket_handler::enable_keys");
  DBUG_PRINT("info",("spider this=%p", this));
  DBUG_ASSERT(0);
  DBUG_RETURN(0);
}

int spider_handlersocket_handler::check_table(
  SPIDER_CONN *conn,
  int link_idx,
  HA_CHECK_OPT* check_opt
) {
  DBUG_ENTER("spider_handlersocket_handler::check_table");
  DBUG_PRINT("info",("spider this=%p", this));
  DBUG_ASSERT(0);
  DBUG_RETURN(0);
}

int spider_handlersocket_handler::repair_table(
  SPIDER_CONN *conn,
  int link_idx,
  HA_CHECK_OPT* check_opt
) {
  DBUG_ENTER("spider_handlersocket_handler::repair_table");
  DBUG_PRINT("info",("spider this=%p", this));
  DBUG_ASSERT(0);
  DBUG_RETURN(0);
}

int spider_handlersocket_handler::analyze_table(
  SPIDER_CONN *conn,
  int link_idx
) {
  DBUG_ENTER("spider_handlersocket_handler::analyze_table");
  DBUG_PRINT("info",("spider this=%p", this));
  DBUG_ASSERT(0);
  DBUG_RETURN(0);
}

int spider_handlersocket_handler::optimize_table(
  SPIDER_CONN *conn,
  int link_idx
) {
  DBUG_ENTER("spider_handlersocket_handler::optimize_table");
  DBUG_PRINT("info",("spider this=%p", this));
  DBUG_ASSERT(0);
  DBUG_RETURN(0);
}

int spider_handlersocket_handler::flush_tables(
  SPIDER_CONN *conn,
  int link_idx,
  bool lock
) {
  DBUG_ENTER("spider_handlersocket_handler::flush_tables");
  DBUG_PRINT("info",("spider this=%p", this));
  DBUG_ASSERT(0);
  DBUG_RETURN(0);
}

int spider_handlersocket_handler::flush_logs(
  SPIDER_CONN *conn,
  int link_idx
) {
  DBUG_ENTER("spider_handlersocket_handler::flush_logs");
  DBUG_PRINT("info",("spider this=%p", this));
  DBUG_ASSERT(0);
  DBUG_RETURN(0);
}

int spider_handlersocket_handler::insert_opened_handler(
  SPIDER_CONN *conn,
  int link_idx
) {
  spider_db_handlersocket *db_conn = (spider_db_handlersocket *) conn->db_conn;
  SPIDER_LINK_FOR_HASH *tmp_link_for_hash = &link_for_hash[link_idx];
  DBUG_ASSERT(tmp_link_for_hash->spider == spider);
  DBUG_ASSERT(tmp_link_for_hash->link_idx == link_idx);
  uint old_elements = db_conn->handler_open_array.max_element;
  DBUG_ENTER("spider_handlersocket_handler::insert_opened_handler");
  DBUG_PRINT("info",("spider this=%p", this));
  if (insert_dynamic(&db_conn->handler_open_array,
    (uchar*) &tmp_link_for_hash))
  {
    DBUG_RETURN(HA_ERR_OUT_OF_MEM);
  }
  if (db_conn->handler_open_array.max_element > old_elements)
  {
    spider_alloc_calc_mem(spider_current_trx,
      db_conn->handler_open_array,
      (db_conn->handler_open_array.max_element - old_elements) *
      db_conn->handler_open_array.size_of_element);
  }
  DBUG_RETURN(0);
}

int spider_handlersocket_handler::delete_opened_handler(
  SPIDER_CONN *conn,
  int link_idx
) {
  spider_db_handlersocket *db_conn = (spider_db_handlersocket *) conn->db_conn;
  uint roop_count, elements = db_conn->handler_open_array.elements;
  SPIDER_LINK_FOR_HASH *tmp_link_for_hash;
  DBUG_ENTER("spider_handlersocket_handler::delete_opened_handler");
  DBUG_PRINT("info",("spider this=%p", this));
  for (roop_count = 0; roop_count < elements; roop_count++)
  {
    get_dynamic(&db_conn->handler_open_array, (uchar *) &tmp_link_for_hash,
      roop_count);
    if (tmp_link_for_hash == &link_for_hash[link_idx])
    {
      delete_dynamic_element(&db_conn->handler_open_array, roop_count);
      break;
    }
  }
  DBUG_ASSERT(roop_count < elements);
  DBUG_RETURN(0);
}

int spider_handlersocket_handler::sync_from_clone_source(
  spider_db_handler *dbton_hdl
) {
  spider_handlersocket_handler *hs_hdl =
    (spider_handlersocket_handler *) dbton_hdl;
  DBUG_ENTER("spider_handlersocket_handler::sync_from_clone_source");
  DBUG_PRINT("info",("spider this=%p", this));
  hs_strs_pos = hs_hdl->hs_strs_pos;
  DBUG_RETURN(0);
}

bool spider_handlersocket_handler::support_use_handler(
  int use_handler
) {
  DBUG_ENTER("spider_handlersocket_handler::support_use_handler");
  DBUG_PRINT("info",("spider this=%p", this));
  DBUG_RETURN(TRUE);
}

void spider_handlersocket_handler::minimum_select_bitmap_create()
{
  TABLE *table = spider->get_table();
  Field **field_p;
  DBUG_ENTER("spider_handlersocket_handler::minimum_select_bitmap_create");
  memset(minimum_select_bitmap, 0, no_bytes_in_map(table->read_set));
  if (
    spider->use_index_merge ||
#ifdef HA_CAN_BULK_ACCESS
    (spider->is_clone && !spider->is_bulk_access_clone)
#else
    spider->is_clone
#endif
  ) {
    /* need preparing for cmp_ref */
    TABLE_SHARE *table_share = table->s;
    if (
      table_share->primary_key == MAX_KEY
    ) {
      /* need all columns */
      memset(minimum_select_bitmap, 0xFF, no_bytes_in_map(table->read_set));
      DBUG_VOID_RETURN;
    } else {
      /* need primary key columns */
      uint roop_count;
      KEY *key_info;
      KEY_PART_INFO *key_part;
      Field *field;
      key_info = &table_share->key_info[table_share->primary_key];
      key_part = key_info->key_part;
      for (roop_count = 0;
        roop_count < spider_user_defined_key_parts(key_info);
        roop_count++)
      {
        field = key_part[roop_count].field;
        spider_set_bit(minimum_select_bitmap, field->field_index);
      }
    }
  }
  for (field_p = table->field; *field_p; field_p++)
  {
    uint field_index = (*field_p)->field_index;
    if (
      spider_bit_is_set(spider->searched_bitmap, field_index) ||
      bitmap_is_set(table->read_set, field_index) ||
      bitmap_is_set(table->write_set, field_index)
    ) {
      spider_set_bit(minimum_select_bitmap, field_index);
    }
  }
  DBUG_VOID_RETURN;
}

bool spider_handlersocket_handler::minimum_select_bit_is_set(
  uint field_index
) {
  DBUG_ENTER("spider_handlersocket_handler::minimum_select_bit_is_set");
  DBUG_PRINT("info",("spider field_index=%u", field_index));
  DBUG_PRINT("info",("spider minimum_select_bitmap=%s",
    spider_bit_is_set(minimum_select_bitmap, field_index) ?
      "TRUE" : "FALSE"));
  DBUG_RETURN(spider_bit_is_set(minimum_select_bitmap, field_index));
}

void spider_handlersocket_handler::copy_minimum_select_bitmap(
  uchar *bitmap
) {
  int roop_count;
  TABLE *table = spider->get_table();
  DBUG_ENTER("spider_handlersocket_handler::copy_minimum_select_bitmap");
  for (roop_count = 0;
    roop_count < (int) ((table->s->fields + 7) / 8);
    roop_count++)
  {
    bitmap[roop_count] =
      minimum_select_bitmap[roop_count];
    DBUG_PRINT("info",("spider roop_count=%d", roop_count));
    DBUG_PRINT("info",("spider bitmap=%d",
      bitmap[roop_count]));
  }
  DBUG_VOID_RETURN;
}

int spider_handlersocket_handler::init_union_table_name_pos()
{
  DBUG_ENTER("spider_handlersocket_handler::init_union_table_name_pos");
  DBUG_PRINT("info",("spider this=%p", this));
  DBUG_ASSERT(0);
  DBUG_RETURN(0);
}

int spider_handlersocket_handler::set_union_table_name_pos()
{
  DBUG_ENTER("spider_handlersocket_handler::set_union_table_name_pos");
  DBUG_PRINT("info",("spider this=%p", this));
  DBUG_ASSERT(0);
  DBUG_RETURN(0);
}

int spider_handlersocket_handler::reset_union_table_name(
  spider_string *str,
  int link_idx,
  ulong sql_type
) {
  DBUG_ENTER("spider_handlersocket_handler::reset_union_table_name");
  DBUG_PRINT("info",("spider this=%p", this));
  DBUG_ASSERT(0);
  DBUG_RETURN(0);
}

#ifdef SPIDER_HAS_GROUP_BY_HANDLER
int spider_handlersocket_handler::append_list_item_select_part(
  List<Item> *select,
  const char *alias,
  uint alias_length,
  bool use_fields,
  spider_fields *fields,
  ulong sql_type
) {
  DBUG_ENTER("spider_handlersocket_handler::append_list_item_select_part");
  DBUG_PRINT("info",("spider this=%p", this));
  DBUG_ASSERT(0);
  DBUG_RETURN(0);
}

int spider_handlersocket_handler::append_from_and_tables_part(
  spider_fields *fields,
  ulong sql_type
) {
  DBUG_ENTER("spider_handlersocket_handler::append_from_and_tables_part");
  DBUG_PRINT("info",("spider this=%p", this));
  DBUG_ASSERT(0);
  DBUG_RETURN(0);
}

int spider_handlersocket_handler::reappend_tables_part(
  spider_fields *fields,
  ulong sql_type
) {
  DBUG_ENTER("spider_handlersocket_handler::reappend_tables_part");
  DBUG_PRINT("info",("spider this=%p", this));
  DBUG_ASSERT(0);
  DBUG_RETURN(0);
}

int spider_handlersocket_handler::append_where_part(
  ulong sql_type
) {
  DBUG_ENTER("spider_handlersocket_handler::append_where_part");
  DBUG_PRINT("info",("spider this=%p", this));
  DBUG_ASSERT(0);
  DBUG_RETURN(0);
}

int spider_handlersocket_handler::append_having_part(
  ulong sql_type
) {
  DBUG_ENTER("spider_handlersocket_handler::append_having_part");
  DBUG_PRINT("info",("spider this=%p", this));
  DBUG_ASSERT(0);
  DBUG_RETURN(0);
}

int spider_handlersocket_handler::append_item_type_part(
  Item *item,
  const char *alias,
  uint alias_length,
  bool use_fields,
  spider_fields *fields,
  ulong sql_type
) {
  DBUG_ENTER("spider_handlersocket_handler::append_item_type_part");
  DBUG_PRINT("info",("spider this=%p", this));
  DBUG_ASSERT(0);
  DBUG_RETURN(0);
}

int spider_handlersocket_handler::append_group_by_part(
  ORDER *order,
  const char *alias,
  uint alias_length,
  bool use_fields,
  spider_fields *fields,
  ulong sql_type
) {
  DBUG_ENTER("spider_handlersocket_handler::append_group_by_part");
  DBUG_PRINT("info",("spider this=%p", this));
  DBUG_ASSERT(0);
  DBUG_RETURN(0);
}

int spider_handlersocket_handler::append_order_by_part(
  ORDER *order,
  const char *alias,
  uint alias_length,
  bool use_fields,
  spider_fields *fields,
  ulong sql_type
) {
  DBUG_ENTER("spider_handlersocket_handler::append_order_by_part");
  DBUG_PRINT("info",("spider this=%p", this));
  DBUG_ASSERT(0);
  DBUG_RETURN(0);
}
#endif
#endif<|MERGE_RESOLUTION|>--- conflicted
+++ resolved
@@ -507,15 +507,9 @@
   {
     DBUG_RETURN(NULL);
   }
-<<<<<<< HEAD
-  if (!spider_bulk_malloc(spider_current_trx, 169, MYF(MY_WME),
+  if (!spider_bulk_malloc(spider_current_trx, SPD_MID_DB_HANDLERSOCKET_ROW_CLONE_1, MYF(MY_WME),
     &clone_row->hs_row, (uint) (sizeof(SPIDER_HS_STRING_REF) * field_count),
     &tmp_char, (uint) (row_size),
-=======
-  if (!spider_bulk_malloc(spider_current_trx, SPD_MID_DB_HANDLERSOCKET_ROW_CLONE_1, MYF(MY_WME),
-    &clone_row->hs_row, sizeof(SPIDER_HS_STRING_REF) * field_count,
-    &tmp_char, row_size,
->>>>>>> 5f890452
     NullS)
   ) {
     delete clone_row;

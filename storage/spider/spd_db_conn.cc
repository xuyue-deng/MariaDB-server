--- conflicted
+++ resolved
@@ -2860,14 +2860,9 @@
         {
           if (!spider->direct_aggregate_item_first)
           {
-<<<<<<< HEAD
-            if (!spider_bulk_malloc(spider_current_trx, 240, MYF(MY_WME),
+            if (!spider_bulk_malloc(spider_current_trx, SPD_MID_DB_FETCH_FOR_ITEM_SUM_FUNC_1, MYF(MY_WME),
               &spider->direct_aggregate_item_first,
               (uint) (sizeof(SPIDER_ITEM_HLD)),
-=======
-            if (!spider_bulk_malloc(spider_current_trx, SPD_MID_DB_FETCH_FOR_ITEM_SUM_FUNC_1, MYF(MY_WME),
-              &spider->direct_aggregate_item_first, sizeof(SPIDER_ITEM_HLD),
->>>>>>> 5f890452
               NullS)
             ) {
               DBUG_RETURN(HA_ERR_OUT_OF_MEM);
@@ -4290,15 +4285,9 @@
       }
       current->field_count = field_count;
       if (!(position = (SPIDER_POSITION *)
-<<<<<<< HEAD
-        spider_bulk_malloc(spider_current_trx, 7, MYF(MY_WME | MY_ZEROFILL),
+        spider_bulk_malloc(spider_current_trx, SPD_MID_DB_STORE_RESULT_4, MYF(MY_WME | MY_ZEROFILL),
           &position, (uint) (sizeof(SPIDER_POSITION) * page_size),
           &tmp_row, (uint) (sizeof(SPIDER_DB_ROW) * field_count),
-=======
-        spider_bulk_malloc(spider_current_trx, SPD_MID_DB_STORE_RESULT_4, MYF(MY_WME | MY_ZEROFILL),
-          &position, sizeof(SPIDER_POSITION) * page_size,
-          &tmp_row, sizeof(char*) * field_count,
->>>>>>> 5f890452
           NullS))
       )
         DBUG_RETURN(HA_ERR_OUT_OF_MEM);
@@ -11708,15 +11697,9 @@
   int bulk_insert_interval;
   DBUG_ENTER("spider_db_udf_copy_tables");
   if (!(last_row_pos = (ulong *)
-<<<<<<< HEAD
-    spider_bulk_malloc(spider_current_trx, 30, MYF(MY_WME),
+    spider_bulk_malloc(spider_current_trx, SPD_MID_DB_UDF_COPY_TABLES_1, MYF(MY_WME),
       &last_row_pos, (uint) (sizeof(ulong) * table->s->fields),
       &last_lengths, (uint) (sizeof(ulong) * table->s->fields),
-=======
-    spider_bulk_malloc(spider_current_trx, SPD_MID_DB_UDF_COPY_TABLES_1, MYF(MY_WME),
-      &last_row_pos, sizeof(ulong) * table->s->fields,
-      &last_lengths, sizeof(ulong) * table->s->fields,
->>>>>>> 5f890452
       NullS))
   ) {
     my_error(ER_OUT_OF_RESOURCES, MYF(0), HA_ERR_OUT_OF_MEM);

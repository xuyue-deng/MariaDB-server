--- conflicted
+++ resolved
@@ -1,10 +1,5 @@
 wait_timeout : MDEV-26045
-<<<<<<< HEAD
 mdev_29676 : MDEV-31138
 mdev_27239: MDEV-32046
 mdev_27575 : MDEV-32997
-=======
-mdev_27239: MDEV-32046
-mdev_27575 : MDEV-32997
-mdev_28739_simple : MDEV-33343
->>>>>>> 87e13722
+mdev_28739_simple : MDEV-33343
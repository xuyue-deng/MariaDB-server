--- conflicted
+++ resolved
@@ -1,12 +1,6 @@
-<<<<<<< HEAD
 --- a/storage/spider/mysql-test/spider/r/timestamp.result
 +++ b/storage/spider/mysql-test/spider/r/timestamp.result
 @@ -118,7 +118,7 @@ col_a	col_dt	col_ts	unix_timestamp(col_ts)
-=======
---- timestamp.result	2025-09-12 13:20:02.186615731 +0200
-+++ timestamp,usual_handler.reject	2025-10-28 09:15:02.843723639 +0100
-@@ -118,7 +118,7 @@
->>>>>>> aa6a2e6b
  connection child2_1;
  SELECT argument FROM mysql.general_log WHERE command_type != 'Execute' AND argument LIKE '%select %';
  argument
@@ -15,11 +9,7 @@
  SELECT argument FROM mysql.general_log WHERE command_type != 'Execute' AND argument LIKE '%select %'
  SELECT col_a, col_dt, col_ts, unix_timestamp(col_ts) FROM tbl_a ORDER BY col_a;
  col_a	col_dt	col_ts	unix_timestamp(col_ts)
-<<<<<<< HEAD
-@@ -144,7 +144,7 @@ col_a	col_dt	col_ts	unix_timestamp(col_ts)
-=======
 @@ -144,7 +144,7 @@
->>>>>>> aa6a2e6b
  connection child2_1;
  SELECT argument FROM mysql.general_log WHERE command_type != 'Execute' AND argument LIKE '%select %';
  argument
@@ -28,11 +18,7 @@
  SELECT argument FROM mysql.general_log WHERE command_type != 'Execute' AND argument LIKE '%select %'
  SELECT col_a, col_dt, col_ts, unix_timestamp(col_ts) FROM tbl_a ORDER BY col_a;
  col_a	col_dt	col_ts	unix_timestamp(col_ts)
-<<<<<<< HEAD
-@@ -170,7 +170,7 @@ col_a	col_dt	col_ts	unix_timestamp(col_ts)
-=======
 @@ -170,7 +170,7 @@
->>>>>>> aa6a2e6b
  connection child2_1;
  SELECT argument FROM mysql.general_log WHERE command_type != 'Execute' AND argument LIKE '%select %';
  argument
@@ -41,11 +27,7 @@
  SELECT argument FROM mysql.general_log WHERE command_type != 'Execute' AND argument LIKE '%select %'
  SELECT col_a, col_dt, col_ts, unix_timestamp(col_ts) FROM tbl_a ORDER BY col_a;
  col_a	col_dt	col_ts	unix_timestamp(col_ts)
-<<<<<<< HEAD
-@@ -198,7 +198,7 @@ connection child2_1;
-=======
 @@ -198,7 +198,7 @@
->>>>>>> aa6a2e6b
  SELECT argument FROM mysql.general_log WHERE command_type != 'Execute' AND argument LIKE '%select %';
  argument
  select `col_a`,`col_dt`,`col_ts` from `ts_test_remote`.`tbl_a` for update
@@ -54,11 +36,7 @@
  SELECT argument FROM mysql.general_log WHERE command_type != 'Execute' AND argument LIKE '%select %'
  SELECT col_a, col_dt, col_ts, unix_timestamp(col_ts) FROM tbl_a ORDER BY col_a;
  col_a	col_dt	col_ts	unix_timestamp(col_ts)
-<<<<<<< HEAD
-@@ -256,13 +256,13 @@ col_a	col_dt	col_ts	unix_timestamp(col_ts)
-=======
 @@ -256,13 +256,13 @@
->>>>>>> aa6a2e6b
  connection child2_1;
  SELECT argument FROM mysql.general_log WHERE command_type != 'Execute' AND argument LIKE '%select %';
  argument
@@ -79,11 +57,7 @@
  SELECT argument FROM mysql.general_log WHERE command_type != 'Execute' AND argument LIKE '%select %'
  SELECT col_a, col_dt, col_ts, unix_timestamp(col_ts) FROM tbl_a ORDER BY col_a;
  col_a	col_dt	col_ts	unix_timestamp(col_ts)
-<<<<<<< HEAD
-@@ -343,13 +343,13 @@ col_a	col_dt	col_ts	unix_timestamp(col_ts)
-=======
 @@ -343,13 +343,13 @@
->>>>>>> aa6a2e6b
  connection child2_1;
  SELECT argument FROM mysql.general_log WHERE command_type != 'Execute' AND argument LIKE '%select %';
  argument
@@ -104,11 +78,7 @@
  SELECT argument FROM mysql.general_log WHERE command_type != 'Execute' AND argument LIKE '%select %'
  SELECT col_a, col_dt, col_ts, unix_timestamp(col_ts) FROM tbl_a ORDER BY col_a;
  col_a	col_dt	col_ts	unix_timestamp(col_ts)
-<<<<<<< HEAD
-@@ -396,11 +396,11 @@ TIMESTAMP('2018-06-25', '10:43:21')
-=======
 @@ -396,11 +396,11 @@
->>>>>>> aa6a2e6b
  connection child2_1;
  SELECT argument FROM mysql.general_log WHERE command_type != 'Execute' AND argument LIKE '%select %';
  argument

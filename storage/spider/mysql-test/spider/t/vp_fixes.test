--- conflicted
+++ resolved
@@ -143,17 +143,7 @@
     --enable_result_log
 --connection master_1
 --let $MASTER_1_IS_VP= `SELECT IF('$MASTER_1_ENGINE_TYPE' = 'VP', 1, 0)`
-<<<<<<< HEAD
 --disable_ps_protocol
-if ($MASTER_1_IS_VP)
-{
-  --error 14514
-  INSERT INTO ta_l_int (a, b, c) VALUES (2, NULL, 3);
-}
-if (!$MASTER_1_IS_VP)
-{
-=======
->>>>>>> 1ac22707
   INSERT INTO ta_l_int (a, b, c) VALUES (2, NULL, 3);
   --disable_query_log
   --disable_result_log
@@ -167,12 +157,7 @@
 SELECT a, b, c FROM ta_r_int ORDER BY a;
     --enable_query_log
     --enable_result_log
-<<<<<<< HEAD
-  }
-}
 --enable_ps_protocol
-=======
->>>>>>> 1ac22707
 
 --echo create un-correspond primary key table
 --connection master_1
@@ -221,17 +206,7 @@
     --enable_query_log
     --enable_result_log
 --connection master_1
-<<<<<<< HEAD
 --disable_ps_protocol
-if ($MASTER_1_IS_VP)
-{
-  --error 14514
-  INSERT INTO ta_l_int (a, b, c) VALUES (2, NULL, 3);
-}
-if (!$MASTER_1_IS_VP)
-{
-=======
->>>>>>> 1ac22707
   INSERT INTO ta_l_int (a, b, c) VALUES (2, NULL, 3);
   --disable_query_log
   --disable_result_log
@@ -245,12 +220,7 @@
 SELECT a, b, c FROM ta_r_int ORDER BY a;
     --enable_query_log
     --enable_result_log
-<<<<<<< HEAD
-  }
-}
 --enable_ps_protocol
-=======
->>>>>>> 1ac22707
 
 --echo
 --echo deinit

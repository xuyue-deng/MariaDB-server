# This test tests for ha features
--disable_warnings
--disable_query_log
--disable_result_log
--source test_init.inc
--source ha_test_init.inc
--enable_result_log
--enable_query_log

--echo
--echo drop and create databases
--connection master_1
DROP DATABASE IF EXISTS auto_test_local;
CREATE DATABASE auto_test_local;
USE auto_test_local;
  --connection child2_1
  DROP DATABASE IF EXISTS auto_test_remote;
  CREATE DATABASE auto_test_remote;
  USE auto_test_remote;
  --connection child2_2
  DROP DATABASE IF EXISTS auto_test_remote2;
  CREATE DATABASE auto_test_remote2;
  USE auto_test_remote2;
  --connection child2_3
  DROP DATABASE IF EXISTS auto_test_remote3;
  CREATE DATABASE auto_test_remote3;
  USE auto_test_remote3;
  --connection child3_1
  DROP DATABASE IF EXISTS auto_test_local;
  CREATE DATABASE auto_test_local;
  USE auto_test_local;
  --connection child3_2
  DROP DATABASE IF EXISTS auto_test_local;
  CREATE DATABASE auto_test_local;
  USE auto_test_local;
  --connection child3_3
  DROP DATABASE IF EXISTS auto_test_local;
  CREATE DATABASE auto_test_local;
  USE auto_test_local;
--enable_warnings

--echo
--echo test select 1
--connection master_1
SELECT 1;
    --disable_query_log
    --disable_result_log
  --connection child2_1
  SELECT 1;
  --connection child2_2
  SELECT 1;
  --connection child2_3
  SELECT 1;
    --enable_query_log
    --enable_result_log
    --disable_query_log
    --disable_result_log
  --connection child3_1
  SELECT 1;
  --connection child3_2
  SELECT 1;
  --connection child3_3
  SELECT 1;
    --enable_query_log
    --enable_result_log

  --echo
  --echo create table with partition test
      --disable_query_log
      --disable_result_log
    --connection child2_1
    --disable_warnings
DROP TABLE IF EXISTS ta_r;
DROP TABLE IF EXISTS ta_r2;
    --enable_warnings
CREATE TABLE ta_r (
a INT DEFAULT 10,
b CHAR(1) DEFAULT 'c',
c DATETIME DEFAULT '1999-10-10 10:10:10',
PRIMARY KEY(a),
KEY idx1(b)
) ENGINE=InnoDB DEFAULT CHARSET=utf8;
CREATE TABLE ta_r2 (
a INT DEFAULT 10,
b CHAR(1) DEFAULT 'c',
c DATETIME DEFAULT '1999-10-10 10:10:10',
PRIMARY KEY(a)
) ENGINE=InnoDB DEFAULT CHARSET=utf8;
      TRUNCATE TABLE mysql.general_log;
    --connection child2_2
    --disable_warnings
DROP TABLE IF EXISTS ta_r3;
    --enable_warnings
CREATE TABLE ta_r3 (
a INT DEFAULT 10,
b CHAR(1) DEFAULT 'c',
c DATETIME DEFAULT '1999-10-10 10:10:10',
PRIMARY KEY(a)
) ENGINE=InnoDB DEFAULT CHARSET=utf8;
      TRUNCATE TABLE mysql.general_log;
    --connection child2_3
    --disable_warnings
DROP TABLE IF EXISTS ta_r4;
    --enable_warnings
CREATE TABLE ta_r4 (
a INT DEFAULT 10,
b CHAR(1) DEFAULT 'c',
c DATETIME DEFAULT '1999-10-10 10:10:10',
PRIMARY KEY(a)
) ENGINE=InnoDB DEFAULT CHARSET=utf8;
      TRUNCATE TABLE mysql.general_log;
      --enable_query_log
      --enable_result_log
      --disable_query_log
      --disable_result_log
    --connection child3_1
    --disable_warnings
DROP TABLE IF EXISTS ta_l2;
    --enable_warnings
CREATE TABLE ta_l2 (
a INT DEFAULT 10,
b CHAR(1) DEFAULT 'c',
c DATETIME DEFAULT '1999-10-10 10:10:10',
PRIMARY KEY(a)
) ENGINE=Spider DEFAULT CHARSET=utf8
COMMENT='msi "5", mkd "2"'
  PARTITION BY KEY(a) (
PARTITION pt1 COMMENT='srv "s_2_1 s_2_2", tbl "ta_r ta_r3",
    priority "1000"',
PARTITION pt2 COMMENT='srv "s_2_1 s_2_3", tbl "ta_r2 ta_r4",
    priority "1000001"'
  );
    --connection child3_2
    --disable_warnings
DROP TABLE IF EXISTS ta_l2;
    --enable_warnings
CREATE TABLE ta_l2 (
a INT DEFAULT 10,
b CHAR(1) DEFAULT 'c',
c DATETIME DEFAULT '1999-10-10 10:10:10',
PRIMARY KEY(a)
) ENGINE=Spider DEFAULT CHARSET=utf8
COMMENT='msi "5", mkd "2"'
  PARTITION BY KEY(a) (
PARTITION pt1 COMMENT='srv "s_2_1 s_2_2", tbl "ta_r ta_r3",
    priority "1000"',
PARTITION pt2 COMMENT='srv "s_2_1 s_2_3", tbl "ta_r2 ta_r4",
    priority "1000001"'
  );
    --connection child3_3
    --disable_warnings
DROP TABLE IF EXISTS ta_l2;
    --enable_warnings
CREATE TABLE ta_l2 (
a INT DEFAULT 10,
b CHAR(1) DEFAULT 'c',
c DATETIME DEFAULT '1999-10-10 10:10:10',
PRIMARY KEY(a)
) ENGINE=Spider DEFAULT CHARSET=utf8
COMMENT='msi "5", mkd "2"'
  PARTITION BY KEY(a) (
PARTITION pt1 COMMENT='srv "s_2_1 s_2_2", tbl "ta_r ta_r3",
    priority "1000"',
PARTITION pt2 COMMENT='srv "s_2_1 s_2_3", tbl "ta_r2 ta_r4",
    priority "1000001"'
  );
      --enable_query_log
      --enable_result_log
  --connection master_1
  --disable_warnings
  DROP TABLE IF EXISTS ta_l2;
  --enable_warnings
  --disable_query_log
  echo CREATE TABLE ta_l2 (
    a INT,
    b CHAR(1),
    c DATETIME,
    PRIMARY KEY(a)
  ) MASTER_1_ENGINE MASTER_1_CHARSET MASTER_1_COMMENT_HA_P_2_1;
CREATE TABLE ta_l2 (
    a INT,
    b CHAR(1),
    c DATETIME,
    PRIMARY KEY(a)
) ENGINE=Spider DEFAULT CHARSET=utf8 COMMENT='msi "5", mkd "2"'
  PARTITION BY KEY(a) (
PARTITION pt1 COMMENT='srv "s_2_1 s_2_2", tbl "ta_r ta_r3",
    priority "1000"',
PARTITION pt2 COMMENT='srv "s_2_1 s_2_3", tbl "ta_r2 ta_r4",
    priority "1000001"'
  );
  --enable_query_log
  --disable_ps_protocol
  INSERT INTO ta_l2 (a, b, c) VALUES
    (1, 'a', '2008-08-01 10:21:39'),
    (2, 'b', '2000-01-01 00:00:00'),
    (3, 'e', '2007-06-04 20:03:11'),
    (4, 'd', '2003-11-30 05:01:03'),
    (5, 'c', '2001-12-31 23:59:59');
  --enable_ps_protocol

  --echo
  --echo select test
      --disable_query_log
      --disable_result_log
    --connection child2_1
      TRUNCATE TABLE mysql.general_log;
    --connection child2_2
      TRUNCATE TABLE mysql.general_log;
    --connection child2_3
      TRUNCATE TABLE mysql.general_log;
      --enable_query_log
      --enable_result_log
  --connection master_1
  SELECT a, b, date_format(c, '%Y-%m-%d %H:%i:%s') FROM ta_l2 ORDER BY a;
      --disable_query_log
      --disable_result_log
    --connection child2_1
      SELECT argument FROM mysql.general_log WHERE command_type != 'Execute' AND argument LIKE '%select %';
SELECT a, b, date_format(c, '%Y-%m-%d %H:%i:%s') FROM ta_r ORDER BY a;
SELECT a, b, date_format(c, '%Y-%m-%d %H:%i:%s') FROM ta_r2 ORDER BY a;
    --connection child2_2
      SELECT argument FROM mysql.general_log WHERE command_type != 'Execute' AND argument LIKE '%select %';
SELECT a, b, date_format(c, '%Y-%m-%d %H:%i:%s') FROM ta_r3 ORDER BY a;
    --connection child2_3
      SELECT argument FROM mysql.general_log WHERE command_type != 'Execute' AND argument LIKE '%select %';
SELECT a, b, date_format(c, '%Y-%m-%d %H:%i:%s') FROM ta_r4 ORDER BY a;
      --enable_query_log
      --enable_result_log

  --echo
  --echo fail-over test
      --disable_query_log
      --disable_result_log
    --connection child2_1
      TRUNCATE TABLE mysql.general_log;
    --connection child2_2
      TRUNCATE TABLE mysql.general_log;
    --connection child2_3
    --disable_warnings
DROP TABLE IF EXISTS ta_r4;
    --enable_warnings
      --enable_query_log
      --enable_result_log
  --connection master_1
SHOW STATUS LIKE 'Spider_mon_table_cache_version%';
  --error 12511
  INSERT INTO ta_l2 (a, b, c) VALUES
    (6, 'e', '2011-05-05 20:04:05');
SELECT db_name, table_name, link_id, link_status FROM mysql.spider_tables
ORDER BY db_name, table_name, link_id;
SELECT db_name, table_name, link_id FROM mysql.spider_link_failed_log;
SHOW STATUS LIKE 'Spider_mon_table_cache_version%';
  INSERT INTO ta_l2 (a, b, c) VALUES
    (6, 'e', '2011-05-05 20:04:05');
  SELECT a, b, date_format(c, '%Y-%m-%d %H:%i:%s') FROM ta_l2 ORDER BY a;
      --disable_query_log
      --disable_result_log
    --connection child2_1
      SELECT argument FROM mysql.general_log WHERE command_type != 'Execute' AND argument LIKE '%select %';
SELECT a, b, date_format(c, '%Y-%m-%d %H:%i:%s') FROM ta_r ORDER BY a;
SELECT a, b, date_format(c, '%Y-%m-%d %H:%i:%s') FROM ta_r2 ORDER BY a;
    --connection child2_2
      SELECT argument FROM mysql.general_log WHERE command_type != 'Execute' AND argument LIKE '%select %';
SELECT a, b, date_format(c, '%Y-%m-%d %H:%i:%s') FROM ta_r3 ORDER BY a;
      --enable_query_log
      --enable_result_log
      --disable_query_log
      --disable_result_log
    --connection child3_1
SELECT db_name, table_name, link_id, link_status FROM mysql.spider_tables
ORDER BY db_name, table_name, link_id;
SELECT db_name, table_name, link_id FROM mysql.spider_link_failed_log;
    --connection child3_2
SELECT db_name, table_name, link_id, link_status FROM mysql.spider_tables
ORDER BY db_name, table_name, link_id;
SELECT db_name, table_name, link_id FROM mysql.spider_link_failed_log;
    --connection child3_3
SELECT db_name, table_name, link_id, link_status FROM mysql.spider_tables
ORDER BY db_name, table_name, link_id;
SELECT db_name, table_name, link_id FROM mysql.spider_link_failed_log;
      --enable_query_log
      --enable_result_log

  --echo
  --echo recovery test
      --disable_query_log
      --disable_result_log
    --connection child2_1
      TRUNCATE TABLE mysql.general_log;
    --connection child2_2
      TRUNCATE TABLE mysql.general_log;
    --connection child2_3
CREATE TABLE ta_r4 (
a INT DEFAULT 10,
b CHAR(1) DEFAULT 'c',
c DATETIME DEFAULT '1999-10-10 10:10:10',
PRIMARY KEY(a)
) ENGINE=InnoDB DEFAULT CHARSET=utf8;
      TRUNCATE TABLE mysql.general_log;
      --enable_query_log
      --enable_result_log
      --disable_query_log
      --disable_result_log
    --connection child3_1
ALTER TABLE ta_l2
PARTITION BY KEY(a) (
PARTITION pt1 COMMENT='srv "s_2_1 s_2_2", tbl "ta_r ta_r3",
    priority "1000"',
PARTITION pt2 COMMENT='srv "s_2_1 s_2_3", tbl "ta_r2 ta_r4",
    priority "1000001", lst "0 2"'
  );
SELECT db_name, table_name, link_id, link_status FROM mysql.spider_tables
ORDER BY db_name, table_name, link_id;
    --connection child3_2
ALTER TABLE ta_l2
PARTITION BY KEY(a) (
PARTITION pt1 COMMENT='srv "s_2_1 s_2_2", tbl "ta_r ta_r3",
    priority "1000"',
PARTITION pt2 COMMENT='srv "s_2_1 s_2_3", tbl "ta_r2 ta_r4",
    priority "1000001", lst "0 2"'
  );
SELECT db_name, table_name, link_id, link_status FROM mysql.spider_tables
ORDER BY db_name, table_name, link_id;
    --connection child3_3
ALTER TABLE ta_l2
PARTITION BY KEY(a) (
PARTITION pt1 COMMENT='srv "s_2_1 s_2_2", tbl "ta_r ta_r3",
    priority "1000"',
PARTITION pt2 COMMENT='srv "s_2_1 s_2_3", tbl "ta_r2 ta_r4",
    priority "1000001", lst "0 2"'
  );
SELECT db_name, table_name, link_id, link_status FROM mysql.spider_tables
ORDER BY db_name, table_name, link_id;
      --enable_query_log
      --enable_result_log
  --connection master_1
<<<<<<< HEAD
  eval $MASTER_1_SET_RECOVERY_STATUS_P_2_1;
  eval $MASTER_1_CHECK_LINK_STATUS;
  --disable_ps_protocol
  --disable_view_protocol
  eval $MASTER_1_COPY_TABLES_P_2_1;
  --enable_ps_protocol
=======
ALTER TABLE ta_l2
PARTITION BY KEY(a) (
PARTITION pt1 COMMENT='srv "s_2_1 s_2_2", tbl "ta_r ta_r3",
    priority "1000"',
PARTITION pt2 COMMENT='srv "s_2_1 s_2_3", tbl "ta_r2 ta_r4",
    priority "1000001", lst "0 2"'
  );
SELECT db_name, table_name, link_id, link_status FROM mysql.spider_tables
ORDER BY db_name, table_name, link_id;
  --disable_view_protocol
SELECT spider_copy_tables('ta_l2#P#pt2', '0', '1');
>>>>>>> 1ac22707
  --enable_view_protocol
      --disable_query_log
      --disable_result_log
    --connection child3_1
ALTER TABLE ta_l2
PARTITION BY KEY(a) (
PARTITION pt1 COMMENT='srv "s_2_1 s_2_2", tbl "ta_r ta_r3",
    priority "1000"',
PARTITION pt2 COMMENT='srv "s_2_1 s_2_3", tbl "ta_r2 ta_r4",
    priority "1000001", lst "0 1"'
  );
SELECT db_name, table_name, link_id, link_status FROM mysql.spider_tables
ORDER BY db_name, table_name, link_id;
    --connection child3_2
ALTER TABLE ta_l2
PARTITION BY KEY(a) (
PARTITION pt1 COMMENT='srv "s_2_1 s_2_2", tbl "ta_r ta_r3",
    priority "1000"',
PARTITION pt2 COMMENT='srv "s_2_1 s_2_3", tbl "ta_r2 ta_r4",
    priority "1000001", lst "0 1"'
  );
SELECT db_name, table_name, link_id, link_status FROM mysql.spider_tables
ORDER BY db_name, table_name, link_id;
    --connection child3_3
ALTER TABLE ta_l2
PARTITION BY KEY(a) (
PARTITION pt1 COMMENT='srv "s_2_1 s_2_2", tbl "ta_r ta_r3",
    priority "1000"',
PARTITION pt2 COMMENT='srv "s_2_1 s_2_3", tbl "ta_r2 ta_r4",
    priority "1000001", lst "0 1"'
  );
SELECT db_name, table_name, link_id, link_status FROM mysql.spider_tables
ORDER BY db_name, table_name, link_id;
      --enable_query_log
      --enable_result_log
  --connection master_1
<<<<<<< HEAD
  eval $MASTER_1_SET_OK_STATUS_P_2_1;
  eval $MASTER_1_CHECK_LINK_STATUS;
  --disable_ps_protocol
=======
ALTER TABLE ta_l2
PARTITION BY KEY(a) (
PARTITION pt1 COMMENT='srv "s_2_1 s_2_2", tbl "ta_r ta_r3",
    priority "1000"',
PARTITION pt2 COMMENT='srv "s_2_1 s_2_3", tbl "ta_r2 ta_r4",
    priority "1000001", lst "0 1"'
  );
SELECT db_name, table_name, link_id, link_status FROM mysql.spider_tables
ORDER BY db_name, table_name, link_id;
>>>>>>> 1ac22707
  INSERT INTO ta_l2 (a, b, c) VALUES
    (8, 'g', '2011-05-05 21:33:30'),
    (9, 'h', '2011-05-05 22:32:10');
  --enable_ps_protocol
  SELECT a, b, date_format(c, '%Y-%m-%d %H:%i:%s') FROM ta_l2 ORDER BY a;
  DROP TABLE ta_l2;
      --disable_query_log
      --disable_result_log
    --connection child2_1
      SELECT argument FROM mysql.general_log WHERE command_type != 'Execute' AND argument LIKE '%select %';
SELECT a, b, date_format(c, '%Y-%m-%d %H:%i:%s') FROM ta_r ORDER BY a;
SELECT a, b, date_format(c, '%Y-%m-%d %H:%i:%s') FROM ta_r2 ORDER BY a;
    --connection child2_2
      SELECT argument FROM mysql.general_log WHERE command_type != 'Execute' AND argument LIKE '%select %';
SELECT a, b, date_format(c, '%Y-%m-%d %H:%i:%s') FROM ta_r3 ORDER BY a;
    --connection child2_3
      SELECT argument FROM mysql.general_log WHERE command_type != 'Execute' AND argument LIKE '%select %';
SELECT a, b, date_format(c, '%Y-%m-%d %H:%i:%s') FROM ta_r4 ORDER BY a;
      --enable_query_log
      --enable_result_log
      --disable_query_log
      --disable_result_log
    --connection child3_1
    --disable_warnings
DROP TABLE IF EXISTS ta_l2;
    --enable_warnings
    --connection child3_2
    --disable_warnings
DROP TABLE IF EXISTS ta_l2;
    --enable_warnings
    --connection child3_3
    --disable_warnings
DROP TABLE IF EXISTS ta_l2;
    --enable_warnings
      --enable_query_log
      --enable_result_log

  --echo
  --echo create table with partition test
      --disable_query_log
      --disable_result_log
    --connection child2_1
    --disable_warnings
DROP TABLE IF EXISTS ta_r;
DROP TABLE IF EXISTS ta_r2;
    --enable_warnings
CREATE TABLE ta_r (
a INT DEFAULT 10,
b CHAR(1) DEFAULT 'c',
c DATETIME DEFAULT '1999-10-10 10:10:10',
PRIMARY KEY(a),
KEY idx1(b)
) ENGINE=InnoDB DEFAULT CHARSET=utf8;
CREATE TABLE ta_r2 (
a INT DEFAULT 10,
b CHAR(1) DEFAULT 'c',
c DATETIME DEFAULT '1999-10-10 10:10:10',
PRIMARY KEY(a)
) ENGINE=InnoDB DEFAULT CHARSET=utf8;
      TRUNCATE TABLE mysql.general_log;
    --connection child2_2
    --disable_warnings
DROP TABLE IF EXISTS ta_r3;
    --enable_warnings
CREATE TABLE ta_r3 (
a INT DEFAULT 10,
b CHAR(1) DEFAULT 'c',
c DATETIME DEFAULT '1999-10-10 10:10:10',
PRIMARY KEY(a)
) ENGINE=InnoDB DEFAULT CHARSET=utf8;
      TRUNCATE TABLE mysql.general_log;
    --connection child2_3
    --disable_warnings
DROP TABLE IF EXISTS ta_r4;
    --enable_warnings
CREATE TABLE ta_r4 (
a INT DEFAULT 10,
b CHAR(1) DEFAULT 'c',
c DATETIME DEFAULT '1999-10-10 10:10:10',
PRIMARY KEY(a)
) ENGINE=InnoDB DEFAULT CHARSET=utf8;
      TRUNCATE TABLE mysql.general_log;
      --enable_query_log
      --enable_result_log
      --disable_query_log
      --disable_result_log
    --connection child3_1
    --disable_warnings
DROP TABLE IF EXISTS ta_l2;
    --enable_warnings
CREATE TABLE ta_l2 (
a INT DEFAULT 10,
b CHAR(1) DEFAULT 'c',
c DATETIME DEFAULT '1999-10-10 10:10:10',
PRIMARY KEY(a)
) ENGINE=Spider DEFAULT CHARSET=utf8
COMMENT='msi "5", mkd "2", alc "1"'
  PARTITION BY KEY(a) (
PARTITION pt1 COMMENT='srv "s_2_1 s_2_2", tbl "ta_r ta_r3",
    priority "1000"',
PARTITION pt2 COMMENT='srv "s_2_1 s_2_3", tbl "ta_r2 ta_r4",
    priority "1000001"'
  );
    --connection child3_2
    --disable_warnings
DROP TABLE IF EXISTS ta_l2;
    --enable_warnings
CREATE TABLE ta_l2 (
a INT DEFAULT 10,
b CHAR(1) DEFAULT 'c',
c DATETIME DEFAULT '1999-10-10 10:10:10',
PRIMARY KEY(a)
) ENGINE=Spider DEFAULT CHARSET=utf8
COMMENT='msi "5", mkd "2", alc "1"'
  PARTITION BY KEY(a) (
PARTITION pt1 COMMENT='srv "s_2_1 s_2_2", tbl "ta_r ta_r3",
    priority "1000"',
PARTITION pt2 COMMENT='srv "s_2_1 s_2_3", tbl "ta_r2 ta_r4",
    priority "1000001"'
  );
    --connection child3_3
    --disable_warnings
DROP TABLE IF EXISTS ta_l2;
    --enable_warnings
CREATE TABLE ta_l2 (
a INT DEFAULT 10,
b CHAR(1) DEFAULT 'c',
c DATETIME DEFAULT '1999-10-10 10:10:10',
PRIMARY KEY(a)
) ENGINE=Spider DEFAULT CHARSET=utf8
COMMENT='msi "5", mkd "2", alc "1"'
  PARTITION BY KEY(a) (
PARTITION pt1 COMMENT='srv "s_2_1 s_2_2", tbl "ta_r ta_r3",
    priority "1000"',
PARTITION pt2 COMMENT='srv "s_2_1 s_2_3", tbl "ta_r2 ta_r4",
    priority "1000001"'
  );
      --enable_query_log
      --enable_result_log
  --connection master_1
  --disable_warnings
  DROP TABLE IF EXISTS ta_l2;
  --enable_warnings
  --disable_query_log
  echo CREATE TABLE ta_l2 (
    a INT,
    b CHAR(1),
    c DATETIME,
    PRIMARY KEY(a)
  ) MASTER_1_ENGINE MASTER_1_CHARSET MASTER_1_COMMENT_HA_AS_P_2_1;
CREATE TABLE ta_l2 (
    a INT,
    b CHAR(1),
    c DATETIME,
    PRIMARY KEY(a)
) ENGINE=Spider DEFAULT CHARSET=utf8 COMMENT='msi "5", mkd "2", alc "1"'
  PARTITION BY KEY(a) (
PARTITION pt1 COMMENT='srv "s_2_1 s_2_2", tbl "ta_r ta_r3",
    priority "1000"',
PARTITION pt2 COMMENT='srv "s_2_1 s_2_3", tbl "ta_r2 ta_r4",
    priority "1000001"'
  );
  --enable_query_log
  --disable_ps_protocol
  INSERT INTO ta_l2 (a, b, c) VALUES
    (1, 'a', '2008-08-01 10:21:39'),
    (2, 'b', '2000-01-01 00:00:00'),
    (3, 'e', '2007-06-04 20:03:11'),
    (4, 'd', '2003-11-30 05:01:03'),
    (5, 'c', '2001-12-31 23:59:59');
  --enable_ps_protocol

  --echo
  --echo select test
      --disable_query_log
      --disable_result_log
    --connection child2_1
      TRUNCATE TABLE mysql.general_log;
    --connection child2_2
      TRUNCATE TABLE mysql.general_log;
    --connection child2_3
      TRUNCATE TABLE mysql.general_log;
      --enable_query_log
      --enable_result_log
  --connection master_1
  SELECT a, b, date_format(c, '%Y-%m-%d %H:%i:%s') FROM ta_l2 ORDER BY a;
      --disable_query_log
      --disable_result_log
    --connection child2_1
      SELECT argument FROM mysql.general_log WHERE command_type != 'Execute' AND argument LIKE '%select %';
SELECT a, b, date_format(c, '%Y-%m-%d %H:%i:%s') FROM ta_r ORDER BY a;
SELECT a, b, date_format(c, '%Y-%m-%d %H:%i:%s') FROM ta_r2 ORDER BY a;
    --connection child2_2
      SELECT argument FROM mysql.general_log WHERE command_type != 'Execute' AND argument LIKE '%select %';
SELECT a, b, date_format(c, '%Y-%m-%d %H:%i:%s') FROM ta_r3 ORDER BY a;
    --connection child2_3
      SELECT argument FROM mysql.general_log WHERE command_type != 'Execute' AND argument LIKE '%select %';
SELECT a, b, date_format(c, '%Y-%m-%d %H:%i:%s') FROM ta_r4 ORDER BY a;
      --enable_query_log
      --enable_result_log

  --echo
  --echo fail-over test
      --disable_query_log
      --disable_result_log
    --connection child2_1
    --disable_warnings
DROP TABLE IF EXISTS ta_r2;
    --enable_warnings
      TRUNCATE TABLE mysql.general_log;
    --connection child2_2
      TRUNCATE TABLE mysql.general_log;
    --connection child2_3
      TRUNCATE TABLE mysql.general_log;
      --enable_query_log
      --enable_result_log
  --connection master_1
SHOW STATUS LIKE 'Spider_mon_table_cache_version%';
  --error 12511
  INSERT INTO ta_l2 (a, b, c) VALUES
    (6, 'e', '2011-05-05 20:04:05');
SELECT db_name, table_name, link_id, link_status FROM mysql.spider_tables
ORDER BY db_name, table_name, link_id;
SELECT db_name, table_name, link_id FROM mysql.spider_link_failed_log;
SHOW STATUS LIKE 'Spider_mon_table_cache_version%';
  INSERT INTO ta_l2 (a, b, c) VALUES
    (6, 'e', '2011-05-05 20:04:05');
  SELECT a, b, date_format(c, '%Y-%m-%d %H:%i:%s') FROM ta_l2 ORDER BY a;
      --disable_query_log
      --disable_result_log
    --connection child2_1
      SELECT argument FROM mysql.general_log WHERE command_type != 'Execute' AND argument LIKE '%select %';
SELECT a, b, date_format(c, '%Y-%m-%d %H:%i:%s') FROM ta_r ORDER BY a;
    --connection child2_2
      SELECT argument FROM mysql.general_log WHERE command_type != 'Execute' AND argument LIKE '%select %';
SELECT a, b, date_format(c, '%Y-%m-%d %H:%i:%s') FROM ta_r3 ORDER BY a;
    --connection child2_3
      SELECT argument FROM mysql.general_log WHERE command_type != 'Execute' AND argument LIKE '%select %';
SELECT a, b, date_format(c, '%Y-%m-%d %H:%i:%s') FROM ta_r4 ORDER BY a;
      --enable_query_log
      --enable_result_log
      --disable_query_log
      --disable_result_log
    --connection child3_1
SELECT db_name, table_name, link_id, link_status FROM mysql.spider_tables
ORDER BY db_name, table_name, link_id;
SELECT db_name, table_name, link_id FROM mysql.spider_link_failed_log;
    --connection child3_2
SELECT db_name, table_name, link_id, link_status FROM mysql.spider_tables
ORDER BY db_name, table_name, link_id;
SELECT db_name, table_name, link_id FROM mysql.spider_link_failed_log;
    --connection child3_3
SELECT db_name, table_name, link_id, link_status FROM mysql.spider_tables
ORDER BY db_name, table_name, link_id;
SELECT db_name, table_name, link_id FROM mysql.spider_link_failed_log;
      --enable_query_log
      --enable_result_log

  --echo
  --echo recovery test
      --disable_query_log
      --disable_result_log
    --connection child2_1
CREATE TABLE ta_r2 (
a INT DEFAULT 10,
b CHAR(1) DEFAULT 'c',
c DATETIME DEFAULT '1999-10-10 10:10:10',
PRIMARY KEY(a)
) ENGINE=InnoDB DEFAULT CHARSET=utf8;
      TRUNCATE TABLE mysql.general_log;
    --connection child2_2
      TRUNCATE TABLE mysql.general_log;
    --connection child2_3
      TRUNCATE TABLE mysql.general_log;
      --enable_query_log
      --enable_result_log
      --disable_query_log
      --disable_result_log
    --connection child3_1
ALTER TABLE ta_l2
PARTITION BY KEY(a) (
PARTITION pt1 COMMENT='srv "s_2_1 s_2_2", tbl "ta_r ta_r3",
    priority "1000"',
PARTITION pt2 COMMENT='srv "s_2_1 s_2_3", tbl "ta_r2 ta_r4",
    priority "1000001", lst "1 0"'
  );
SELECT db_name, table_name, link_id, link_status FROM mysql.spider_tables
ORDER BY db_name, table_name, link_id;
    --connection child3_2
ALTER TABLE ta_l2
PARTITION BY KEY(a) (
PARTITION pt1 COMMENT='srv "s_2_1 s_2_2", tbl "ta_r ta_r3",
    priority "1000"',
PARTITION pt2 COMMENT='srv "s_2_1 s_2_3", tbl "ta_r2 ta_r4",
    priority "1000001", lst "1 0"'
  );
SELECT db_name, table_name, link_id, link_status FROM mysql.spider_tables
ORDER BY db_name, table_name, link_id;
    --connection child3_3
ALTER TABLE ta_l2
PARTITION BY KEY(a) (
PARTITION pt1 COMMENT='srv "s_2_1 s_2_2", tbl "ta_r ta_r3",
    priority "1000"',
PARTITION pt2 COMMENT='srv "s_2_1 s_2_3", tbl "ta_r2 ta_r4",
    priority "1000001", lst "1 0"'
  );
SELECT db_name, table_name, link_id, link_status FROM mysql.spider_tables
ORDER BY db_name, table_name, link_id;
      --enable_query_log
      --enable_result_log
  --connection master_1
<<<<<<< HEAD
  eval $MASTER_1_SET_OK_STATUS_AS_P_2_1;
  eval $MASTER_1_CHECK_LINK_STATUS;
  --disable_ps_protocol
=======
ALTER TABLE ta_l2
PARTITION BY KEY(a) (
PARTITION pt1 COMMENT='srv "s_2_1 s_2_2", tbl "ta_r ta_r3",
    priority "1000"',
PARTITION pt2 COMMENT='srv "s_2_1 s_2_3", tbl "ta_r2 ta_r4",
    priority "1000001", lst "1 0"'
  );
SELECT db_name, table_name, link_id, link_status FROM mysql.spider_tables
ORDER BY db_name, table_name, link_id;
>>>>>>> 1ac22707
  INSERT INTO ta_l2 (a, b, c) VALUES
    (8, 'g', '2011-05-05 21:33:30'),
    (9, 'h', '2011-05-05 22:32:10');
  --enable_ps_protocol
  SELECT a, b, date_format(c, '%Y-%m-%d %H:%i:%s') FROM ta_l2 ORDER BY a;
  DROP TABLE ta_l2;
      --disable_query_log
      --disable_result_log
    --connection child2_1
      SELECT argument FROM mysql.general_log WHERE command_type != 'Execute' AND argument LIKE '%select %';
SELECT a, b, date_format(c, '%Y-%m-%d %H:%i:%s') FROM ta_r ORDER BY a;
SELECT a, b, date_format(c, '%Y-%m-%d %H:%i:%s') FROM ta_r2 ORDER BY a;
    --connection child2_2
      SELECT argument FROM mysql.general_log WHERE command_type != 'Execute' AND argument LIKE '%select %';
SELECT a, b, date_format(c, '%Y-%m-%d %H:%i:%s') FROM ta_r3 ORDER BY a;
    --connection child2_3
      SELECT argument FROM mysql.general_log WHERE command_type != 'Execute' AND argument LIKE '%select %';
SELECT a, b, date_format(c, '%Y-%m-%d %H:%i:%s') FROM ta_r4 ORDER BY a;
      --enable_query_log
      --enable_result_log
      --disable_query_log
      --disable_result_log
    --connection child3_1
    --disable_warnings
DROP TABLE IF EXISTS ta_l2;
    --enable_warnings
    --connection child3_2
    --disable_warnings
DROP TABLE IF EXISTS ta_l2;
    --enable_warnings
    --connection child3_3
    --disable_warnings
DROP TABLE IF EXISTS ta_l2;
    --enable_warnings
      --enable_query_log
      --enable_result_log

--connection master_1
CREATE TABLE t (c INT) PARTITION BY LIST COLUMNS (c) (PARTITION p DEFAULT ENGINE=SPIDER);
SHOW FIELDS FROM t;
SHOW FIELDS FROM t;
DROP TABLE t;

--echo
--echo deinit
--disable_warnings
--connection master_1
DROP DATABASE IF EXISTS auto_test_local;
  --connection child2_1
  DROP DATABASE IF EXISTS auto_test_remote;
  --connection child2_2
  DROP DATABASE IF EXISTS auto_test_remote2;
  --connection child2_3
  DROP DATABASE IF EXISTS auto_test_remote3;
  --connection child3_1
  DROP DATABASE IF EXISTS auto_test_local;
  --connection child3_2
  DROP DATABASE IF EXISTS auto_test_local;
  --connection child3_3
  DROP DATABASE IF EXISTS auto_test_local;
--disable_query_log
--disable_result_log
--source ha_test_deinit.inc
--source test_deinit.inc
--enable_result_log
--enable_query_log
--enable_warnings
--echo
--echo end of test<|MERGE_RESOLUTION|>--- conflicted
+++ resolved
@@ -335,26 +335,19 @@
       --enable_query_log
       --enable_result_log
   --connection master_1
-<<<<<<< HEAD
-  eval $MASTER_1_SET_RECOVERY_STATUS_P_2_1;
-  eval $MASTER_1_CHECK_LINK_STATUS;
+ALTER TABLE ta_l2
+PARTITION BY KEY(a) (
+PARTITION pt1 COMMENT='srv "s_2_1 s_2_2", tbl "ta_r ta_r3",
+    priority "1000"',
+PARTITION pt2 COMMENT='srv "s_2_1 s_2_3", tbl "ta_r2 ta_r4",
+    priority "1000001", lst "0 2"'
+  );
+SELECT db_name, table_name, link_id, link_status FROM mysql.spider_tables
+ORDER BY db_name, table_name, link_id;
   --disable_ps_protocol
   --disable_view_protocol
-  eval $MASTER_1_COPY_TABLES_P_2_1;
+SELECT spider_copy_tables('ta_l2#P#pt2', '0', '1');
   --enable_ps_protocol
-=======
-ALTER TABLE ta_l2
-PARTITION BY KEY(a) (
-PARTITION pt1 COMMENT='srv "s_2_1 s_2_2", tbl "ta_r ta_r3",
-    priority "1000"',
-PARTITION pt2 COMMENT='srv "s_2_1 s_2_3", tbl "ta_r2 ta_r4",
-    priority "1000001", lst "0 2"'
-  );
-SELECT db_name, table_name, link_id, link_status FROM mysql.spider_tables
-ORDER BY db_name, table_name, link_id;
-  --disable_view_protocol
-SELECT spider_copy_tables('ta_l2#P#pt2', '0', '1');
->>>>>>> 1ac22707
   --enable_view_protocol
       --disable_query_log
       --disable_result_log
@@ -391,21 +384,16 @@
       --enable_query_log
       --enable_result_log
   --connection master_1
-<<<<<<< HEAD
-  eval $MASTER_1_SET_OK_STATUS_P_2_1;
-  eval $MASTER_1_CHECK_LINK_STATUS;
+ALTER TABLE ta_l2
+PARTITION BY KEY(a) (
+PARTITION pt1 COMMENT='srv "s_2_1 s_2_2", tbl "ta_r ta_r3",
+    priority "1000"',
+PARTITION pt2 COMMENT='srv "s_2_1 s_2_3", tbl "ta_r2 ta_r4",
+    priority "1000001", lst "0 1"'
+  );
+SELECT db_name, table_name, link_id, link_status FROM mysql.spider_tables
+ORDER BY db_name, table_name, link_id;
   --disable_ps_protocol
-=======
-ALTER TABLE ta_l2
-PARTITION BY KEY(a) (
-PARTITION pt1 COMMENT='srv "s_2_1 s_2_2", tbl "ta_r ta_r3",
-    priority "1000"',
-PARTITION pt2 COMMENT='srv "s_2_1 s_2_3", tbl "ta_r2 ta_r4",
-    priority "1000001", lst "0 1"'
-  );
-SELECT db_name, table_name, link_id, link_status FROM mysql.spider_tables
-ORDER BY db_name, table_name, link_id;
->>>>>>> 1ac22707
   INSERT INTO ta_l2 (a, b, c) VALUES
     (8, 'g', '2011-05-05 21:33:30'),
     (9, 'h', '2011-05-05 22:32:10');
@@ -717,21 +705,16 @@
       --enable_query_log
       --enable_result_log
   --connection master_1
-<<<<<<< HEAD
-  eval $MASTER_1_SET_OK_STATUS_AS_P_2_1;
-  eval $MASTER_1_CHECK_LINK_STATUS;
+ALTER TABLE ta_l2
+PARTITION BY KEY(a) (
+PARTITION pt1 COMMENT='srv "s_2_1 s_2_2", tbl "ta_r ta_r3",
+    priority "1000"',
+PARTITION pt2 COMMENT='srv "s_2_1 s_2_3", tbl "ta_r2 ta_r4",
+    priority "1000001", lst "1 0"'
+  );
+SELECT db_name, table_name, link_id, link_status FROM mysql.spider_tables
+ORDER BY db_name, table_name, link_id;
   --disable_ps_protocol
-=======
-ALTER TABLE ta_l2
-PARTITION BY KEY(a) (
-PARTITION pt1 COMMENT='srv "s_2_1 s_2_2", tbl "ta_r ta_r3",
-    priority "1000"',
-PARTITION pt2 COMMENT='srv "s_2_1 s_2_3", tbl "ta_r2 ta_r4",
-    priority "1000001", lst "1 0"'
-  );
-SELECT db_name, table_name, link_id, link_status FROM mysql.spider_tables
-ORDER BY db_name, table_name, link_id;
->>>>>>> 1ac22707
   INSERT INTO ta_l2 (a, b, c) VALUES
     (8, 'g', '2011-05-05 21:33:30'),
     (9, 'h', '2011-05-05 22:32:10');

--- conflicted
+++ resolved
@@ -1509,29 +1509,6 @@
 
 SPIDER_THDVAR_VALUE_FUNC(double, ping_interval_at_trx_start)
 
-<<<<<<< HEAD
-=======
-#if defined(HS_HAS_SQLCOM) && defined(HAVE_HANDLERSOCKET)
-/*
-  0 :always ping
-  1-:interval
- */
-static MYSQL_THDVAR_INT(
-  hs_ping_interval, /* name */
-  PLUGIN_VAR_RQCMDARG, /* opt */
-  "Ping interval for handlersocket", /* comment */
-  NULL, /* check */
-  NULL, /* update */
-  30, /* def */
-  0, /* min */
-  2147483647, /* max */
-  0 /* blk */
-);
-
-SPIDER_THDVAR_VALUE_FUNC(double, hs_ping_interval)
-#endif
-
->>>>>>> c7b6707f
 /*
  -1 :fallback to default
   0 :normal mode
@@ -1936,123 +1913,6 @@
 
 SPIDER_SYSVAR_OVERRIDE_VALUE_FUNC(longlong, udf_ct_bulk_insert_rows)
 
-<<<<<<< HEAD
-=======
-#if defined(HS_HAS_SQLCOM) && defined(HAVE_HANDLERSOCKET)
-/*
-  0: no recycle
-  1: recycle in instance
-  2: recycle in thread
- */
-static MYSQL_THDVAR_UINT(
-  hs_r_conn_recycle_mode, /* name */
-  PLUGIN_VAR_RQCMDARG, /* opt */
-  "Handlersocket connection recycle mode", /* comment */
-  NULL, /* check */
-  NULL, /* update */
-  2, /* def */
-  0, /* min */
-  2, /* max */
-  0 /* blk */
-);
-
-SPIDER_THDVAR_VALUE_FUNC(uint, hs_r_conn_recycle_mode)
-
-/*
-  0: weak
-  1: strict
- */
-static MYSQL_THDVAR_UINT(
-  hs_r_conn_recycle_strict, /* name */
-  PLUGIN_VAR_RQCMDARG, /* opt */
-  "Strict handlersocket connection recycle", /* comment */
-  NULL, /* check */
-  NULL, /* update */
-  0, /* def */
-  0, /* min */
-  1, /* max */
-  0 /* blk */
-);
-
-SPIDER_THDVAR_VALUE_FUNC(uint, hs_r_conn_recycle_strict)
-
-/*
-  0: no recycle
-  1: recycle in instance
-  2: recycle in thread
- */
-static MYSQL_THDVAR_UINT(
-  hs_w_conn_recycle_mode, /* name */
-  PLUGIN_VAR_RQCMDARG, /* opt */
-  "Handlersocket connection recycle mode", /* comment */
-  NULL, /* check */
-  NULL, /* update */
-  2, /* def */
-  0, /* min */
-  2, /* max */
-  0 /* blk */
-);
-
-SPIDER_THDVAR_VALUE_FUNC(uint, hs_w_conn_recycle_mode)
-
-/*
-  0: weak
-  1: strict
- */
-static MYSQL_THDVAR_UINT(
-  hs_w_conn_recycle_strict, /* name */
-  PLUGIN_VAR_RQCMDARG, /* opt */
-  "Strict handlersocket connection recycle", /* comment */
-  NULL, /* check */
-  NULL, /* update */
-  0, /* def */
-  0, /* min */
-  1, /* max */
-  0 /* blk */
-);
-
-SPIDER_THDVAR_VALUE_FUNC(uint, hs_w_conn_recycle_strict)
-
-/*
- -1 :fallback to default
-  0 :not use
-  1 :use handlersocket
- */
-static MYSQL_THDVAR_INT(
-  use_hs_read, /* name */
-  PLUGIN_VAR_RQCMDARG, /* opt */
-  "Use handlersocket for reading", /* comment */
-  NULL, /* check */
-  NULL, /* update */
-  0, /* def */
-  -1, /* min */
-  1, /* max */
-  0 /* blk */
-);
-
-SPIDER_THDVAR_OVERRIDE_VALUE_FUN(int, use_hs_read)
-
-/*
- -1 :fallback to default
-  0 :not use
-  1 :use handlersocket
- */
-static MYSQL_THDVAR_INT(
-  use_hs_write, /* name */
-  PLUGIN_VAR_RQCMDARG, /* opt */
-  "Use handlersocket for writing", /* comment */
-  NULL, /* check */
-  NULL, /* update */
-  0, /* def */
-  -1, /* min */
-  1, /* max */
-  0 /* blk */
-);
-
-SPIDER_THDVAR_OVERRIDE_VALUE_FUN(int, use_hs_write)
-#endif
-
->>>>>>> c7b6707f
 /*
  -1 :fallback to default
   0 :not use
@@ -2641,11 +2501,7 @@
   PLUGIN_VAR_RQCMDARG, /* opt */
   "Use columns in select clause strictly for group by clause",
   NULL, /* check */
-<<<<<<< HEAD
-  spider_var_deprecated_int, /* update */
-=======
-  NULL, /* update */
->>>>>>> c7b6707f
+  spider_var_deprecated_int, /* update */
   1, /* def */
   -1, /* min */
   1, /* max */

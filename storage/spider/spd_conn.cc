/* Copyright (C) 2008-2020 Kentoku Shiba
   Copyright (C) 2019, 2020, MariaDB Corporation.

  This program is free software; you can redistribute it and/or modify
  it under the terms of the GNU General Public License as published by
  the Free Software Foundation; version 2 of the License.

  This program is distributed in the hope that it will be useful,
  but WITHOUT ANY WARRANTY; without even the implied warranty of
  MERCHANTABILITY or FITNESS FOR A PARTICULAR PURPOSE.  See the
  GNU General Public License for more details.

  You should have received a copy of the GNU General Public License
  along with this program; if not, write to the Free Software
  Foundation, Inc., 51 Franklin Street, Fifth Floor, Boston, MA 02110-1335 USA */

#define MYSQL_SERVER 1
#include <my_global.h>
#include "mysql_version.h"
#include "sql_priv.h"
#include "probes_mysql.h"
#include "sql_class.h"
#include "sql_partition.h"
#include "sql_table.h"
#include "tztime.h"
#include "spd_err.h"
#include "spd_param.h"
#include "spd_db_include.h"
#include "spd_include.h"
#include "ha_spider.h"
#include "spd_db_conn.h"
#include "spd_trx.h"
#include "spd_conn.h"
#include "spd_table.h"
#include "spd_direct_sql.h"
#include "spd_ping_table.h"
#include "spd_malloc.h"
#include "spd_err.h"

#ifdef SPIDER_HAS_NEXT_THREAD_ID
#define SPIDER_set_next_thread_id(A)
#else
extern ulong *spd_db_att_thread_id;
inline void SPIDER_set_next_thread_id(THD *A)
{
  pthread_mutex_lock(&LOCK_thread_count);
  A->thread_id = (*spd_db_att_thread_id)++;
  pthread_mutex_unlock(&LOCK_thread_count);
}
#endif

extern handlerton *spider_hton_ptr;
extern SPIDER_DBTON spider_dbton[SPIDER_DBTON_SIZE];
extern struct charset_info_st *spd_charset_utf8mb3_bin;
extern LEX_CSTRING spider_unique_id;
pthread_mutex_t spider_conn_id_mutex;
pthread_mutex_t spider_ipport_conn_mutex;
ulonglong spider_conn_id;

extern pthread_attr_t spider_pt_attr;

#ifdef HAVE_PSI_INTERFACE
extern PSI_mutex_key spd_key_mutex_mta_conn;
extern PSI_mutex_key spd_key_mutex_conn_i;
extern PSI_mutex_key spd_key_mutex_conn_loop_check;
extern PSI_cond_key spd_key_cond_conn_i;
extern PSI_mutex_key spd_key_mutex_bg_conn_chain;
extern PSI_mutex_key spd_key_mutex_bg_conn_sync;
extern PSI_mutex_key spd_key_mutex_bg_conn;
extern PSI_mutex_key spd_key_mutex_bg_job_stack;
extern PSI_mutex_key spd_key_mutex_bg_mon;
extern PSI_cond_key spd_key_cond_bg_conn_sync;
extern PSI_cond_key spd_key_cond_bg_conn;
extern PSI_cond_key spd_key_cond_bg_sts;
extern PSI_cond_key spd_key_cond_bg_sts_sync;
extern PSI_cond_key spd_key_cond_bg_crd;
extern PSI_cond_key spd_key_cond_bg_crd_sync;
extern PSI_cond_key spd_key_cond_bg_mon;
extern PSI_cond_key spd_key_cond_bg_mon_sleep;
extern PSI_thread_key spd_key_thd_bg;
extern PSI_thread_key spd_key_thd_bg_sts;
extern PSI_thread_key spd_key_thd_bg_crd;
extern PSI_thread_key spd_key_thd_bg_mon;
#endif

/* UTC time zone for timestamp columns */
extern Time_zone *UTC;

extern sql_mode_t full_sql_mode;
extern sql_mode_t pushdown_sql_mode;

HASH spider_open_connections;
uint spider_open_connections_id;
HASH spider_ipport_conns;
long spider_conn_mutex_id;

const char *spider_open_connections_func_name;
const char *spider_open_connections_file_name;
ulong spider_open_connections_line_no;
pthread_mutex_t spider_conn_mutex;

/* for spider_open_connections and trx_conn_hash */
const uchar *spider_conn_get_key(
  const void *conn_,
  size_t *length,
  my_bool
) {
  auto conn= static_cast<const SPIDER_CONN *>(conn_);
  DBUG_ENTER("spider_conn_get_key");
  *length = conn->conn_key_length;
#ifdef DBUG_TRACE
  spider_print_keys(conn->conn_key, conn->conn_key_length);
#endif
  DBUG_RETURN(reinterpret_cast<const uchar *>(conn->conn_key));
}

const uchar *spider_ipport_conn_get_key(
   const void *ip_port_,
   size_t *length,
   my_bool
)
{
  auto ip_port= static_cast<const SPIDER_IP_PORT_CONN *>(ip_port_);
  DBUG_ENTER("spider_ipport_conn_get_key");
  *length = ip_port->key_len;
  DBUG_RETURN(reinterpret_cast<const uchar *>(ip_port->key));
}

static const uchar *spider_loop_check_full_get_key(
  const void *ptr_,
  size_t *length,
  my_bool
) {
  auto ptr= static_cast<const SPIDER_CONN_LOOP_CHECK *>(ptr_);
  DBUG_ENTER("spider_loop_check_full_get_key");
  *length = ptr->full_name.length;
  DBUG_RETURN(reinterpret_cast<const uchar *>(ptr->full_name.str));
}

static const uchar *spider_loop_check_to_get_key(
  const void *ptr_,
  size_t *length,
  my_bool
) {
  auto ptr= static_cast<const SPIDER_CONN_LOOP_CHECK *>(ptr_);
  DBUG_ENTER("spider_loop_check_to_get_key");
  *length = ptr->to_name.length;
  DBUG_RETURN(reinterpret_cast<const uchar *>(ptr->to_name.str));
}

int spider_conn_init(
  SPIDER_CONN *conn
) {
  int error_num = HA_ERR_OUT_OF_MEM;
  DBUG_ENTER("spider_conn_init");
  if (mysql_mutex_init(spd_key_mutex_conn_loop_check, &conn->loop_check_mutex,
    MY_MUTEX_INIT_FAST))
  {
    goto error_loop_check_mutex_init;
  }
  if (my_hash_init(PSI_INSTRUMENT_ME, &conn->loop_checked,
                   spd_charset_utf8mb3_bin, 32, 0, 0,
                   spider_loop_check_full_get_key, 0, 0))
  {
    goto error_loop_checked_hash_init;
  }
  spider_alloc_calc_mem_init(conn->loop_checked, SPD_MID_CONN_INIT_1);
  spider_alloc_calc_mem(spider_current_trx,
    conn->loop_checked,
    conn->loop_checked.array.max_element *
    conn->loop_checked.array.size_of_element);
  if (my_hash_init(PSI_INSTRUMENT_ME, &conn->loop_check_queue,
                   spd_charset_utf8mb3_bin, 32, 0, 0,
                   spider_loop_check_to_get_key, 0, 0))
  {
    goto error_loop_check_queue_hash_init;
  }
  spider_alloc_calc_mem_init(conn->loop_check_queue, SPD_MID_CONN_INIT_2);
  spider_alloc_calc_mem(spider_current_trx,
    conn->loop_check_queue,
    conn->loop_check_queue.array.max_element *
    conn->loop_check_queue.array.size_of_element);
  DBUG_RETURN(0);

error_loop_check_queue_hash_init:
  spider_free_mem_calc(spider_current_trx,
    conn->loop_checked_id,
    conn->loop_checked.array.max_element *
    conn->loop_checked.array.size_of_element);
  my_hash_free(&conn->loop_checked);
error_loop_checked_hash_init:
  pthread_mutex_destroy(&conn->loop_check_mutex);
error_loop_check_mutex_init:
  DBUG_RETURN(error_num);
}

void spider_conn_done(
  SPIDER_CONN *conn
) {
  SPIDER_CONN_LOOP_CHECK *lcptr;
  DBUG_ENTER("spider_conn_done");
  uint l = 0;
  while ((lcptr = (SPIDER_CONN_LOOP_CHECK *) my_hash_element(
    &conn->loop_checked, l)))
  {
    spider_free(spider_current_trx, lcptr, MYF(0));
    ++l;
  }
  spider_free_mem_calc(spider_current_trx,
    conn->loop_check_queue_id,
    conn->loop_check_queue.array.max_element *
    conn->loop_check_queue.array.size_of_element);
  my_hash_free(&conn->loop_check_queue);
  spider_free_mem_calc(spider_current_trx,
    conn->loop_checked_id,
    conn->loop_checked.array.max_element *
    conn->loop_checked.array.size_of_element);
  my_hash_free(&conn->loop_checked);
  pthread_mutex_destroy(&conn->loop_check_mutex);
  DBUG_VOID_RETURN;
}

int spider_reset_conn_setted_parameter(
  SPIDER_CONN *conn,
  THD *thd
) {
  DBUG_ENTER("spider_reset_conn_setted_parameter");
  conn->autocommit = spider_param_remote_autocommit();
  conn->sql_log_off = spider_param_remote_sql_log_off();
  conn->wait_timeout = spider_param_remote_wait_timeout(thd);
  conn->sql_mode = full_sql_mode + 1;
  myf utf8_flag= thd->get_utf8_flag();
  if (thd && spider_param_remote_time_zone())
  {
    int tz_length = strlen(spider_param_remote_time_zone());
    String tz_str(spider_param_remote_time_zone(), tz_length,
      &my_charset_latin1);
    conn->time_zone = my_tz_find(thd, &tz_str);
  } else
    conn->time_zone = NULL;
  conn->trx_isolation = spider_param_remote_trx_isolation();
  DBUG_PRINT("info",("spider conn->trx_isolation=%d", conn->trx_isolation));
  if (spider_param_remote_access_charset())
  {
    if (!(conn->access_charset =
        get_charset_by_csname(spider_param_remote_access_charset(),
        MY_CS_PRIMARY, MYF(utf8_flag | MY_WME))))
      DBUG_RETURN(ER_UNKNOWN_CHARACTER_SET);
  } else
    conn->access_charset = NULL;
  char *default_database = spider_param_remote_default_database();
  if (default_database)
  {
    uint default_database_length = strlen(default_database);
    if (conn->default_database.reserve(default_database_length + 1))
      DBUG_RETURN(HA_ERR_OUT_OF_MEM);
    conn->default_database.q_append(default_database,
      default_database_length + 1);
    conn->default_database.length(default_database_length);
  } else
    conn->default_database.length(0);
  DBUG_RETURN(spider_conn_reset_queue_loop_check(conn));
}

int spider_free_conn_alloc(
  SPIDER_CONN *conn
) {
  DBUG_ENTER("spider_free_conn_alloc");
  spider_free_conn_thread(conn);
  spider_db_disconnect(conn);
  if (conn->db_conn)
  {
    delete conn->db_conn;
    conn->db_conn = NULL;
  }
  spider_conn_done(conn);
  pthread_mutex_destroy(&conn->mta_conn_mutex);
  conn->default_database.free();
  DBUG_RETURN(0);
}

void spider_free_conn_from_trx(
  SPIDER_TRX *trx,
  SPIDER_CONN *conn,
  bool another,
  bool trx_free,
  int *roop_count
) {
  ha_spider *spider;
  SPIDER_IP_PORT_CONN *ip_port_conn = conn->ip_port_conn;
  DBUG_ENTER("spider_free_conn_from_trx");
  spider_conn_clear_queue(conn);
  conn->use_for_active_standby = FALSE;
  conn->error_mode = 1;
    if (
      trx_free ||
      (
        (
          conn->server_lost ||
          spider_param_conn_recycle_mode(trx->thd) != 2
        ) &&
        !conn->opened_handlers
      )
    ) {
      conn->thd = NULL;
      if (another)
      {
        ha_spider *next_spider;
        my_hash_delete(&trx->trx_another_conn_hash, (uchar*) conn);
        spider = (ha_spider*) conn->another_ha_first;
        while (spider)
        {
          next_spider = spider->next;
          spider_free_tmp_dbton_handler(spider);
          spider_free_tmp_dbton_share(spider->share);
          spider_free_tmp_share_alloc(spider->share);
          spider_free(spider_current_trx, spider->share, MYF(0));
          delete spider;
          spider = next_spider;
        }
        conn->another_ha_first = NULL;
        conn->another_ha_last = NULL;
      } else {
        my_hash_delete(&trx->trx_conn_hash, (uchar*) conn);
      }

      if (
        !trx_free &&
        !conn->server_lost &&
        !conn->queued_connect &&
        spider_param_conn_recycle_mode(trx->thd) == 1
      ) {
        /* conn_recycle_mode == 1 */
        *conn->conn_key = '0';
        conn->casual_read_base_conn = NULL;
        if (
          conn->quick_target &&
          spider_db_free_result((ha_spider *) conn->quick_target, FALSE)
        ) {
          spider_free_conn(conn);
        } else {
          pthread_mutex_lock(&spider_conn_mutex);
          uint old_elements = spider_open_connections.array.max_element;
          if (my_hash_insert(&spider_open_connections, (uchar*) conn))
          {
            pthread_mutex_unlock(&spider_conn_mutex);
            spider_free_conn(conn);
          } else {
            if (ip_port_conn)
            { /* exists */
              if (ip_port_conn->waiting_count)
              {
                pthread_mutex_lock(&ip_port_conn->mutex);
                pthread_cond_signal(&ip_port_conn->cond);
                pthread_mutex_unlock(&ip_port_conn->mutex);
              }
            }
            if (spider_open_connections.array.max_element > old_elements)
            {
              spider_alloc_calc_mem(spider_current_trx,
                spider_open_connections,
                (spider_open_connections.array.max_element - old_elements) *
                spider_open_connections.array.size_of_element);
            }
            pthread_mutex_unlock(&spider_conn_mutex);
          }
        }
      } else {
        /* conn_recycle_mode == 0 */
        if (conn->quick_target)
        {
          spider_db_free_result((ha_spider *) conn->quick_target, TRUE);
        }
        spider_free_conn(conn);
      }
    } else if (roop_count)
      (*roop_count)++;
  DBUG_VOID_RETURN;
}

static inline void spider_memcpy_or_null(char **dest, char *alloced,
                                         char *src, uint *dest_len,
                                         uint tgt_len)
{
  *dest_len= tgt_len;
  if (src)
  {
    *dest= alloced;
    memcpy(*dest, src, tgt_len);
  } else
    *dest= NULL;
}

SPIDER_CONN *spider_create_conn(
  SPIDER_SHARE *share,
  ha_spider *spider,
  int all_link_idx,
  int link_idx,
  int *error_num
) {
  int *need_mon;
  SPIDER_CONN *conn;
  SPIDER_IP_PORT_CONN *ip_port_conn;
  char *tmp_name, *tmp_host, *tmp_username, *tmp_password, *tmp_socket;
  char *tmp_wrapper, *tmp_db, *tmp_ssl_ca, *tmp_ssl_capath, *tmp_ssl_cert;
  char *tmp_ssl_cipher, *tmp_ssl_key, *tmp_default_file, *tmp_default_group;
  char *tmp_dsn, *tmp_filedsn, *tmp_driver, *tmp_odbc_conn_str;
  DBUG_ENTER("spider_create_conn");

  if (unlikely(!UTC))
  {
    /* UTC time zone for timestamp columns */
    String tz_00_name(STRING_WITH_LEN("+00:00"), &my_charset_bin);
    UTC = my_tz_find(current_thd, &tz_00_name);
  }

    bool tables_on_different_db_are_joinable;
    if (share->sql_dbton_ids[all_link_idx] != SPIDER_DBTON_SIZE)
    {
      tables_on_different_db_are_joinable =
        spider_dbton[share->sql_dbton_ids[all_link_idx]].db_util->
          tables_on_different_db_are_joinable();
    } else {
      tables_on_different_db_are_joinable = TRUE;
    }
    if (!(conn = (SPIDER_CONN *)
      spider_bulk_malloc(spider_current_trx,  SPD_MID_CREATE_CONN_1, MYF(MY_WME | MY_ZEROFILL),
        &conn, (uint) (sizeof(*conn)),
        &tmp_name, (uint) (share->conn_keys_lengths[all_link_idx] + 1),
        &tmp_host, (uint) (share->tgt_hosts_lengths[all_link_idx] + 1),
        &tmp_username,
          (uint) (share->tgt_usernames_lengths[all_link_idx] + 1),
        &tmp_password,
          (uint) (share->tgt_passwords_lengths[all_link_idx] + 1),
        &tmp_socket, (uint) (share->tgt_sockets_lengths[all_link_idx] + 1),
        &tmp_wrapper,
          (uint) (share->tgt_wrappers_lengths[all_link_idx] + 1),
        &tmp_db, (uint) (tables_on_different_db_are_joinable ?
          0 : share->tgt_dbs_lengths[all_link_idx] + 1),
        &tmp_ssl_ca, (uint) (share->tgt_ssl_cas_lengths[all_link_idx] + 1),
        &tmp_ssl_capath,
          (uint) (share->tgt_ssl_capaths_lengths[all_link_idx] + 1),
        &tmp_ssl_cert,
          (uint) (share->tgt_ssl_certs_lengths[all_link_idx] + 1),
        &tmp_ssl_cipher,
          (uint) (share->tgt_ssl_ciphers_lengths[all_link_idx] + 1),
        &tmp_ssl_key,
          (uint) (share->tgt_ssl_keys_lengths[all_link_idx] + 1),
        &tmp_default_file,
          (uint) (share->tgt_default_files_lengths[all_link_idx] + 1),
        &tmp_default_group,
          (uint) (share->tgt_default_groups_lengths[all_link_idx] + 1),
        &tmp_dsn,
          (uint) (share->tgt_dsns_lengths[all_link_idx] + 1),
        &tmp_filedsn,
          (uint) (share->tgt_filedsns_lengths[all_link_idx] + 1),
        &tmp_driver,
<<<<<<< HEAD
          (uint) (share->tgt_drivers_lengths[link_idx] + 1),
        &tmp_odbc_conn_str,
          (uint) (share->tgt_odbc_conn_strs_lengths[link_idx] + 1),
=======
          (uint) (share->tgt_drivers_lengths[all_link_idx] + 1),
>>>>>>> cb0d6dd8
        &need_mon, (uint) (sizeof(int)),
        NullS))
    ) {
      *error_num = HA_ERR_OUT_OF_MEM;
      goto error_alloc_conn;
    }

    conn->default_database.init_calc_mem(SPD_MID_CREATE_CONN_2);
    conn->conn_key_length = share->conn_keys_lengths[all_link_idx];
    conn->conn_key = tmp_name;
    memcpy(conn->conn_key, share->conn_keys[all_link_idx],
      share->conn_keys_lengths[all_link_idx]);
    conn->conn_key_hash_value = share->conn_keys_hash_value[all_link_idx];
    spider_memcpy_or_null(&conn->tgt_host, tmp_host,
                          share->tgt_hosts[all_link_idx], &conn->tgt_host_length,
                          share->tgt_hosts_lengths[all_link_idx]);
    spider_memcpy_or_null(&conn->tgt_username, tmp_username,
                          share->tgt_usernames[all_link_idx],
                          &conn->tgt_username_length,
                          share->tgt_usernames_lengths[all_link_idx]);
    spider_memcpy_or_null(&conn->tgt_password, tmp_password,
                          share->tgt_passwords[all_link_idx],
                          &conn->tgt_password_length,
                          share->tgt_passwords_lengths[all_link_idx]);
    spider_memcpy_or_null(&conn->tgt_socket, tmp_socket,
                          share->tgt_sockets[all_link_idx],
                          &conn->tgt_socket_length,
                          share->tgt_sockets_lengths[all_link_idx]);
    spider_memcpy_or_null(&conn->tgt_wrapper, tmp_wrapper,
                          share->tgt_wrappers[all_link_idx],
                          &conn->tgt_wrapper_length,
                          share->tgt_wrappers_lengths[all_link_idx]);
    if (!tables_on_different_db_are_joinable)
    {
      spider_memcpy_or_null(&conn->tgt_db, tmp_db, share->tgt_dbs[all_link_idx],
                            &conn->tgt_db_length,
                            share->tgt_dbs_lengths[all_link_idx]);
    }
    spider_memcpy_or_null(&conn->tgt_ssl_ca, tmp_ssl_ca,
                          share->tgt_ssl_cas[all_link_idx],
                          &conn->tgt_ssl_ca_length,
                          share->tgt_ssl_cas_lengths[all_link_idx]);
    spider_memcpy_or_null(&conn->tgt_ssl_capath, tmp_ssl_capath,
                          share->tgt_ssl_capaths[all_link_idx],
                          &conn->tgt_ssl_capath_length,
                          share->tgt_ssl_capaths_lengths[all_link_idx]);
    spider_memcpy_or_null(&conn->tgt_ssl_cert, tmp_ssl_cert,
                          share->tgt_ssl_certs[all_link_idx],
                          &conn->tgt_ssl_cert_length,
                          share->tgt_ssl_certs_lengths[all_link_idx]);
    spider_memcpy_or_null(&conn->tgt_ssl_cipher, tmp_ssl_cipher,
                          share->tgt_ssl_ciphers[all_link_idx],
                          &conn->tgt_ssl_cipher_length,
                          share->tgt_ssl_ciphers_lengths[all_link_idx]);
    spider_memcpy_or_null(&conn->tgt_ssl_key, tmp_ssl_key,
                          share->tgt_ssl_keys[all_link_idx],
                          &conn->tgt_ssl_key_length,
                          share->tgt_ssl_keys_lengths[all_link_idx]);
    spider_memcpy_or_null(&conn->tgt_default_file, tmp_default_file,
                          share->tgt_default_files[all_link_idx],
                          &conn->tgt_default_file_length,
                          share->tgt_default_files_lengths[all_link_idx]);
    spider_memcpy_or_null(&conn->tgt_default_group, tmp_default_group,
                          share->tgt_default_groups[all_link_idx],
                          &conn->tgt_default_group_length,
                          share->tgt_default_groups_lengths[all_link_idx]);
    spider_memcpy_or_null(&conn->tgt_dsn, tmp_dsn, share->tgt_dsns[all_link_idx],
                          &conn->tgt_dsn_length,
                          share->tgt_dsns_lengths[all_link_idx]);
    spider_memcpy_or_null(&conn->tgt_filedsn, tmp_filedsn, share->tgt_filedsns[all_link_idx],
                          &conn->tgt_filedsn_length,
                          share->tgt_filedsns_lengths[all_link_idx]);
    spider_memcpy_or_null(&conn->tgt_driver, tmp_driver, share->tgt_drivers[all_link_idx],
                          &conn->tgt_driver_length,
<<<<<<< HEAD
                          share->tgt_drivers_lengths[link_idx]);
    spider_memcpy_or_null(&conn->tgt_odbc_conn_str, tmp_odbc_conn_str,
                          share->tgt_odbc_conn_strs[link_idx],
                          &conn->tgt_odbc_conn_str_length,
                          share->tgt_odbc_conn_strs_lengths[link_idx]);
    conn->tgt_port = share->tgt_ports[link_idx];
    conn->tgt_ssl_vsc = share->tgt_ssl_vscs[link_idx];
    conn->dbton_id = share->sql_dbton_ids[link_idx];
=======
                          share->tgt_drivers_lengths[all_link_idx]);
    conn->tgt_port = share->tgt_ports[all_link_idx];
    conn->tgt_ssl_vsc = share->tgt_ssl_vscs[all_link_idx];
    conn->dbton_id = share->sql_dbton_ids[all_link_idx];
>>>>>>> cb0d6dd8
  if (conn->dbton_id == SPIDER_DBTON_SIZE)
  {
      my_printf_error(
        ER_SPIDER_SQL_WRAPPER_IS_INVALID_NUM,
        ER_SPIDER_SQL_WRAPPER_IS_INVALID_STR,
        MYF(0), conn->tgt_wrapper);
      *error_num = ER_SPIDER_SQL_WRAPPER_IS_INVALID_NUM;
    goto error_invalid_wrapper;
  }
  if (!(conn->db_conn = spider_dbton[conn->dbton_id].create_db_conn(conn)))
  {
    *error_num = HA_ERR_OUT_OF_MEM;
    goto error_db_conn_create;
  }
  if ((*error_num = conn->db_conn->init()))
  {
    goto error_db_conn_init;
  }
  conn->join_trx = 0;
  conn->thd = NULL;
  conn->table_lock = 0;
  conn->semi_trx_isolation = -2;
  conn->semi_trx_isolation_chk = FALSE;
  conn->semi_trx_chk = FALSE;
  conn->link_idx = link_idx;
  conn->conn_need_mon = need_mon;
  if (spider)
    conn->need_mon = &spider->need_mons[link_idx];
  else
    conn->need_mon = need_mon;

  if (mysql_mutex_init(spd_key_mutex_mta_conn, &conn->mta_conn_mutex,
    MY_MUTEX_INIT_FAST))
  {
    *error_num = HA_ERR_OUT_OF_MEM;
    goto error_mta_conn_mutex_init;
  }

  if (unlikely((*error_num = spider_conn_init(conn))))
  {
    goto error_conn_init;
  }

  spider_conn_queue_connect(share, conn, all_link_idx);
  conn->ping_time = (time_t) time((time_t*) 0);
  conn->connect_error_time = conn->ping_time;
  pthread_mutex_lock(&spider_conn_id_mutex);
  conn->conn_id = spider_conn_id;
  ++spider_conn_id;
  pthread_mutex_unlock(&spider_conn_id_mutex);

  pthread_mutex_lock(&spider_ipport_conn_mutex);
  if ((ip_port_conn = (SPIDER_IP_PORT_CONN*) my_hash_search_using_hash_value(
    &spider_ipport_conns, conn->conn_key_hash_value,
    (uchar*)conn->conn_key, conn->conn_key_length)))
  { /* exists, +1 */
    pthread_mutex_unlock(&spider_ipport_conn_mutex);
    pthread_mutex_lock(&ip_port_conn->mutex);
    if (spider_param_max_connections())
    { /* enable conncetion pool */
      if (ip_port_conn->ip_port_count >= spider_param_max_connections())
      { /* bigger than the max num of connections, free conn and return NULL */
        pthread_mutex_unlock(&ip_port_conn->mutex);
        *error_num = ER_SPIDER_CON_COUNT_ERROR;
        goto error_too_many_ipport_count;
      }
    }
    ip_port_conn->ip_port_count++;
    pthread_mutex_unlock(&ip_port_conn->mutex);
  }
  else
  {// do not exist
    ip_port_conn = spider_create_ipport_conn(conn);
    if (!ip_port_conn) {
      /* failed, always do not effect 'create conn' */
      pthread_mutex_unlock(&spider_ipport_conn_mutex);
      DBUG_RETURN(conn);
    }
    if (my_hash_insert(&spider_ipport_conns, (uchar *)ip_port_conn)) {
      /* insert failed, always do not effect 'create conn' */
      pthread_mutex_unlock(&spider_ipport_conn_mutex);
      DBUG_RETURN(conn);
    }
    pthread_mutex_unlock(&spider_ipport_conn_mutex);
  }
  conn->ip_port_conn = ip_port_conn;

  DBUG_RETURN(conn);

error_too_many_ipport_count:
  spider_conn_done(conn);
error_conn_init:
  pthread_mutex_destroy(&conn->mta_conn_mutex);
error_mta_conn_mutex_init:
error_db_conn_init:
  delete conn->db_conn;
error_db_conn_create:
error_invalid_wrapper:
  spider_free(spider_current_trx, conn, MYF(0));
error_alloc_conn:
  DBUG_RETURN(NULL);
}

SPIDER_CONN *spider_get_conn(
  SPIDER_SHARE *share,
  int link_idx,
  char *conn_key,
  SPIDER_TRX *trx,
  ha_spider *spider,
  bool another,
  bool thd_chg,
  int *error_num
) {
  SPIDER_CONN *conn = NULL;
  int all_link_idx= link_idx;
  DBUG_ENTER("spider_get_conn");

  if (spider)
    all_link_idx = spider->conn_link_idx[link_idx];

#ifdef DBUG_TRACE
    spider_print_keys(conn_key, share->conn_keys_lengths[link_idx]);
#endif
  if (
        (another &&
          !(conn = (SPIDER_CONN*) my_hash_search_using_hash_value(
            &trx->trx_another_conn_hash,
            share->conn_keys_hash_value[all_link_idx],
            (uchar*) conn_key, share->conn_keys_lengths[all_link_idx]))) ||
        (!another &&
          !(conn = (SPIDER_CONN*) my_hash_search_using_hash_value(
            &trx->trx_conn_hash,
            share->conn_keys_hash_value[all_link_idx],
            (uchar*) conn_key, share->conn_keys_lengths[all_link_idx])))
  )
  {
    if (
      !trx->thd ||
        (
          (spider_param_conn_recycle_mode(trx->thd) & 1) ||
          spider_param_conn_recycle_strict(trx->thd)
        )
    ) {
        pthread_mutex_lock(&spider_conn_mutex);
        if (!(conn = (SPIDER_CONN*) my_hash_search_using_hash_value(
          &spider_open_connections, share->conn_keys_hash_value[all_link_idx],
          (uchar*) share->conn_keys[all_link_idx],
          share->conn_keys_lengths[all_link_idx])))
        {
          pthread_mutex_unlock(&spider_conn_mutex);
          if (spider_param_max_connections())
          { /* enable connection pool */
            conn= spider_get_conn_from_idle_connection(
                share, all_link_idx, conn_key, spider, link_idx, error_num);
            /* failed get conn, goto error */
            if (!conn)
              goto error;

          }
          else
          { /* did not enable conncetion pool , create_conn */
            DBUG_PRINT("info",("spider create new conn"));
            if (!(conn= spider_create_conn(share, spider, all_link_idx,
                                           link_idx, error_num)))
              goto error;
            *conn->conn_key = *conn_key;
            if (spider)
            {
              spider->conns[link_idx] = conn;
              if (spider_bit_is_set(spider->conn_can_fo, link_idx))
                conn->use_for_active_standby = TRUE;
            }
          }
        } else {
          my_hash_delete(&spider_open_connections, (uchar*) conn);
          pthread_mutex_unlock(&spider_conn_mutex);
          DBUG_PRINT("info",("spider get global conn"));
          if (spider)
          {
            spider->conns[link_idx] = conn;
            if (spider_bit_is_set(spider->conn_can_fo, link_idx))
              conn->use_for_active_standby = TRUE;
          }
        }
    } else {
      DBUG_PRINT("info",("spider create new conn"));
      /* conn_recycle_strict = 0 and conn_recycle_mode = 0 or 2 */
      if (!(conn= spider_create_conn(share, spider, all_link_idx, link_idx,
                                     error_num)))
        goto error;
      *conn->conn_key = *conn_key;
      if (spider)
      {
        spider->conns[link_idx] = conn;
        if (spider_bit_is_set(spider->conn_can_fo, link_idx))
          conn->use_for_active_standby = TRUE;
      }
    }
    conn->thd = trx->thd;
    conn->priority = share->priority;

      if (another)
      {
        uint old_elements = trx->trx_another_conn_hash.array.max_element;
        if (my_hash_insert(&trx->trx_another_conn_hash, (uchar*) conn))
        {
          spider_free_conn(conn);
          *error_num = HA_ERR_OUT_OF_MEM;
          goto error;
        }
        if (trx->trx_another_conn_hash.array.max_element > old_elements)
        {
          spider_alloc_calc_mem(spider_current_trx,
            trx->trx_another_conn_hash,
            (trx->trx_another_conn_hash.array.max_element - old_elements) *
            trx->trx_another_conn_hash.array.size_of_element);
        }
      } else {
        uint old_elements = trx->trx_conn_hash.array.max_element;
        if (my_hash_insert(&trx->trx_conn_hash, (uchar*) conn))
        {
          spider_free_conn(conn);
          *error_num = HA_ERR_OUT_OF_MEM;
          goto error;
        }
        if (trx->trx_conn_hash.array.max_element > old_elements)
        {
          spider_alloc_calc_mem(spider_current_trx,
            trx->trx_conn_hash,
            (trx->trx_conn_hash.array.max_element - old_elements) *
            trx->trx_conn_hash.array.size_of_element);
        }
      }
  } else if (spider)
  {
      spider->conns[link_idx] = conn;
    if (spider_bit_is_set(spider->conn_can_fo, link_idx))
      conn->use_for_active_standby = TRUE;
  }
  conn->link_idx = link_idx;

  if (conn->queued_connect)
    spider_conn_queue_connect_rewrite(share, conn, all_link_idx);

  if (conn->queued_ping)
  {
    if (spider)
      spider_conn_queue_ping_rewrite(spider, conn, link_idx);
    else
      conn->queued_ping = FALSE;
  }

    if (unlikely(spider && spider->wide_handler->top_share &&
      (*error_num = spider_conn_queue_loop_check(
        conn, spider, link_idx))))
    {
      goto error;
    }

  DBUG_PRINT("info",("spider conn=%p", conn));
  DBUG_RETURN(conn);

error:
  DBUG_RETURN(NULL);
}

int spider_free_conn(
  SPIDER_CONN *conn
) {
  DBUG_ENTER("spider_free_conn");
  DBUG_PRINT("info", ("spider conn=%p", conn));
  SPIDER_IP_PORT_CONN* ip_port_conn = conn->ip_port_conn;
  if (ip_port_conn)
  { /* free conn, ip_port_count-- */
    pthread_mutex_lock(&ip_port_conn->mutex);
    if (ip_port_conn->ip_port_count > 0)
      ip_port_conn->ip_port_count--;
    pthread_mutex_unlock(&ip_port_conn->mutex);
  }
  if (conn->conn_holder_for_direct_join)
    conn->conn_holder_for_direct_join->conn= NULL;
  spider_free_conn_alloc(conn);
  spider_free(spider_current_trx, conn, MYF(0));
  DBUG_RETURN(0);
}

/**
  May get or create a connection spawning a background thread

  For each link (data node, formally representable as the tuple
  (spider, link_idx)), there is an associated casual read value
  (`spider->result_list.casual_read[link_idx]').

  If the CRV is 0, do nothing. Otherwise, An casual read id
  (`conn->casual_read_current_id`) is associated with the link and
  query id. The CRI starts from 2, and is used only when CRV is 1, to
  update the CRV (see below). The updated CRV is then used to
  construct the connection key used for get or create a connection
  that spawns a background thread to execute queries.

  If the CRV is 1, it is assigned CRI. The latter is then incremented
  by 1. The CRI will only go up to 63, before "wrapping" back to 2.

  If 2 <= CRV <= 63, it is left alone.

  Note that this function relies on the assumption that the CRV is
  reset (e.g. using `spider_param_casual_read()') between consecutive
  calls of this function for the CRV == 1 case to auto-increment as
  expected.
*/
int spider_check_and_get_casual_read_conn(
  THD *thd,
  ha_spider *spider,
  int link_idx
) {
  int error_num;
  DBUG_ENTER("spider_check_and_get_casual_read_conn");
  if (!spider->result_list.casual_read[link_idx])
    DBUG_RETURN(0);
  SPIDER_CONN *conn = spider->conns[link_idx];
  if (conn->casual_read_query_id != thd->query_id)
  {
    conn->casual_read_query_id = thd->query_id;
    conn->casual_read_current_id = 2;
  }
  if (spider->result_list.casual_read[link_idx] == 1)
  {
    spider->result_list.casual_read[link_idx] = conn->casual_read_current_id;
    ++conn->casual_read_current_id;
    if (conn->casual_read_current_id > 63)
      conn->casual_read_current_id = 2;
  }
  if (!(spider->conns[link_idx]= spider_get_conn(
          spider->share, link_idx, spider->conn_keys[link_idx],
          spider->wide_handler->trx, spider, FALSE, TRUE, &error_num)))
  {
    DBUG_RETURN(error_num);
  }
  spider->conns[link_idx]->casual_read_base_conn = conn;
  spider_check_and_set_autocommit(thd, spider->conns[link_idx], NULL);
  DBUG_RETURN(0);
}

int spider_check_and_init_casual_read(
  THD *thd,
  ha_spider *spider,
  int link_idx
) {
  int error_num;
  SPIDER_RESULT_LIST *result_list = &spider->result_list;
  SPIDER_SHARE *share = spider->share;
  DBUG_ENTER("spider_check_and_init_casual_read");
  if (
    spider_param_sync_autocommit(thd) &&
    (!thd_test_options(thd, OPTION_NOT_AUTOCOMMIT | OPTION_BEGIN)) &&
    (
      result_list->direct_order_limit
      || result_list->direct_aggregate
    )
  ) {
    if (!result_list->casual_read[link_idx])
    {
      result_list->casual_read[link_idx] =
        spider_param_casual_read(thd, share->casual_read);
    }
    if ((error_num = spider_check_and_get_casual_read_conn(thd, spider,
      link_idx)))
    {
      DBUG_RETURN(error_num);
    }
    SPIDER_CONN *conn = spider->conns[link_idx];
    if (
      conn->casual_read_base_conn &&
      (error_num = spider_create_conn_thread(conn))
    ) {
      DBUG_RETURN(error_num);
    }
  }
  DBUG_RETURN(0);
}

void spider_conn_queue_connect(
  SPIDER_SHARE *share,
  SPIDER_CONN *conn,
  int link_idx
) {
  DBUG_ENTER("spider_conn_queue_connect");
  DBUG_PRINT("info", ("spider conn=%p", conn));
  conn->queued_connect = TRUE;
/*
  conn->queued_connect_share = share;
  conn->queued_connect_link_idx = link_idx;
*/
  DBUG_VOID_RETURN;
}

void spider_conn_queue_connect_rewrite(
  SPIDER_SHARE *share,
  SPIDER_CONN *conn,
  int link_idx
) {
  DBUG_ENTER("spider_conn_queue_connect_rewrite");
  DBUG_PRINT("info", ("spider conn=%p", conn));
  conn->queued_connect_share = share;
  conn->queued_connect_link_idx = link_idx;
  DBUG_VOID_RETURN;
}

void spider_conn_queue_ping(
  ha_spider *spider,
  SPIDER_CONN *conn,
  int link_idx
) {
  DBUG_ENTER("spider_conn_queue_ping");
  DBUG_PRINT("info", ("spider conn=%p", conn));
  conn->queued_ping = TRUE;
  conn->queued_ping_spider = spider;
  conn->queued_ping_link_idx = link_idx;
  DBUG_VOID_RETURN;
}

void spider_conn_queue_ping_rewrite(
  ha_spider *spider,
  SPIDER_CONN *conn,
  int link_idx
) {
  DBUG_ENTER("spider_conn_queue_ping_rewrite");
  DBUG_PRINT("info", ("spider conn=%p", conn));
  conn->queued_ping_spider = spider;
  conn->queued_ping_link_idx = link_idx;
  DBUG_VOID_RETURN;
}

void spider_conn_queue_trx_isolation(
  SPIDER_CONN *conn,
  int trx_isolation
) {
  DBUG_ENTER("spider_conn_queue_trx_isolation");
  DBUG_PRINT("info", ("spider conn=%p", conn));
  conn->queued_trx_isolation = TRUE;
  conn->queued_trx_isolation_val = trx_isolation;
  DBUG_VOID_RETURN;
}

void spider_conn_queue_semi_trx_isolation(
  SPIDER_CONN *conn,
  int trx_isolation
) {
  DBUG_ENTER("spider_conn_queue_semi_trx_isolation");
  DBUG_PRINT("info", ("spider conn=%p", conn));
  conn->queued_semi_trx_isolation = TRUE;
  conn->queued_semi_trx_isolation_val = trx_isolation;
  DBUG_VOID_RETURN;
}

void spider_conn_queue_autocommit(
  SPIDER_CONN *conn,
  bool autocommit
) {
  DBUG_ENTER("spider_conn_queue_autocommit");
  DBUG_PRINT("info", ("spider conn=%p", conn));
  conn->queued_autocommit = TRUE;
  conn->queued_autocommit_val = autocommit;
  DBUG_VOID_RETURN;
}

void spider_conn_queue_sql_log_off(
  SPIDER_CONN *conn,
  bool sql_log_off
) {
  DBUG_ENTER("spider_conn_queue_sql_log_off");
  DBUG_PRINT("info", ("spider conn=%p", conn));
  conn->queued_sql_log_off = TRUE;
  conn->queued_sql_log_off_val = sql_log_off;
  DBUG_VOID_RETURN;
}

void spider_conn_queue_wait_timeout(
  SPIDER_CONN *conn,
  int wait_timeout
) {
  DBUG_ENTER("spider_conn_queue_wait_timeout");
  DBUG_PRINT("info", ("spider conn=%p", conn));
  if (wait_timeout > 0)
  {
    conn->queued_wait_timeout = TRUE;
    conn->queued_wait_timeout_val = wait_timeout;
  }
  DBUG_VOID_RETURN;
}

void spider_conn_queue_sql_mode(
  SPIDER_CONN *conn,
  sql_mode_t sql_mode
) {
  DBUG_ENTER("spider_conn_queue_sql_mode");
  DBUG_PRINT("info", ("spider conn=%p", conn));
  DBUG_ASSERT(!(sql_mode & ~full_sql_mode));
  conn->queued_sql_mode = TRUE;
  conn->queued_sql_mode_val = (sql_mode & pushdown_sql_mode);
  DBUG_VOID_RETURN;
}

void spider_conn_queue_time_zone(
  SPIDER_CONN *conn,
  Time_zone *time_zone
) {
  DBUG_ENTER("spider_conn_queue_time_zone");
  DBUG_PRINT("info", ("spider conn=%p", conn));
  conn->queued_time_zone = TRUE;
  conn->queued_time_zone_val = time_zone;
  DBUG_VOID_RETURN;
}

void spider_conn_queue_UTC_time_zone(
  SPIDER_CONN *conn
) {
  DBUG_ENTER("spider_conn_queue_UTC_time_zone");
  DBUG_PRINT("info", ("spider conn=%p", conn));
  spider_conn_queue_time_zone(conn, UTC);
  DBUG_VOID_RETURN;
}

/*
  Construct merged values and insert into the loop check queue

  Search the loop_check_queue for the data node table, and if one does
  not exist, construct the merged value in the same format as the
  right hand side. Otherwise, merge the right hand side of the
  existing SPIDER_CONN_LOOP_CHECK with the right hand side of lcptr
  into one right hand side. In either case, add the
  SPIDER_CONN_LOOP_CHECK to the loop check queue
*/
int spider_conn_queue_and_merge_loop_check(
  SPIDER_CONN *conn,
  SPIDER_CONN_LOOP_CHECK *lcptr
) {
  int error_num = HA_ERR_OUT_OF_MEM;
  char *tmp_name, *cur_name, *to_name, *full_name, *from_value,
    *merged_value;
  SPIDER_CONN_LOOP_CHECK *lcqptr, *lcrptr;
  DBUG_ENTER("spider_conn_queue_and_merge_loop_check");
  DBUG_PRINT("info", ("spider conn=%p", conn));
  if (!(lcqptr = (SPIDER_CONN_LOOP_CHECK *)
    my_hash_search_using_hash_value(&conn->loop_check_queue,
    lcptr->hash_value_to,
    (uchar *) lcptr->to_name.str, lcptr->to_name.length)))
  {
    /*
      Construct the right hand side:
      -<mac>-<pid>-<cur_table>-<from_value>
    */
    DBUG_PRINT("info", ("spider create merged_value and insert"));
    lcptr->merged_value.length = spider_unique_id.length +
      lcptr->cur_name.length + lcptr->from_value.length + 1;
    tmp_name = (char *) lcptr->merged_value.str;
    memcpy(tmp_name, spider_unique_id.str, spider_unique_id.length);
    tmp_name += spider_unique_id.length;
    memcpy(tmp_name, lcptr->cur_name.str, lcptr->cur_name.length);
    tmp_name += lcptr->cur_name.length;
    *tmp_name = '-';
    ++tmp_name;
    memcpy(tmp_name, lcptr->from_value.str, lcptr->from_value.length + 1);
    if (unlikely(my_hash_insert(&conn->loop_check_queue, (uchar *) lcptr)))
    {
      goto error_hash_insert_queue;
    }
    lcptr->flag |= SPIDER_LOP_CHK_QUEUED;
  } else {
    /* Merge lcptr and lcqptr into a newly created lcrptr. */
    DBUG_PRINT("info", ("spider append merged_value and replace"));
    if (unlikely(!spider_bulk_malloc(spider_current_trx, SPD_MID_CONN_QUEUE_AND_MERGE_LOOP_CHECK_1, MYF(MY_WME),
      &lcrptr, (uint) (sizeof(SPIDER_CONN_LOOP_CHECK)),
      &cur_name, (uint) (lcqptr->cur_name.length + 1),
      &to_name, (uint) (lcqptr->to_name.length + 1),
      &full_name, (uint) (lcqptr->full_name.length + 1),
      &from_value, (uint) (lcqptr->from_value.length + 1),
      &merged_value, (uint) (lcqptr->merged_value.length +
        spider_unique_id.length + lcptr->cur_name.length +
        lcptr->from_value.length + 2),
      NullS)
    )) {
      goto error_alloc_loop_check_replace;
    }
    /*
      TODO: the new lcrptr has the same cur_name, to_name, full_name
      and from_value as lcqptr, but they do not seem to be relevant.
    */
    lcrptr->hash_value_to = lcqptr->hash_value_to;
    lcrptr->cur_name.str = cur_name;
    lcrptr->cur_name.length = lcqptr->cur_name.length;
    memcpy(cur_name, lcqptr->cur_name.str, lcqptr->cur_name.length + 1);
    lcrptr->to_name.str = to_name;
    lcrptr->to_name.length = lcqptr->to_name.length;
    memcpy(to_name, lcqptr->to_name.str, lcqptr->to_name.length + 1);
    lcrptr->full_name.str = full_name;
    lcrptr->full_name.length = lcqptr->full_name.length;
    memcpy(full_name, lcqptr->full_name.str, lcqptr->full_name.length + 1);
    lcrptr->from_value.str = from_value;
    lcrptr->from_value.length = lcqptr->from_value.length;
    memcpy(from_value, lcqptr->from_value.str, lcqptr->from_value.length + 1);
    /*
      The merged_value of lcrptr is a concatenation of that of lcqptr
      and constructed merged_value from lcptr.
    */
    lcrptr->merged_value.str = merged_value;
    lcrptr->merged_value.length =
      lcqptr->merged_value.length + spider_unique_id.length +
      lcptr->cur_name.length + 1 + lcptr->from_value.length;
    memcpy(merged_value,
      lcqptr->merged_value.str, lcqptr->merged_value.length);
    merged_value += lcqptr->merged_value.length;
    memcpy(merged_value, spider_unique_id.str, spider_unique_id.length);
    merged_value += spider_unique_id.length;
    memcpy(merged_value, lcptr->cur_name.str, lcptr->cur_name.length);
    merged_value += lcptr->cur_name.length;
    *merged_value = '-';
    ++merged_value;
    memcpy(merged_value, lcptr->from_value.str, lcptr->from_value.length + 1);

    DBUG_PRINT("info", ("spider free lcqptr"));
    my_hash_delete(&conn->loop_checked, (uchar*) lcqptr);
    my_hash_delete(&conn->loop_check_queue, (uchar*) lcqptr);
    spider_free(spider_current_trx, lcqptr, MYF(0));

    lcptr = lcrptr;
    if (unlikely(my_hash_insert(&conn->loop_checked, (uchar *) lcptr)))
    {
      goto error_hash_insert;
    }
    if (unlikely(my_hash_insert(&conn->loop_check_queue, (uchar *) lcptr)))
    {
      goto error_hash_insert_queue;
    }
    lcptr->flag = SPIDER_LOP_CHK_MERAGED;
  }
  DBUG_RETURN(0);

error_alloc_loop_check_replace:
error_hash_insert_queue:
  my_hash_delete(&conn->loop_checked, (uchar*) lcptr);
error_hash_insert:
  spider_free(spider_current_trx, lcptr, MYF(0));
  pthread_mutex_unlock(&conn->loop_check_mutex);
  DBUG_RETURN(error_num);
}

int spider_conn_reset_queue_loop_check(
  SPIDER_CONN *conn
) {
  SPIDER_CONN_LOOP_CHECK *lcptr;
  DBUG_ENTER("spider_conn_reset_queue_loop_check");
  uint l = 0;
  pthread_mutex_lock(&conn->loop_check_mutex);
  while ((lcptr = (SPIDER_CONN_LOOP_CHECK *) my_hash_element(
    &conn->loop_checked, l)))
  {
    if (!lcptr->flag)
    {
      DBUG_PRINT("info", ("spider free lcptr"));
      my_hash_delete(&conn->loop_checked, (uchar*) lcptr);
      spider_free(spider_current_trx, lcptr, MYF(0));
    }
    ++l;
  }

  pthread_mutex_unlock(&conn->loop_check_mutex);
  DBUG_RETURN(0);
}

int spider_conn_queue_loop_check(
  SPIDER_CONN *conn,
  ha_spider *spider,
  int link_idx
) {
  int error_num = HA_ERR_OUT_OF_MEM;
  uint all_link_idx = spider->conn_link_idx[link_idx], buf_sz;
  char path[FN_REFLEN + 1];
  char *tmp_name, *cur_name, *to_name, *full_name, *from_value,
    *merged_value;
  user_var_entry *loop_check;
  char *loop_check_buf;
  THD *thd = spider->wide_handler->trx->thd;
  TABLE_SHARE *top_share = spider->wide_handler->top_share;
  SPIDER_SHARE *share = spider->share;
  SPIDER_CONN_LOOP_CHECK *lcptr;
  LEX_CSTRING lex_str, from_str, to_str;
  DBUG_ENTER("spider_conn_queue_loop_check");
  DBUG_PRINT("info", ("spider conn=%p", conn));
  /*
    construct loop check user var name (left hand side) into
    lex_str. It is of the format

    spider_lc_<spider_table_name>

    So if the spider table name is ./test/t1, then the constructed
    user var name is:

    spider_lc_./test/t1
  */
  lex_str.length = top_share->path.length + SPIDER_SQL_LOP_CHK_PRM_PRF_LEN;
  buf_sz = lex_str.length + 2;
  loop_check_buf = (char *) my_alloca(buf_sz);
  if (unlikely(!loop_check_buf))
  {
    DBUG_RETURN(HA_ERR_OUT_OF_MEM);
  }
  lex_str.str = loop_check_buf;
  memcpy(loop_check_buf,
    SPIDER_SQL_LOP_CHK_PRM_PRF_STR, SPIDER_SQL_LOP_CHK_PRM_PRF_LEN);
  memcpy(loop_check_buf + SPIDER_SQL_LOP_CHK_PRM_PRF_LEN,
    top_share->path.str, top_share->path.length);
  loop_check_buf[lex_str.length] = '\0';
  DBUG_PRINT("info", ("spider param name=%s", lex_str.str));
  loop_check = get_variable(&thd->user_vars, &lex_str, FALSE);
  if (!loop_check || loop_check->type_handler()->result_type() != STRING_RESULT)
  {
    DBUG_PRINT("info", ("spider client is not Spider"));
    lex_str.str = "";
    lex_str.length = 0;
    from_str.str = "";
    from_str.length = 0;
  } else {
    lex_str.str = loop_check->value;
    lex_str.length = loop_check->length;
    /*
      Validate that there are at least four dashes in the user var
      value: -<mac_addr>-<proc_id>-<table_name>-

      Note: if the value is merged from multiple values, such as

      "-<mac1>-<pid1>-<table_name1>--<mac2>-<pid2>-<table_name2>--<mac3>-<pid3>-<table_name3>-"

      then only the first component is put into from_str
    */
    DBUG_PRINT("info", ("spider from_str=%s", lex_str.str));
    if (unlikely(!(tmp_name = strchr(loop_check->value, '-'))))
    {
      DBUG_PRINT("info", ("spider invalid value for loop checking 1"));
      from_str.str = "";
      from_str.length = 0;
    }
    else if (unlikely(!(tmp_name = strchr(tmp_name + 1, '-'))))
    {
      DBUG_PRINT("info", ("spider invalid value for loop checking 2"));
      from_str.str = "";
      from_str.length = 0;
    }
    else if (unlikely(!(tmp_name = strchr(tmp_name + 1, '-'))))
    {
      DBUG_PRINT("info", ("spider invalid value for loop checking 3"));
      from_str.str = "";
      from_str.length = 0;
    }
    else if (unlikely(!(tmp_name = strchr(tmp_name + 1, '-'))))
    {
      DBUG_PRINT("info", ("spider invalid value for loop checking 4"));
      from_str.str = "";
      from_str.length = 0;
    }
    else
    {
      /*
        Validation passed. Put the first component of rhs in from_str
      */
      from_str.str = lex_str.str;
      from_str.length = tmp_name - lex_str.str + 1;
    }
  }
  my_afree(loop_check_buf);
  /*
    construct loop_check_buf as <from_str>-<cur>-<to_str> e.g.
    "-<mac>-<pid>-./test/t0--./test/t1-./test/t2", later used as
    full_name

    from_str is the first component in the user var value (RHS) or
    empty if user var value is empty, cur is the spider table, to_str
    is the remote data node table
  */
  to_str.length = build_table_filename(path, FN_REFLEN,
    share->tgt_dbs[all_link_idx] ? share->tgt_dbs[all_link_idx] : "",
    share->tgt_table_names[all_link_idx], "", 0);
  to_str.str = path;
  DBUG_PRINT("info", ("spider to=%s", to_str.str));
  buf_sz = from_str.length + top_share->path.length + to_str.length + 3;
  loop_check_buf = (char *) my_alloca(buf_sz);
  if (unlikely(!loop_check_buf))
  {
    DBUG_RETURN(HA_ERR_OUT_OF_MEM);
  }
  DBUG_PRINT("info", ("spider top_share->path=%s", top_share->path.str));
  memcpy(loop_check_buf, from_str.str, from_str.length);
  tmp_name = loop_check_buf + from_str.length;
  *tmp_name = '-';
  ++tmp_name;
  memcpy(tmp_name, top_share->path.str, top_share->path.length);
  tmp_name += top_share->path.length;
  *tmp_name = '-';
  ++tmp_name;
  memcpy(tmp_name, to_str.str, to_str.length);
  tmp_name += to_str.length;
  *tmp_name = '\0';
  my_hash_value_type hash_value = my_calc_hash(&conn->loop_checked,
    (uchar *) loop_check_buf, buf_sz - 1);
  pthread_mutex_lock(&conn->loop_check_mutex);
  lcptr = (SPIDER_CONN_LOOP_CHECK *)
    my_hash_search_using_hash_value(&conn->loop_checked, hash_value,
    (uchar *) loop_check_buf, buf_sz - 1);
  if (
    !lcptr ||
    (
      !lcptr->flag &&
      (
        lcptr->from_value.length != lex_str.length ||
        memcmp(lcptr->from_value.str, lex_str.str, lex_str.length)
      )
    )
  )
  {
    if (unlikely(lcptr))
    {
      DBUG_PRINT("info", ("spider free lcptr"));
      my_hash_delete(&conn->loop_checked, (uchar*) lcptr);
      spider_free(spider_current_trx, lcptr, MYF(0));
    }
    DBUG_PRINT("info", ("spider alloc_lcptr"));
    if (unlikely(!spider_bulk_malloc(spider_current_trx, SPD_MID_CONN_QUEUE_LOOP_CHECK_1, MYF(MY_WME),
      &lcptr, (uint) (sizeof(SPIDER_CONN_LOOP_CHECK)),
      &cur_name, (uint) (top_share->path.length + 1),
      &to_name, (uint) (to_str.length + 1),
      &full_name, (uint) (buf_sz),
      &from_value, (uint) (lex_str.length + 1),
      &merged_value, (uint) (spider_unique_id.length + top_share->path.length +
        lex_str.length + 2),
      NullS)
    )) {
      my_afree(loop_check_buf);
      goto error_alloc_loop_check;
    }
    lcptr->flag = 0;
    lcptr->cur_name.str = cur_name;
    lcptr->cur_name.length = top_share->path.length;
    memcpy(cur_name, top_share->path.str, top_share->path.length + 1);
    lcptr->to_name.str = to_name;
    lcptr->to_name.length = to_str.length;
    memcpy(to_name, to_str.str, to_str.length + 1);
    lcptr->full_name.str = full_name;
    lcptr->full_name.length = buf_sz - 1;
    memcpy(full_name, loop_check_buf, buf_sz);
    lcptr->from_value.str = from_value;
    lcptr->from_value.length = lex_str.length;
    memcpy(from_value, lex_str.str, lex_str.length + 1);
    /*
      merged_value will only be populated later, in
      spider_conn_queue_and_merge_loop_check()
    */
    lcptr->merged_value.str = merged_value;
    lcptr->hash_value_to = my_calc_hash(&conn->loop_check_queue,
      (uchar *) to_str.str, to_str.length);
    /*
      Mark as checked. It will be added to loop_check_queue in
      spider_conn_queue_and_merge_loop_check() below for checking
    */
    if (unlikely(my_hash_insert(&conn->loop_checked, (uchar *) lcptr)))
    {
      my_afree(loop_check_buf);
      goto error_hash_insert;
    }
  } else {
    /* Already marked as checked, ignore and return. */
    if (!lcptr->flag)
    {
      DBUG_PRINT("info", ("spider add to ignored list"));
      lcptr->flag |= SPIDER_LOP_CHK_IGNORED;
    }
    pthread_mutex_unlock(&conn->loop_check_mutex);
    my_afree(loop_check_buf);
    DBUG_PRINT("info", ("spider be sent or queued already"));
    DBUG_RETURN(0);
  }
  my_afree(loop_check_buf);

  if ((error_num = spider_conn_queue_and_merge_loop_check(conn, lcptr)))
  {
    goto error_queue_and_merge;
  }
  pthread_mutex_unlock(&conn->loop_check_mutex);
  DBUG_RETURN(0);

error_hash_insert:
  spider_free(spider_current_trx, lcptr, MYF(0));
error_queue_and_merge:
  pthread_mutex_unlock(&conn->loop_check_mutex);
error_alloc_loop_check:
  DBUG_RETURN(error_num);
}

void spider_conn_queue_start_transaction(
  SPIDER_CONN *conn
) {
  DBUG_ENTER("spider_conn_queue_start_transaction");
  DBUG_PRINT("info", ("spider conn=%p", conn));
  DBUG_ASSERT(!conn->trx_start);
  conn->queued_trx_start = TRUE;
  conn->trx_start = TRUE;
  DBUG_VOID_RETURN;
}

void spider_conn_queue_xa_start(
  SPIDER_CONN *conn,
  XID *xid
) {
  DBUG_ENTER("spider_conn_queue_xa_start");
  DBUG_PRINT("info", ("spider conn=%p", conn));
  conn->queued_xa_start = TRUE;
  conn->queued_xa_start_xid = xid;
  DBUG_VOID_RETURN;
}

void spider_conn_clear_queue(
  SPIDER_CONN *conn
) {
  DBUG_ENTER("spider_conn_clear_queue");
  DBUG_PRINT("info", ("spider conn=%p", conn));
  conn->queued_trx_isolation = FALSE;
  conn->queued_semi_trx_isolation = FALSE;
  conn->queued_autocommit = FALSE;
  conn->queued_sql_log_off = FALSE;
  conn->queued_wait_timeout = FALSE;
  conn->queued_sql_mode = FALSE;
  conn->queued_time_zone = FALSE;
  conn->queued_trx_start = FALSE;
  conn->queued_xa_start = FALSE;
  DBUG_VOID_RETURN;
}

void spider_conn_clear_queue_at_commit(
  SPIDER_CONN *conn
) {
  DBUG_ENTER("spider_conn_clear_queue_at_commit");
  DBUG_PRINT("info", ("spider conn=%p", conn));
  if (conn->queued_trx_start)
  {
    conn->queued_trx_start = FALSE;
    conn->trx_start = FALSE;
  }
  conn->queued_xa_start = FALSE;
  DBUG_VOID_RETURN;
}

void spider_conn_set_timeout(
  SPIDER_CONN *conn,
  uint net_read_timeout,
  uint net_write_timeout
) {
  DBUG_ENTER("spider_conn_set_timeout");
  DBUG_PRINT("info", ("spider conn=%p", conn));
  if (net_read_timeout != conn->net_read_timeout)
  {
    DBUG_PRINT("info",("spider net_read_timeout set from %u to %u",
      conn->net_read_timeout, net_read_timeout));
    conn->queued_net_timeout = TRUE;
    conn->net_read_timeout = net_read_timeout;
  }
  if (net_write_timeout != conn->net_write_timeout)
  {
    DBUG_PRINT("info",("spider net_write_timeout set from %u to %u",
      conn->net_write_timeout, net_write_timeout));
    conn->queued_net_timeout = TRUE;
    conn->net_write_timeout = net_write_timeout;
  }
  DBUG_VOID_RETURN;
}

void spider_conn_set_timeout_from_share(
  SPIDER_CONN *conn,
  int link_idx,
  THD *thd,
  SPIDER_SHARE *share
) {
  DBUG_ENTER("spider_conn_set_timeout_from_share");
  spider_conn_set_timeout(
    conn,
    spider_param_net_read_timeout(thd, share->net_read_timeouts[link_idx]),
    spider_param_net_write_timeout(thd, share->net_write_timeouts[link_idx])
  );
  DBUG_VOID_RETURN;
}

void spider_conn_set_timeout_from_direct_sql(
  SPIDER_CONN *conn,
  THD *thd,
  SPIDER_DIRECT_SQL *direct_sql
) {
  DBUG_ENTER("spider_conn_set_timeout_from_direct_sql");
  spider_conn_set_timeout(
    conn,
    spider_param_net_read_timeout(thd, direct_sql->net_read_timeout),
    spider_param_net_write_timeout(thd, direct_sql->net_write_timeout)
  );
  DBUG_VOID_RETURN;
}

/**
  Insert a connection to a binary tree ordered by priority

  Starting from `top', find the correct spot for `conn' and insert it.
*/
void spider_tree_insert(
  SPIDER_CONN *top,
  SPIDER_CONN *conn
) {
  SPIDER_CONN *current = top;
  longlong priority = conn->priority;
  DBUG_ENTER("spider_tree_insert");
  while (TRUE)
  {
    if (priority < current->priority)
    {
      if (current->c_small == NULL)
      {
        conn->p_small = NULL;
        conn->p_big = current;
        conn->c_small = NULL;
        conn->c_big = NULL;
        current->c_small = conn;
        break;
      } else
        current = current->c_small;
    } else {
      if (current->c_big == NULL)
      {
        conn->p_small = current;
        conn->p_big = NULL;
        conn->c_small = NULL;
        conn->c_big = NULL;
        current->c_big = conn;
        break;
      } else
        current = current->c_big;
    }
  }
  DBUG_VOID_RETURN;
}

/* Returns the connection with the smallest priority in a tree */
SPIDER_CONN *spider_tree_first(
  SPIDER_CONN *top
) {
  SPIDER_CONN *current = top;
  DBUG_ENTER("spider_tree_first");
  while (current)
  {
    if (current->c_small == NULL)
      break;
    else
      current = current->c_small;
  }
  DBUG_RETURN(current);
}

/* Returns the connection with the biggest priority in a tree */
SPIDER_CONN *spider_tree_last(
  SPIDER_CONN *top
) {
  SPIDER_CONN *current = top;
  DBUG_ENTER("spider_tree_last");
  while (TRUE)
  {
    if (current->c_big == NULL)
      break;
    else
      current = current->c_big;
  }
  DBUG_RETURN(current);
}

/*
  Returns the next connection

  Find the connection in the tree with the smallest priority that is
  bigger than that of the current connection.
*/
SPIDER_CONN *spider_tree_next(
  SPIDER_CONN *current
) {
  DBUG_ENTER("spider_tree_next");
  if (current->c_big)
    DBUG_RETURN(spider_tree_first(current->c_big));
  while (TRUE)
  {
    if (current->p_big)
      DBUG_RETURN(current->p_big);
    if (!current->p_small)
      DBUG_RETURN(NULL);
    current = current->p_small;
  }
}

SPIDER_CONN *spider_tree_delete(
  SPIDER_CONN *conn,
  SPIDER_CONN *top
) {
  DBUG_ENTER("spider_tree_delete");
  if (conn->p_small)
  {
    if (conn->c_small)
    {
      conn->c_small->p_big = NULL;
      conn->c_small->p_small = conn->p_small;
      conn->p_small->c_big = conn->c_small;
      if (conn->c_big)
      {
        SPIDER_CONN *last = spider_tree_last(conn->c_small);
        conn->c_big->p_small = last;
        last->c_big = conn->c_big;
      }
    } else if (conn->c_big)
    {
      conn->c_big->p_small = conn->p_small;
      conn->p_small->c_big = conn->c_big;
    } else
      conn->p_small->c_big = NULL;
  } else if (conn->p_big)
  {
    if (conn->c_small)
    {
      conn->c_small->p_big = conn->p_big;
      conn->p_big->c_small = conn->c_small;
      if (conn->c_big)
      {
        SPIDER_CONN *last = spider_tree_last(conn->c_small);
        conn->c_big->p_small = last;
        last->c_big = conn->c_big;
      }
    } else if (conn->c_big)
    {
      conn->c_big->p_big = conn->p_big;
      conn->c_big->p_small = NULL;
      conn->p_big->c_small = conn->c_big;
    } else
      conn->p_big->c_small = NULL;
  } else {
    if (conn->c_small)
    {
      conn->c_small->p_big = NULL;
      conn->c_small->p_small = NULL;
      if (conn->c_big)
      {
        SPIDER_CONN *last = spider_tree_last(conn->c_small);
        conn->c_big->p_small = last;
        last->c_big = conn->c_big;
      }
      DBUG_RETURN(conn->c_small);
    } else if (conn->c_big)
    {
      conn->c_big->p_small = NULL;
      DBUG_RETURN(conn->c_big);
    }
    DBUG_RETURN(NULL);
  }
  DBUG_RETURN(top);
}

int spider_set_conn_bg_param(
  ha_spider *spider
) {
  int error_num, roop_count, bgs_mode;
  SPIDER_SHARE *share = spider->share;
  SPIDER_RESULT_LIST *result_list = &spider->result_list;
  SPIDER_WIDE_HANDLER *wide_handler = spider->wide_handler;
  THD *thd = wide_handler->trx->thd;
  DBUG_ENTER("spider_set_conn_bg_param");
  DBUG_PRINT("info",("spider spider=%p", spider));
  bgs_mode =
    spider_param_bgs_mode(thd, share->bgs_mode);
  if (bgs_mode == 0)
    result_list->bgs_phase = 0;
  else if (
    bgs_mode <= 2 &&
    (wide_handler->external_lock_type == F_WRLCK ||
      wide_handler->lock_mode == 2)
  )
    result_list->bgs_phase = 0;
  else if (bgs_mode <= 1 && wide_handler->lock_mode == 1)
    result_list->bgs_phase = 0;
  else {
    result_list->bgs_phase = 1;

    result_list->bgs_split_read = spider_bg_split_read_param(spider);
    if (spider->use_pre_call)
    {
      DBUG_PRINT("info",("spider use_pre_call=TRUE"));
      result_list->bgs_first_read = result_list->bgs_split_read;
      result_list->bgs_second_read = result_list->bgs_split_read;
    } else {
      DBUG_PRINT("info",("spider use_pre_call=FALSE"));
      result_list->bgs_first_read =
        spider_param_bgs_first_read(thd, share->bgs_first_read);
      result_list->bgs_second_read =
        spider_param_bgs_second_read(thd, share->bgs_second_read);
    }
    DBUG_PRINT("info",("spider bgs_split_read=%lld",
      result_list->bgs_split_read));
    DBUG_PRINT("info",("spider bgs_first_read=%lld", share->bgs_first_read));
    DBUG_PRINT("info",("spider bgs_second_read=%lld", share->bgs_second_read));

    result_list->split_read =
      result_list->bgs_first_read > 0 ?
      result_list->bgs_first_read :
      result_list->bgs_split_read;
  }

  if (result_list->bgs_phase > 0)
  {
    if (spider->use_fields)
    {
      SPIDER_LINK_IDX_CHAIN *link_idx_chain;
      spider_fields *fields = spider->fields;
      fields->set_pos_to_first_link_idx_chain();
      while ((link_idx_chain = fields->get_next_link_idx_chain()))
      {
        if ((error_num = spider_create_conn_thread(link_idx_chain->conn)))
          DBUG_RETURN(error_num);
      }
    } else {
      for (
        roop_count = spider_conn_link_idx_next(share->link_statuses,
          spider->conn_link_idx, -1, share->link_count,
          spider->wide_handler->lock_mode ?
          SPIDER_LINK_STATUS_RECOVERY : SPIDER_LINK_STATUS_OK);
        roop_count < (int) share->link_count;
        roop_count = spider_conn_link_idx_next(share->link_statuses,
          spider->conn_link_idx, roop_count, share->link_count,
          spider->wide_handler->lock_mode ?
          SPIDER_LINK_STATUS_RECOVERY : SPIDER_LINK_STATUS_OK)
      ) {
        if ((error_num = spider_create_conn_thread(spider->conns[roop_count])))
          DBUG_RETURN(error_num);
      }
    }
  }
  DBUG_RETURN(0);
}

/**
  Creates a background thread on `conn' to run `spider_bg_conn_action()'

  Does not create when `conn' is NULL or a bg thread has already been
  created for `conn'.
*/
int spider_create_conn_thread(
  SPIDER_CONN *conn
) {
  int error_num;
  DBUG_ENTER("spider_create_conn_thread");
  if (conn && !conn->bg_init)
  {
    if (mysql_mutex_init(spd_key_mutex_bg_conn_chain,
      &conn->bg_conn_chain_mutex, MY_MUTEX_INIT_FAST))
    {
      error_num = HA_ERR_OUT_OF_MEM;
      goto error_chain_mutex_init;
    }
    conn->bg_conn_chain_mutex_ptr = NULL;
    if (mysql_mutex_init(spd_key_mutex_bg_conn_sync,
      &conn->bg_conn_sync_mutex, MY_MUTEX_INIT_FAST))
    {
      error_num = HA_ERR_OUT_OF_MEM;
      goto error_sync_mutex_init;
    }
    if (mysql_mutex_init(spd_key_mutex_bg_conn, &conn->bg_conn_mutex,
      MY_MUTEX_INIT_FAST))
    {
      error_num = HA_ERR_OUT_OF_MEM;
      goto error_mutex_init;
    }
    if (mysql_mutex_init(spd_key_mutex_bg_job_stack, &conn->bg_job_stack_mutex,
      MY_MUTEX_INIT_FAST))
    {
      error_num = HA_ERR_OUT_OF_MEM;
      goto error_job_stack_mutex_init;
    }
    if (SPD_INIT_DYNAMIC_ARRAY2(&conn->bg_job_stack, sizeof(void *), NULL, 16,
      16, MYF(MY_WME)))
    {
      error_num = HA_ERR_OUT_OF_MEM;
      goto error_job_stack_init;
    }
    spider_alloc_calc_mem_init(conn->bg_job_stack, SPD_MID_CREATE_CONN_THREAD_1);
    spider_alloc_calc_mem(spider_current_trx,
      conn->bg_job_stack,
      conn->bg_job_stack.max_element *
      conn->bg_job_stack.size_of_element);
    conn->bg_job_stack_cur_pos = 0;
    if (mysql_cond_init(spd_key_cond_bg_conn_sync,
      &conn->bg_conn_sync_cond, NULL))
    {
      error_num = HA_ERR_OUT_OF_MEM;
      goto error_sync_cond_init;
    }
    if (mysql_cond_init(spd_key_cond_bg_conn,
      &conn->bg_conn_cond, NULL))
    {
      error_num = HA_ERR_OUT_OF_MEM;
      goto error_cond_init;
    }
    pthread_mutex_lock(&conn->bg_conn_mutex);
    if (mysql_thread_create(spd_key_thd_bg, &conn->bg_thread,
      &spider_pt_attr, spider_bg_conn_action, (void *) conn)
    )
    {
      pthread_mutex_unlock(&conn->bg_conn_mutex);
      error_num = HA_ERR_OUT_OF_MEM;
      goto error_thread_create;
    }
    pthread_mutex_lock(&conn->bg_conn_sync_mutex);
    pthread_mutex_unlock(&conn->bg_conn_mutex);
    pthread_cond_wait(&conn->bg_conn_sync_cond, &conn->bg_conn_sync_mutex);
    pthread_mutex_unlock(&conn->bg_conn_sync_mutex);
    if (!conn->bg_init)
    {
      error_num = HA_ERR_OUT_OF_MEM;
      goto error_thread_create;
    }
  }
  DBUG_RETURN(0);

error_thread_create:
  pthread_cond_destroy(&conn->bg_conn_cond);
error_cond_init:
  pthread_cond_destroy(&conn->bg_conn_sync_cond);
error_sync_cond_init:
  spider_free_mem_calc(spider_current_trx,
    conn->bg_job_stack_id,
    conn->bg_job_stack.max_element *
    conn->bg_job_stack.size_of_element);
  delete_dynamic(&conn->bg_job_stack);
error_job_stack_init:
  pthread_mutex_destroy(&conn->bg_job_stack_mutex);
error_job_stack_mutex_init:
  pthread_mutex_destroy(&conn->bg_conn_mutex);
error_mutex_init:
  pthread_mutex_destroy(&conn->bg_conn_sync_mutex);
error_sync_mutex_init:
  pthread_mutex_destroy(&conn->bg_conn_chain_mutex);
error_chain_mutex_init:
  DBUG_RETURN(error_num);
}

void spider_free_conn_thread(
  SPIDER_CONN *conn
) {
  DBUG_ENTER("spider_free_conn_thread");
  if (conn->bg_init)
  {
    spider_bg_conn_break(conn, NULL);
    pthread_mutex_lock(&conn->bg_conn_mutex);
    conn->bg_kill = TRUE;
    pthread_mutex_lock(&conn->bg_conn_sync_mutex);
    pthread_cond_signal(&conn->bg_conn_cond);
    pthread_mutex_unlock(&conn->bg_conn_mutex);
    pthread_cond_wait(&conn->bg_conn_sync_cond, &conn->bg_conn_sync_mutex);
    pthread_mutex_unlock(&conn->bg_conn_sync_mutex);
    pthread_join(conn->bg_thread, NULL);
    pthread_cond_destroy(&conn->bg_conn_cond);
    pthread_cond_destroy(&conn->bg_conn_sync_cond);
    spider_free_mem_calc(spider_current_trx,
      conn->bg_job_stack_id,
      conn->bg_job_stack.max_element *
      conn->bg_job_stack.size_of_element);
    delete_dynamic(&conn->bg_job_stack);
    pthread_mutex_destroy(&conn->bg_job_stack_mutex);
    pthread_mutex_destroy(&conn->bg_conn_mutex);
    pthread_mutex_destroy(&conn->bg_conn_sync_mutex);
    pthread_mutex_destroy(&conn->bg_conn_chain_mutex);
    conn->bg_kill = FALSE;
    conn->bg_init = FALSE;
  }
  DBUG_VOID_RETURN;
}

void spider_bg_conn_wait(
  SPIDER_CONN *conn
) {
  DBUG_ENTER("spider_bg_conn_wait");
  if (conn->bg_init)
  {
    pthread_mutex_lock(&conn->bg_conn_mutex);
    pthread_mutex_unlock(&conn->bg_conn_mutex);
  }
  DBUG_VOID_RETURN;
}

void spider_bg_all_conn_wait(
  ha_spider *spider
) {
  int roop_count;
  SPIDER_CONN *conn;
  SPIDER_SHARE *share = spider->share;
  SPIDER_RESULT_LIST *result_list = &spider->result_list;
  DBUG_ENTER("spider_bg_all_conn_wait");
  for (
    roop_count = spider_conn_link_idx_next(share->link_statuses,
      spider->conn_link_idx, -1, share->link_count,
      SPIDER_LINK_STATUS_RECOVERY);
    roop_count < (int) share->link_count;
    roop_count = spider_conn_link_idx_next(share->link_statuses,
      spider->conn_link_idx, roop_count, share->link_count,
      SPIDER_LINK_STATUS_RECOVERY)
  ) {
    conn = spider->conns[roop_count];
    if (conn && result_list->bgs_working)
      spider_bg_conn_wait(conn);
  }
  DBUG_VOID_RETURN;
}

int spider_bg_all_conn_pre_next(
  ha_spider *spider,
  int link_idx
) {
  int roop_start, roop_end, roop_count, lock_mode, link_ok, error_num;
  SPIDER_RESULT_LIST *result_list = &spider->result_list;
  SPIDER_SHARE *share = spider->share;
  DBUG_ENTER("spider_bg_all_conn_pre_next");
  if (result_list->bgs_phase > 0)
  {
    lock_mode = spider_conn_lock_mode(spider);
    if (lock_mode)
    {
      /* "for update" or "lock in share mode" */
      link_ok = spider_conn_link_idx_next(share->link_statuses,
        spider->conn_link_idx, -1, share->link_count,
        SPIDER_LINK_STATUS_OK);
      roop_start = spider_conn_link_idx_next(share->link_statuses,
        spider->conn_link_idx, -1, share->link_count,
        SPIDER_LINK_STATUS_RECOVERY);
      roop_end = spider->share->link_count;
    } else {
      link_ok = link_idx;
      roop_start = link_idx;
      roop_end = link_idx + 1;
    }

    for (roop_count = roop_start; roop_count < roop_end;
      roop_count = spider_conn_link_idx_next(share->link_statuses,
        spider->conn_link_idx, roop_count, share->link_count,
        SPIDER_LINK_STATUS_RECOVERY)
    ) {
      if ((error_num = spider_bg_conn_search(spider, roop_count, roop_start,
        TRUE, TRUE, (roop_count != link_ok))))
        DBUG_RETURN(error_num);
    }
  }
  DBUG_RETURN(0);
}

void spider_bg_conn_break(
  SPIDER_CONN *conn,
  ha_spider *spider
) {
  DBUG_ENTER("spider_bg_conn_break");
  if (
    conn->bg_init &&
    conn->bg_thd != current_thd &&
    (
      !spider ||
      (
        spider->result_list.bgs_working &&
        conn->bg_target == spider
      )
    )
  ) {
    conn->bg_break = TRUE;
    pthread_mutex_lock(&conn->bg_conn_mutex);
    pthread_mutex_unlock(&conn->bg_conn_mutex);
    conn->bg_break = FALSE;
  }
  DBUG_VOID_RETURN;
}

void spider_bg_all_conn_break(
  ha_spider *spider
) {
  int roop_count;
  SPIDER_CONN *conn;
  SPIDER_SHARE *share = spider->share;
  SPIDER_RESULT_LIST *result_list = &spider->result_list;
  DBUG_ENTER("spider_bg_all_conn_break");
  for (
    roop_count = spider_conn_link_idx_next(share->link_statuses,
      spider->conn_link_idx, -1, share->link_count,
      SPIDER_LINK_STATUS_RECOVERY);
    roop_count < (int) share->link_count;
    roop_count = spider_conn_link_idx_next(share->link_statuses,
      spider->conn_link_idx, roop_count, share->link_count,
      SPIDER_LINK_STATUS_RECOVERY)
  ) {
    conn = spider->conns[roop_count];
    if (conn && result_list->bgs_working)
      spider_bg_conn_break(conn, spider);
    if (spider->quick_targets[roop_count])
    {
      spider_db_free_one_quick_result((SPIDER_RESULT *) result_list->current);
      DBUG_ASSERT(spider->quick_targets[roop_count] == conn->quick_target);
      DBUG_PRINT("info", ("spider conn[%p]->quick_target=NULL", conn));
      conn->quick_target = NULL;
      spider->quick_targets[roop_count] = NULL;
    }
  }
  DBUG_VOID_RETURN;
}

bool spider_bg_conn_get_job(
  SPIDER_CONN *conn
) {
  DBUG_ENTER("spider_bg_conn_get_job");
  pthread_mutex_lock(&conn->bg_job_stack_mutex);
  if (conn->bg_job_stack_cur_pos >= conn->bg_job_stack.elements)
  {
    DBUG_PRINT("info",("spider bg all jobs are completed"));
    conn->bg_get_job_stack_off = FALSE;
    pthread_mutex_unlock(&conn->bg_job_stack_mutex);
    DBUG_RETURN(FALSE);
  }
  DBUG_PRINT("info",("spider bg get job %u",
    conn->bg_job_stack_cur_pos));
  conn->bg_target = ((void **) (conn->bg_job_stack.buffer +
    conn->bg_job_stack.size_of_element * conn->bg_job_stack_cur_pos))[0];
  conn->bg_job_stack_cur_pos++;
  if (conn->bg_job_stack_cur_pos == conn->bg_job_stack.elements)
  {
    DBUG_PRINT("info",("spider bg shift job stack"));
    conn->bg_job_stack_cur_pos = 0;
    conn->bg_job_stack.elements = 0;
  }
  pthread_mutex_unlock(&conn->bg_job_stack_mutex);
  DBUG_RETURN(TRUE);
}

int spider_bg_conn_search(
  ha_spider *spider,
  int link_idx,
  int first_link_idx,
  bool first,
  bool pre_next,
  bool discard_result
) {
  int error_num;
  SPIDER_CONN *conn, *first_conn = NULL;
  SPIDER_RESULT_LIST *result_list = &spider->result_list;
  bool with_lock = FALSE;
  DBUG_ENTER("spider_bg_conn_search");
  DBUG_PRINT("info",("spider spider=%p", spider));
    conn = spider->conns[link_idx];
    with_lock = (spider_conn_lock_mode(spider) != SPIDER_LOCK_MODE_NO_LOCK);
    first_conn = spider->conns[first_link_idx];
  if (first)
  {
    if (spider->use_pre_call)
    {
      DBUG_PRINT("info",("spider skip bg first search"));
    } else {
      DBUG_PRINT("info",("spider bg first search"));
      pthread_mutex_lock(&conn->bg_conn_mutex);
      result_list->bgs_working = TRUE;
      conn->bg_search = TRUE;
      conn->bg_caller_wait = TRUE;
      conn->bg_target = spider;
      conn->link_idx = link_idx;
      conn->bg_discard_result = discard_result;
      pthread_mutex_lock(&conn->bg_conn_sync_mutex);
      pthread_cond_signal(&conn->bg_conn_cond);
      pthread_mutex_unlock(&conn->bg_conn_mutex);
      pthread_cond_wait(&conn->bg_conn_sync_cond, &conn->bg_conn_sync_mutex);
      pthread_mutex_unlock(&conn->bg_conn_sync_mutex);
      conn->bg_caller_wait = FALSE;
      if (result_list->bgs_error)
      {
        if (result_list->bgs_error_with_message)
          my_message(result_list->bgs_error,
            result_list->bgs_error_msg, MYF(0));
        DBUG_RETURN(result_list->bgs_error);
      }
    }
    if (result_list->bgs_working || !result_list->finish_flg)
    {
      pthread_mutex_lock(&conn->bg_conn_mutex);
      if (!result_list->finish_flg)
      {
        DBUG_PRINT("info",("spider bg second search"));
        if (!spider->use_pre_call || pre_next)
        {
          if (result_list->bgs_error)
          {
            pthread_mutex_unlock(&conn->bg_conn_mutex);
            DBUG_PRINT("info",("spider bg error"));
            if (result_list->bgs_error == HA_ERR_END_OF_FILE)
            {
              DBUG_PRINT("info",("spider bg current->finish_flg=%s",
                result_list->current ?
                (result_list->current->finish_flg ? "TRUE" : "FALSE") : "NULL"));
              DBUG_RETURN(0);
            }
            if (result_list->bgs_error_with_message)
              my_message(result_list->bgs_error,
                result_list->bgs_error_msg, MYF(0));
            DBUG_RETURN(result_list->bgs_error);
          }
          DBUG_PRINT("info",("spider result_list->quick_mode=%d",
            result_list->quick_mode));
          DBUG_PRINT("info",("spider result_list->bgs_current->result=%p",
            result_list->bgs_current->result));
          if (
            result_list->quick_mode == 0 ||
            !result_list->bgs_current->result
          ) {
            DBUG_PRINT("info",("spider result_list->bgs_second_read=%lld",
              result_list->bgs_second_read));
            DBUG_PRINT("info",("spider result_list->bgs_split_read=%lld",
              result_list->bgs_split_read));
            result_list->split_read =
              result_list->bgs_second_read > 0 ?
              result_list->bgs_second_read :
              result_list->bgs_split_read;
            result_list->limit_num =
              result_list->internal_limit - result_list->record_num >=
              result_list->split_read ?
              result_list->split_read :
              result_list->internal_limit - result_list->record_num;
            {
              if ((error_num = spider->reappend_limit_sql_part(
                result_list->internal_offset + result_list->record_num,
                result_list->limit_num,
                SPIDER_SQL_TYPE_SELECT_SQL)))
              {
                pthread_mutex_unlock(&conn->bg_conn_mutex);
                DBUG_RETURN(error_num);
              }
              if (
                !result_list->use_union &&
                (error_num = spider->append_select_lock_sql_part(
                  SPIDER_SQL_TYPE_SELECT_SQL))
              ) {
                pthread_mutex_unlock(&conn->bg_conn_mutex);
                DBUG_RETURN(error_num);
              }
            }
          }
          result_list->bgs_phase = 2;
          if (conn->db_conn->limit_mode() == 1)
          {
            conn->db_conn->set_limit(result_list->limit_num);
            if (!discard_result)
            {
              if ((error_num = spider_db_store_result_for_reuse_cursor(
                spider, link_idx, result_list->table)))
              {
                pthread_mutex_unlock(&conn->bg_conn_mutex);
                DBUG_RETURN(error_num);
              }
            }
            pthread_mutex_unlock(&conn->bg_conn_mutex);
            DBUG_RETURN(0);
          }
        }
        result_list->bgs_working = TRUE;
        conn->bg_search = TRUE;
        if (with_lock)
          conn->bg_conn_chain_mutex_ptr = &first_conn->bg_conn_chain_mutex;
        conn->bg_caller_sync_wait = TRUE;
        conn->bg_target = spider;
        conn->link_idx = link_idx;
        conn->bg_discard_result = discard_result;
        conn->link_idx_chain = spider->link_idx_chain;
        pthread_mutex_lock(&conn->bg_conn_sync_mutex);
        pthread_cond_signal(&conn->bg_conn_cond);
        pthread_mutex_unlock(&conn->bg_conn_mutex);
        pthread_cond_wait(&conn->bg_conn_sync_cond, &conn->bg_conn_sync_mutex);
        pthread_mutex_unlock(&conn->bg_conn_sync_mutex);
        conn->bg_caller_sync_wait = FALSE;
      } else {
        pthread_mutex_unlock(&conn->bg_conn_mutex);
        DBUG_PRINT("info",("spider bg current->finish_flg=%s",
          result_list->current ?
          (result_list->current->finish_flg ? "TRUE" : "FALSE") : "NULL"));
        if (result_list->bgs_error)
        {
          DBUG_PRINT("info",("spider bg error"));
          if (result_list->bgs_error != HA_ERR_END_OF_FILE)
          {
            if (result_list->bgs_error_with_message)
              my_message(result_list->bgs_error,
                result_list->bgs_error_msg, MYF(0));
            DBUG_RETURN(result_list->bgs_error);
          }
        }
      }
    } else {
      DBUG_PRINT("info",("spider bg current->finish_flg=%s",
        result_list->current ?
        (result_list->current->finish_flg ? "TRUE" : "FALSE") : "NULL"));
      if (result_list->bgs_error)
      {
        DBUG_PRINT("info",("spider bg error"));
        if (result_list->bgs_error != HA_ERR_END_OF_FILE)
        {
          if (result_list->bgs_error_with_message)
            my_message(result_list->bgs_error,
              result_list->bgs_error_msg, MYF(0));
          DBUG_RETURN(result_list->bgs_error);
        }
      }
    }
  } else {
    DBUG_PRINT("info",("spider bg search"));
    if (result_list->current->finish_flg)
    {
      DBUG_PRINT("info",("spider bg end of file"));
      result_list->table->status = STATUS_NOT_FOUND;
      DBUG_RETURN(HA_ERR_END_OF_FILE);
    }
    if (result_list->bgs_working)
    {
      /* wait */
      DBUG_PRINT("info",("spider bg working wait"));
      pthread_mutex_lock(&conn->bg_conn_mutex);
      pthread_mutex_unlock(&conn->bg_conn_mutex);
    }
    if (result_list->bgs_error)
    {
      DBUG_PRINT("info",("spider bg error"));
      if (result_list->bgs_error == HA_ERR_END_OF_FILE)
      {
        result_list->current = result_list->current->next;
        result_list->current_row_num = 0;
        result_list->table->status = STATUS_NOT_FOUND;
      }
      if (result_list->bgs_error_with_message)
        my_message(result_list->bgs_error,
          result_list->bgs_error_msg, MYF(0));
      DBUG_RETURN(result_list->bgs_error);
    }
    result_list->current = result_list->current->next;
    result_list->current_row_num = 0;
    if (result_list->current == result_list->bgs_current)
    {
      DBUG_PRINT("info",("spider bg next search"));
      if (!result_list->current->finish_flg)
      {
        DBUG_PRINT("info",("spider result_list->quick_mode=%d",
          result_list->quick_mode));
        DBUG_PRINT("info",("spider result_list->bgs_current->result=%p",
          result_list->bgs_current->result));
        pthread_mutex_lock(&conn->bg_conn_mutex);
        result_list->bgs_phase = 3;
        if (
          result_list->quick_mode == 0 ||
          !result_list->bgs_current->result
        ) {
          result_list->split_read = result_list->bgs_split_read;
          result_list->limit_num =
            result_list->internal_limit - result_list->record_num >=
            result_list->split_read ?
            result_list->split_read :
            result_list->internal_limit - result_list->record_num;
          {
            if ((error_num = spider->reappend_limit_sql_part(
              result_list->internal_offset + result_list->record_num,
              result_list->limit_num,
              SPIDER_SQL_TYPE_SELECT_SQL)))
            {
              pthread_mutex_unlock(&conn->bg_conn_mutex);
              DBUG_RETURN(error_num);
            }
            if (
              !result_list->use_union &&
              (error_num = spider->append_select_lock_sql_part(
                SPIDER_SQL_TYPE_SELECT_SQL))
            ) {
              pthread_mutex_unlock(&conn->bg_conn_mutex);
              DBUG_RETURN(error_num);
            }
          }
          if (conn->db_conn->limit_mode() == 1)
          {
            conn->db_conn->set_limit(result_list->limit_num);
            if (!discard_result)
            {
              if ((error_num = spider_db_store_result_for_reuse_cursor(
                spider, link_idx, result_list->table)))
              {
                pthread_mutex_unlock(&conn->bg_conn_mutex);
                DBUG_RETURN(error_num);
              }
            }
            pthread_mutex_unlock(&conn->bg_conn_mutex);
            DBUG_RETURN(0);
          }
        }
        conn->bg_target = spider;
        conn->link_idx = link_idx;
        conn->bg_discard_result = discard_result;
        conn->link_idx_chain = spider->link_idx_chain;
        result_list->bgs_working = TRUE;
        conn->bg_search = TRUE;
        if (with_lock)
          conn->bg_conn_chain_mutex_ptr = &first_conn->bg_conn_chain_mutex;
        conn->bg_caller_sync_wait = TRUE;
        pthread_mutex_lock(&conn->bg_conn_sync_mutex);
        pthread_cond_signal(&conn->bg_conn_cond);
        pthread_mutex_unlock(&conn->bg_conn_mutex);
        pthread_cond_wait(&conn->bg_conn_sync_cond, &conn->bg_conn_sync_mutex);
        pthread_mutex_unlock(&conn->bg_conn_sync_mutex);
        conn->bg_caller_sync_wait = FALSE;
      }
    }
  }
  DBUG_RETURN(0);
}

void spider_bg_conn_simple_action(
  SPIDER_CONN *conn,
  uint simple_action,
  bool caller_wait,
  void *target,
  uint link_idx,
  int *error_num
) {
  DBUG_ENTER("spider_bg_conn_simple_action");
  pthread_mutex_lock(&conn->bg_conn_mutex);
  conn->bg_target = target;
  conn->link_idx = link_idx;
  conn->bg_simple_action = simple_action;
  conn->bg_error_num = error_num;
  if (caller_wait)
  {
    conn->bg_caller_wait = TRUE;
    pthread_mutex_lock(&conn->bg_conn_sync_mutex);
  } else {
    conn->bg_caller_sync_wait = TRUE;
    pthread_mutex_lock(&conn->bg_conn_sync_mutex);
  }
  pthread_cond_signal(&conn->bg_conn_cond);
  pthread_mutex_unlock(&conn->bg_conn_mutex);
  if (caller_wait)
  {
    pthread_cond_wait(&conn->bg_conn_sync_cond, &conn->bg_conn_sync_mutex);
    pthread_mutex_unlock(&conn->bg_conn_sync_mutex);
    conn->bg_caller_wait = FALSE;
  } else {
    pthread_cond_wait(&conn->bg_conn_sync_cond, &conn->bg_conn_sync_mutex);
    pthread_mutex_unlock(&conn->bg_conn_sync_mutex);
    conn->bg_caller_sync_wait = FALSE;
  }
  DBUG_VOID_RETURN;
}

void *spider_bg_conn_action(
  void *arg
) {
  int error_num;
  SPIDER_CONN *conn = (SPIDER_CONN*) arg;
  SPIDER_TRX *trx;
  ha_spider *spider;
  SPIDER_RESULT_LIST *result_list;
  THD *thd;
  my_thread_init();
  DBUG_ENTER("spider_bg_conn_action");
  /* init start */
  if (!(thd = SPIDER_new_THD(next_thread_id())))
  {
    pthread_mutex_lock(&conn->bg_conn_sync_mutex);
    pthread_cond_signal(&conn->bg_conn_sync_cond);
    pthread_mutex_unlock(&conn->bg_conn_sync_mutex);
    my_thread_end();
    DBUG_RETURN(NULL);
  }
  SPIDER_set_next_thread_id(thd);
#ifdef HAVE_PSI_INTERFACE
  mysql_thread_set_psi_id(thd->thread_id);
#endif
  thd->thread_stack = (char*) &thd;
  thd->store_globals();
  if (!(trx = spider_get_trx(thd, FALSE, &error_num)))
  {
    delete thd;
    pthread_mutex_lock(&conn->bg_conn_sync_mutex);
    pthread_cond_signal(&conn->bg_conn_sync_cond);
    pthread_mutex_unlock(&conn->bg_conn_sync_mutex);
#if !defined(MYSQL_DYNAMIC_PLUGIN) || !defined(_WIN32)
    set_current_thd(nullptr);
#endif
    my_thread_end();
    DBUG_RETURN(NULL);
  }
  /* lex_start(thd); */
  conn->bg_thd = thd;
  pthread_mutex_lock(&conn->bg_conn_mutex);
  pthread_mutex_lock(&conn->bg_conn_sync_mutex);
  pthread_cond_signal(&conn->bg_conn_sync_cond);
  conn->bg_init = TRUE;
  pthread_mutex_unlock(&conn->bg_conn_sync_mutex);
  /* init end */

  while (TRUE)
  {
    if (conn->bg_conn_chain_mutex_ptr)
    {
      pthread_mutex_unlock(conn->bg_conn_chain_mutex_ptr);
      conn->bg_conn_chain_mutex_ptr = NULL;
    }
    thd->clear_error();
    pthread_cond_wait(&conn->bg_conn_cond, &conn->bg_conn_mutex);
    DBUG_PRINT("info",("spider bg roop start"));
#ifndef DBUG_OFF
    DBUG_PRINT("info",("spider conn->thd=%p", conn->thd));
    if (conn->thd)
    {
      DBUG_PRINT("info",("spider query_id=%lld", conn->thd->query_id));
    }
#endif
    if (conn->bg_caller_sync_wait)
    {
      pthread_mutex_lock(&conn->bg_conn_sync_mutex);
      if (conn->bg_direct_sql)
        conn->bg_get_job_stack_off = TRUE;
      pthread_cond_signal(&conn->bg_conn_sync_cond);
      pthread_mutex_unlock(&conn->bg_conn_sync_mutex);
      if (conn->bg_conn_chain_mutex_ptr)
      {
        pthread_mutex_lock(conn->bg_conn_chain_mutex_ptr);
        if ((&conn->bg_conn_chain_mutex) != conn->bg_conn_chain_mutex_ptr)
        {
          pthread_mutex_unlock(conn->bg_conn_chain_mutex_ptr);
          conn->bg_conn_chain_mutex_ptr = NULL;
        }
      }
    }
    if (conn->bg_kill)
    {
      DBUG_PRINT("info",("spider bg kill start"));
      if (conn->bg_conn_chain_mutex_ptr)
      {
        pthread_mutex_unlock(conn->bg_conn_chain_mutex_ptr);
        conn->bg_conn_chain_mutex_ptr = NULL;
      }
      spider_free_trx(trx, TRUE);
      /* lex_end(thd->lex); */
      delete thd;
      pthread_mutex_lock(&conn->bg_conn_sync_mutex);
      pthread_cond_signal(&conn->bg_conn_sync_cond);
      pthread_mutex_unlock(&conn->bg_conn_mutex);
      pthread_mutex_unlock(&conn->bg_conn_sync_mutex);
#if !defined(MYSQL_DYNAMIC_PLUGIN) || !defined(_WIN32)
      set_current_thd(nullptr);
#endif
      my_thread_end();
      DBUG_RETURN(NULL);
    }
    if (conn->bg_get_job_stack)
    {
      conn->bg_get_job_stack = FALSE;
      if (!spider_bg_conn_get_job(conn))
      {
        conn->bg_direct_sql = FALSE;
      }
    }
    if (conn->bg_search)
    {
      SPIDER_SHARE *share;
      spider_db_handler *dbton_handler;
      DBUG_PRINT("info",("spider bg search start"));
      spider = (ha_spider*) conn->bg_target;
      share = spider->share;
      dbton_handler = spider->dbton_handler[conn->dbton_id];
      result_list = &spider->result_list;
      result_list->bgs_error = 0;
      result_list->bgs_error_with_message = FALSE;
      if (
        result_list->quick_mode == 0 ||
        result_list->bgs_phase == 1 ||
        !result_list->bgs_current->result
      ) {
        ulong sql_type;
        sql_type= SPIDER_SQL_TYPE_SELECT_SQL | SPIDER_SQL_TYPE_TMP_SQL;
        if (spider->use_fields)
        {
          if ((error_num = dbton_handler->set_sql_for_exec(sql_type,
            conn->link_idx, conn->link_idx_chain)))
          {
            result_list->bgs_error = error_num;
            if ((result_list->bgs_error_with_message = thd->is_error()))
              strmov(result_list->bgs_error_msg, spider_stmt_da_message(thd));
          }
        } else {
          if ((error_num = dbton_handler->set_sql_for_exec(sql_type,
            conn->link_idx)))
          {
            result_list->bgs_error = error_num;
            if ((result_list->bgs_error_with_message = thd->is_error()))
              strmov(result_list->bgs_error_msg, spider_stmt_da_message(thd));
          }
        }
        /* todo: is it ok if the following statement is not locked? */
        sql_type &= ~SPIDER_SQL_TYPE_TMP_SQL;
        DBUG_PRINT("info",("spider sql_type=%lu", sql_type));
        if (!result_list->bgs_error)
        {
          spider_lock_before_query(conn, &spider->need_mons[conn->link_idx]);
            if (!(result_list->bgs_error =
              spider_db_set_names(spider, conn, conn->link_idx)))
            {
              if (
                result_list->tmp_table_join && spider->bka_mode != 2 &&
                spider_bit_is_set(result_list->tmp_table_join_first,
                  conn->link_idx)
              ) {
                spider_clear_bit(result_list->tmp_table_join_first,
                  conn->link_idx);
                spider_set_bit(result_list->tmp_table_created,
                  conn->link_idx);
                result_list->tmp_tables_created = TRUE;
                spider_conn_set_timeout_from_share(conn, conn->link_idx,
                  spider->wide_handler->trx->thd, share);
                if (dbton_handler->execute_sql(
                  SPIDER_SQL_TYPE_TMP_SQL,
                  conn,
                  -1,
                  &spider->need_mons[conn->link_idx])
                ) {
                  result_list->bgs_error = spider_db_errorno(conn);
                  if ((result_list->bgs_error_with_message = thd->is_error()))
                    strmov(result_list->bgs_error_msg,
                      spider_stmt_da_message(thd));
                } else
                  spider_db_discard_multiple_result(spider, conn->link_idx,
                    conn);
              }
              if (!result_list->bgs_error)
              {
                spider_conn_set_timeout_from_share(conn, conn->link_idx,
                  spider->wide_handler->trx->thd, share);
                if (dbton_handler->execute_sql(
                  sql_type,
                  conn,
                  result_list->quick_mode,
                  &spider->need_mons[conn->link_idx])
                ) {
                  result_list->bgs_error = spider_db_errorno(conn);
                  if ((result_list->bgs_error_with_message = thd->is_error()))
                    strmov(result_list->bgs_error_msg,
                      spider_stmt_da_message(thd));
                } else {
                  spider->connection_ids[conn->link_idx] = conn->connection_id;
                  if (!conn->bg_discard_result)
                  {
                    if (!(result_list->bgs_error =
                      spider_db_store_result(spider, conn->link_idx,
                        result_list->table)))
                      spider->result_link_idx = conn->link_idx;
                    else {
                      if ((result_list->bgs_error_with_message =
                        thd->is_error()))
                        strmov(result_list->bgs_error_msg,
                          spider_stmt_da_message(thd));
                    }
                  } else {
                    result_list->bgs_error = 0;
                    spider_db_discard_result(spider, conn->link_idx, conn);
                  }
                }
              }
            } else {
              if ((result_list->bgs_error_with_message = thd->is_error()))
                strmov(result_list->bgs_error_msg,
                  spider_stmt_da_message(thd));
            }
            spider_unlock_after_query(conn, 0);
        }
      } else {
        spider->connection_ids[conn->link_idx] = conn->connection_id;
        pthread_mutex_assert_not_owner(&conn->mta_conn_mutex);
        DBUG_ASSERT(!conn->mta_conn_mutex_unlock_later);
        conn->mta_conn_mutex_unlock_later = TRUE;
        result_list->bgs_error =
          spider_db_store_result(spider, conn->link_idx, result_list->table);
        if ((result_list->bgs_error_with_message = thd->is_error()))
          strmov(result_list->bgs_error_msg, spider_stmt_da_message(thd));
        DBUG_ASSERT(conn->mta_conn_mutex_unlock_later);
        conn->mta_conn_mutex_unlock_later = FALSE;
      }
      conn->bg_search = FALSE;
      result_list->bgs_working = FALSE;
      if (conn->bg_caller_wait)
      {
        pthread_mutex_lock(&conn->bg_conn_sync_mutex);
        pthread_cond_signal(&conn->bg_conn_sync_cond);
        pthread_mutex_unlock(&conn->bg_conn_sync_mutex);
      }
      continue;
    }
    if (conn->bg_direct_sql)
    {
      bool is_error = FALSE;
      DBUG_PRINT("info",("spider bg direct sql start"));
      do {
        SPIDER_DIRECT_SQL *direct_sql = (SPIDER_DIRECT_SQL *) conn->bg_target;
        if (
          (error_num = spider_db_udf_direct_sql(direct_sql))
        ) {
          if (thd->is_error())
          {
            if (
              direct_sql->error_rw_mode &&
              spider_db_conn_is_network_error(error_num)
            ) {
              thd->clear_error();
            } else {
              SPIDER_BG_DIRECT_SQL *bg_direct_sql =
                (SPIDER_BG_DIRECT_SQL *) direct_sql->parent;
              pthread_mutex_lock(direct_sql->bg_mutex);
              bg_direct_sql->bg_error = spider_stmt_da_sql_errno(thd);
              strmov((char *) bg_direct_sql->bg_error_msg,
                spider_stmt_da_message(thd));
              pthread_mutex_unlock(direct_sql->bg_mutex);
              is_error = TRUE;
            }
          }
        }
        if (direct_sql->modified_non_trans_table)
        {
          SPIDER_BG_DIRECT_SQL *bg_direct_sql =
            (SPIDER_BG_DIRECT_SQL *) direct_sql->parent;
          pthread_mutex_lock(direct_sql->bg_mutex);
          bg_direct_sql->modified_non_trans_table = TRUE;
          pthread_mutex_unlock(direct_sql->bg_mutex);
        }
        spider_udf_free_direct_sql_alloc(direct_sql, TRUE);
      } while (!is_error && spider_bg_conn_get_job(conn));
      if (is_error)
      {
        while (spider_bg_conn_get_job(conn))
          spider_udf_free_direct_sql_alloc(
            (SPIDER_DIRECT_SQL *) conn->bg_target, TRUE);
      }
      conn->bg_direct_sql = FALSE;
      continue;
    }
    if (conn->bg_exec_sql)
    {
      DBUG_PRINT("info",("spider bg exec sql start"));
      spider = (ha_spider*) conn->bg_target;
      spider_lock_before_query(conn, &spider->need_mons[conn->link_idx]);
      *conn->bg_error_num = spider_db_query_with_set_names(
        conn->bg_sql_type,
        spider,
        conn,
        conn->link_idx
      );
      spider_unlock_after_query(conn, 0);
      conn->bg_exec_sql = FALSE;
      continue;
    }
    if (conn->bg_simple_action)
    {
      switch (conn->bg_simple_action)
      {
        case SPIDER_SIMPLE_CONNECT:
          conn->db_conn->bg_connect();
          break;
        case SPIDER_SIMPLE_DISCONNECT:
          conn->db_conn->bg_disconnect();
          break;
        default:
          spider = (ha_spider*) conn->bg_target;
          *conn->bg_error_num =
            spider_db_simple_action(conn->bg_simple_action,
              spider->dbton_handler[conn->dbton_id], conn->link_idx);
          break;
      }
      conn->bg_simple_action = SPIDER_SIMPLE_NO_ACTION;
      if (conn->bg_caller_wait)
      {
        pthread_mutex_lock(&conn->bg_conn_sync_mutex);
        pthread_cond_signal(&conn->bg_conn_sync_cond);
        pthread_mutex_unlock(&conn->bg_conn_sync_mutex);
      }
      continue;
    }
    if (conn->bg_break)
    {
      DBUG_PRINT("info",("spider bg break start"));
      spider = (ha_spider*) conn->bg_target;
      result_list = &spider->result_list;
      result_list->bgs_working = FALSE;
      continue;
    }
  }
}

int spider_create_sts_thread(
  SPIDER_SHARE *share
) {
  int error_num;
  DBUG_ENTER("spider_create_sts_thread");
  if (!share->bg_sts_init)
  {
    if (mysql_cond_init(spd_key_cond_bg_sts,
      &share->bg_sts_cond, NULL))
    {
      error_num = HA_ERR_OUT_OF_MEM;
      goto error_cond_init;
    }
    if (mysql_cond_init(spd_key_cond_bg_sts_sync,
      &share->bg_sts_sync_cond, NULL))
    {
      error_num = HA_ERR_OUT_OF_MEM;
      goto error_sync_cond_init;
    }
    if (mysql_thread_create(spd_key_thd_bg_sts, &share->bg_sts_thread,
      &spider_pt_attr, spider_bg_sts_action, (void *) share)
    )
    {
      error_num = HA_ERR_OUT_OF_MEM;
      goto error_thread_create;
    }
    share->bg_sts_init = TRUE;
  }
  DBUG_RETURN(0);

error_thread_create:
  pthread_cond_destroy(&share->bg_sts_sync_cond);
error_sync_cond_init:
  pthread_cond_destroy(&share->bg_sts_cond);
error_cond_init:
  DBUG_RETURN(error_num);
}

void spider_free_sts_thread(
  SPIDER_SHARE *share
) {
  DBUG_ENTER("spider_free_sts_thread");
  if (share->bg_sts_init)
  {
    pthread_mutex_lock(&share->sts_mutex);
    share->bg_sts_kill = TRUE;
    pthread_cond_signal(&share->bg_sts_cond);
    pthread_cond_wait(&share->bg_sts_sync_cond, &share->sts_mutex);
    pthread_mutex_unlock(&share->sts_mutex);
    pthread_join(share->bg_sts_thread, NULL);
    pthread_cond_destroy(&share->bg_sts_sync_cond);
    pthread_cond_destroy(&share->bg_sts_cond);
    share->bg_sts_thd_wait = FALSE;
    share->bg_sts_kill = FALSE;
    share->bg_sts_init = FALSE;
  }
  DBUG_VOID_RETURN;
}

void *spider_bg_sts_action(
  void *arg
) {
  SPIDER_SHARE *share = (SPIDER_SHARE*) arg;
  SPIDER_TRX *trx;
  int error_num = 0, roop_count;
  ha_spider spider;
  SPIDER_WIDE_HANDLER wide_handler;
  int *need_mons;
  SPIDER_CONN **conns;
  uint *conn_link_idx;
  uchar *conn_can_fo;
  char **conn_keys;
  spider_db_handler **dbton_hdl;
  THD *thd;
  my_thread_init();
  DBUG_ENTER("spider_bg_sts_action");
  /* init start */
  char *ptr;
  ptr = (char *) my_alloca(
    (sizeof(int) * share->link_count) +
    (sizeof(SPIDER_CONN *) * share->link_count) +
    (sizeof(uint) * share->link_count) +
    (sizeof(uchar) * share->link_bitmap_size) +
    (sizeof(char *) * share->link_count) +
    (sizeof(spider_db_handler *) * SPIDER_DBTON_SIZE));
  if (!ptr)
  {
    pthread_mutex_lock(&share->sts_mutex);
    share->bg_sts_thd_wait = FALSE;
    share->bg_sts_kill = FALSE;
    share->bg_sts_init = FALSE;
    pthread_mutex_unlock(&share->sts_mutex);
    my_thread_end();
    DBUG_RETURN(NULL);
  }
  need_mons = (int *) ptr;
  ptr += (sizeof(int) * share->link_count);
  conns = (SPIDER_CONN **) ptr;
  ptr += (sizeof(SPIDER_CONN *) * share->link_count);
  conn_link_idx = (uint *) ptr;
  ptr += (sizeof(uint) * share->link_count);
  conn_can_fo = (uchar *) ptr;
  ptr += (sizeof(uchar) * share->link_bitmap_size);
  conn_keys = (char **) ptr;
  ptr += (sizeof(char *) * share->link_count);
  dbton_hdl = (spider_db_handler **) ptr;
  pthread_mutex_lock(&share->sts_mutex);
  if (!(thd = SPIDER_new_THD(next_thread_id())))
  {
    share->bg_sts_thd_wait = FALSE;
    share->bg_sts_kill = FALSE;
    share->bg_sts_init = FALSE;
    pthread_mutex_unlock(&share->sts_mutex);
    my_thread_end();
    my_afree(need_mons);
    DBUG_RETURN(NULL);
  }
  SPIDER_set_next_thread_id(thd);
#ifdef HAVE_PSI_INTERFACE
  mysql_thread_set_psi_id(thd->thread_id);
#endif
  thd->thread_stack = (char*) &thd;
  thd->store_globals();
  if (!(trx = spider_get_trx(thd, FALSE, &error_num)))
  {
    delete thd;
    share->bg_sts_thd_wait = FALSE;
    share->bg_sts_kill = FALSE;
    share->bg_sts_init = FALSE;
    pthread_mutex_unlock(&share->sts_mutex);
#if !defined(MYSQL_DYNAMIC_PLUGIN) || !defined(_WIN32)
    set_current_thd(nullptr);
#endif
    my_thread_end();
    my_afree(need_mons);
    DBUG_RETURN(NULL);
  }
  share->bg_sts_thd = thd;
  spider.wide_handler = &wide_handler;
  wide_handler.trx = trx;
  spider.share = share;
  spider.conns = conns;
  spider.conn_link_idx = conn_link_idx;
  spider.conn_can_fo = conn_can_fo;
  spider.need_mons = need_mons;
  spider.conn_keys_first_ptr = share->conn_keys[0];
  spider.conn_keys = conn_keys;
  spider.dbton_handler = dbton_hdl;
  memset(conns, 0, sizeof(SPIDER_CONN *) * share->link_count);
  memset(need_mons, 0, sizeof(int) * share->link_count);
  memset(dbton_hdl, 0, sizeof(spider_db_handler *) * SPIDER_DBTON_SIZE);
  spider_trx_set_link_idx_for_all(&spider);
  spider.search_link_idx = spider_conn_first_link_idx(thd,
    share->link_statuses, share->access_balances, spider.conn_link_idx,
    share->link_count, SPIDER_LINK_STATUS_OK);
  for (roop_count = 0; roop_count < SPIDER_DBTON_SIZE; roop_count++)
  {
    if (
      spider_bit_is_set(share->dbton_bitmap, roop_count) &&
      spider_dbton[roop_count].create_db_handler
    ) {
      if (!(dbton_hdl[roop_count] = spider_dbton[roop_count].create_db_handler(
        &spider, share->dbton_share[roop_count])))
        break;
      if (dbton_hdl[roop_count]->init())
        break;
    }
  }
  if (roop_count < SPIDER_DBTON_SIZE)
  {
    DBUG_PRINT("info",("spider handler init error"));
    for (roop_count = SPIDER_DBTON_SIZE - 1; roop_count >= 0; --roop_count)
    {
      if (
        spider_bit_is_set(share->dbton_bitmap, roop_count) &&
        dbton_hdl[roop_count]
      ) {
        delete dbton_hdl[roop_count];
        dbton_hdl[roop_count] = NULL;
      }
    }
    spider_free_trx(trx, TRUE);
    delete thd;
    share->bg_sts_thd_wait = FALSE;
    share->bg_sts_kill = FALSE;
    share->bg_sts_init = FALSE;
    pthread_mutex_unlock(&share->sts_mutex);
#if !defined(MYSQL_DYNAMIC_PLUGIN) || !defined(_WIN32)
    set_current_thd(nullptr);
#endif
    my_thread_end();
    my_afree(need_mons);
    DBUG_RETURN(NULL);
  }
  /* init end */

  while (TRUE)
  {
    DBUG_PRINT("info",("spider bg sts roop start"));
    if (share->bg_sts_kill)
    {
      DBUG_PRINT("info",("spider bg sts kill start"));
      for (roop_count = SPIDER_DBTON_SIZE - 1; roop_count >= 0; --roop_count)
      {
        if (
          spider_bit_is_set(share->dbton_bitmap, roop_count) &&
          dbton_hdl[roop_count]
        ) {
          delete dbton_hdl[roop_count];
          dbton_hdl[roop_count] = NULL;
        }
      }
      spider_free_trx(trx, TRUE);
      delete thd;
      pthread_cond_signal(&share->bg_sts_sync_cond);
      pthread_mutex_unlock(&share->sts_mutex);
#if !defined(MYSQL_DYNAMIC_PLUGIN) || !defined(_WIN32)
      set_current_thd(nullptr);
#endif
      my_thread_end();
      my_afree(need_mons);
      DBUG_RETURN(NULL);
    }
    if (spider.search_link_idx < 0)
    {
      spider_trx_set_link_idx_for_all(&spider);
      spider.search_link_idx = spider_conn_first_link_idx(thd,
        share->link_statuses, share->access_balances, spider.conn_link_idx,
        share->link_count, SPIDER_LINK_STATUS_OK);
    }
    if (spider.search_link_idx >= 0)
    {
      if (difftime(share->bg_sts_try_time, share->sts_get_time) >=
        share->bg_sts_interval)
      {
        if (!conns[spider.search_link_idx])
        {
          spider_get_conn(share, spider.search_link_idx,
                          share->conn_keys[spider.search_link_idx], trx,
                          &spider, FALSE, FALSE, &error_num);
          conns[spider.search_link_idx]->error_mode = 0;
          spider.search_link_idx = -1;
        }
        if (spider.search_link_idx != -1 && conns[spider.search_link_idx])
        {
          if (spider_get_sts(share, spider.search_link_idx,
            share->bg_sts_try_time, &spider,
            share->bg_sts_interval, share->bg_sts_mode,
            share->bg_sts_sync,
            2, HA_STATUS_CONST | HA_STATUS_VARIABLE))
          {
            spider.search_link_idx = -1;
          }
        }
      }
    }
    memset(need_mons, 0, sizeof(int) * share->link_count);
    share->bg_sts_thd_wait = TRUE;
    pthread_cond_wait(&share->bg_sts_cond, &share->sts_mutex);
  }
}

int spider_create_crd_thread(
  SPIDER_SHARE *share
) {
  int error_num;
  DBUG_ENTER("spider_create_crd_thread");
  if (!share->bg_crd_init)
  {
    if (mysql_cond_init(spd_key_cond_bg_crd,
      &share->bg_crd_cond, NULL))
    {
      error_num = HA_ERR_OUT_OF_MEM;
      goto error_cond_init;
    }
    if (mysql_cond_init(spd_key_cond_bg_crd_sync,
      &share->bg_crd_sync_cond, NULL))
    {
      error_num = HA_ERR_OUT_OF_MEM;
      goto error_sync_cond_init;
    }
    if (mysql_thread_create(spd_key_thd_bg_crd, &share->bg_crd_thread,
      &spider_pt_attr, spider_bg_crd_action, (void *) share)
    )
    {
      error_num = HA_ERR_OUT_OF_MEM;
      goto error_thread_create;
    }
    share->bg_crd_init = TRUE;
  }
  DBUG_RETURN(0);

error_thread_create:
  pthread_cond_destroy(&share->bg_crd_sync_cond);
error_sync_cond_init:
  pthread_cond_destroy(&share->bg_crd_cond);
error_cond_init:
  DBUG_RETURN(error_num);
}

void spider_free_crd_thread(
  SPIDER_SHARE *share
) {
  DBUG_ENTER("spider_free_crd_thread");
  if (share->bg_crd_init)
  {
    pthread_mutex_lock(&share->crd_mutex);
    share->bg_crd_kill = TRUE;
    pthread_cond_signal(&share->bg_crd_cond);
    pthread_cond_wait(&share->bg_crd_sync_cond, &share->crd_mutex);
    pthread_mutex_unlock(&share->crd_mutex);
    pthread_join(share->bg_crd_thread, NULL);
    pthread_cond_destroy(&share->bg_crd_sync_cond);
    pthread_cond_destroy(&share->bg_crd_cond);
    share->bg_crd_thd_wait = FALSE;
    share->bg_crd_kill = FALSE;
    share->bg_crd_init = FALSE;
  }
  DBUG_VOID_RETURN;
}

void *spider_bg_crd_action(
  void *arg
) {
  SPIDER_SHARE *share = (SPIDER_SHARE*) arg;
  SPIDER_TRX *trx;
  int error_num = 0, roop_count;
  ha_spider spider;
  SPIDER_WIDE_HANDLER wide_handler;
  TABLE table;
  int *need_mons;
  SPIDER_CONN **conns;
  uint *conn_link_idx;
  uchar *conn_can_fo;
  char **conn_keys;
  spider_db_handler **dbton_hdl;
  THD *thd;
  my_thread_init();
  DBUG_ENTER("spider_bg_crd_action");
  /* init start */
  char *ptr;
  ptr = (char *) my_alloca(
    (sizeof(int) * share->link_count) +
    (sizeof(SPIDER_CONN *) * share->link_count) +
    (sizeof(uint) * share->link_count) +
    (sizeof(uchar) * share->link_bitmap_size) +
    (sizeof(char *) * share->link_count) +
    (sizeof(spider_db_handler *) * SPIDER_DBTON_SIZE));
  if (!ptr)
  {
    pthread_mutex_lock(&share->crd_mutex);
    share->bg_crd_thd_wait = FALSE;
    share->bg_crd_kill = FALSE;
    share->bg_crd_init = FALSE;
    pthread_mutex_unlock(&share->crd_mutex);
    my_thread_end();
    DBUG_RETURN(NULL);
  }
  need_mons = (int *) ptr;
  ptr += (sizeof(int) * share->link_count);
  conns = (SPIDER_CONN **) ptr;
  ptr += (sizeof(SPIDER_CONN *) * share->link_count);
  conn_link_idx = (uint *) ptr;
  ptr += (sizeof(uint) * share->link_count);
  conn_can_fo = (uchar *) ptr;
  ptr += (sizeof(uchar) * share->link_bitmap_size);
  conn_keys = (char **) ptr;
  ptr += (sizeof(char *) * share->link_count);
  dbton_hdl = (spider_db_handler **) ptr;
  pthread_mutex_lock(&share->crd_mutex);
  if (!(thd = SPIDER_new_THD(next_thread_id())))
  {
    share->bg_crd_thd_wait = FALSE;
    share->bg_crd_kill = FALSE;
    share->bg_crd_init = FALSE;
    pthread_mutex_unlock(&share->crd_mutex);
    my_thread_end();
    my_afree(need_mons);
    DBUG_RETURN(NULL);
  }
  SPIDER_set_next_thread_id(thd);
#ifdef HAVE_PSI_INTERFACE
  mysql_thread_set_psi_id(thd->thread_id);
#endif
  thd->thread_stack = (char*) &thd;
  thd->store_globals();
  if (!(trx = spider_get_trx(thd, FALSE, &error_num)))
  {
    delete thd;
    share->bg_crd_thd_wait = FALSE;
    share->bg_crd_kill = FALSE;
    share->bg_crd_init = FALSE;
    pthread_mutex_unlock(&share->crd_mutex);
#if !defined(MYSQL_DYNAMIC_PLUGIN) || !defined(_WIN32)
    set_current_thd(nullptr);
#endif
    my_thread_end();
    my_afree(need_mons);
    DBUG_RETURN(NULL);
  }
  share->bg_crd_thd = thd;
  table.s = share->table_share;
  table.field = share->table_share->field;
  table.key_info = share->table_share->key_info;
  spider.wide_handler = &wide_handler;
  wide_handler.trx = trx;
  spider.change_table_ptr(&table, share->table_share);
  spider.share = share;
  spider.conns = conns;
  spider.conn_link_idx = conn_link_idx;
  spider.conn_can_fo = conn_can_fo;
  spider.need_mons = need_mons;
  spider.conn_keys_first_ptr = share->conn_keys[0];
  spider.conn_keys = conn_keys;
  spider.dbton_handler = dbton_hdl;
  memset(conns, 0, sizeof(SPIDER_CONN *) * share->link_count);
  memset(need_mons, 0, sizeof(int) * share->link_count);
  memset(dbton_hdl, 0, sizeof(spider_db_handler *) * SPIDER_DBTON_SIZE);
  spider_trx_set_link_idx_for_all(&spider);
  spider.search_link_idx = spider_conn_first_link_idx(thd,
    share->link_statuses, share->access_balances, spider.conn_link_idx,
    share->link_count, SPIDER_LINK_STATUS_OK);
  for (roop_count = 0; roop_count < SPIDER_DBTON_SIZE; roop_count++)
  {
    if (
      spider_bit_is_set(share->dbton_bitmap, roop_count) &&
      spider_dbton[roop_count].create_db_handler
    ) {
      if (!(dbton_hdl[roop_count] = spider_dbton[roop_count].create_db_handler(
        &spider, share->dbton_share[roop_count])))
        break;
      if (dbton_hdl[roop_count]->init())
        break;
    }
  }
  if (roop_count < SPIDER_DBTON_SIZE)
  {
    DBUG_PRINT("info",("spider handler init error"));
    for (roop_count = SPIDER_DBTON_SIZE - 1; roop_count >= 0; --roop_count)
    {
      if (
        spider_bit_is_set(share->dbton_bitmap, roop_count) &&
        dbton_hdl[roop_count]
      ) {
        delete dbton_hdl[roop_count];
        dbton_hdl[roop_count] = NULL;
      }
    }
    spider_free_trx(trx, TRUE);
    delete thd;
    share->bg_crd_thd_wait = FALSE;
    share->bg_crd_kill = FALSE;
    share->bg_crd_init = FALSE;
    pthread_mutex_unlock(&share->crd_mutex);
#if !defined(MYSQL_DYNAMIC_PLUGIN) || !defined(_WIN32)
    set_current_thd(nullptr);
#endif
    my_thread_end();
    my_afree(need_mons);
    DBUG_RETURN(NULL);
  }
  /* init end */

  while (TRUE)
  {
    DBUG_PRINT("info",("spider bg crd roop start"));
    if (share->bg_crd_kill)
    {
      DBUG_PRINT("info",("spider bg crd kill start"));
      for (roop_count = SPIDER_DBTON_SIZE - 1; roop_count >= 0; --roop_count)
      {
        if (
          spider_bit_is_set(share->dbton_bitmap, roop_count) &&
          dbton_hdl[roop_count]
        ) {
          delete dbton_hdl[roop_count];
          dbton_hdl[roop_count] = NULL;
        }
      }
      spider_free_trx(trx, TRUE);
      delete thd;
      pthread_cond_signal(&share->bg_crd_sync_cond);
      pthread_mutex_unlock(&share->crd_mutex);
#if !defined(MYSQL_DYNAMIC_PLUGIN) || !defined(_WIN32)
      set_current_thd(nullptr);
#endif
      my_thread_end();
      my_afree(need_mons);
      DBUG_RETURN(NULL);
    }
    if (spider.search_link_idx < 0)
    {
      spider_trx_set_link_idx_for_all(&spider);
      spider.search_link_idx = spider_conn_first_link_idx(thd,
        share->link_statuses, share->access_balances, spider.conn_link_idx,
        share->link_count, SPIDER_LINK_STATUS_OK);
    }
    if (spider.search_link_idx >= 0)
    {
      if (difftime(share->bg_crd_try_time, share->crd_get_time) >=
        share->bg_crd_interval)
      {
        if (!conns[spider.search_link_idx])
        {
          spider_get_conn(share, spider.search_link_idx,
                          share->conn_keys[spider.search_link_idx], trx,
                          &spider, FALSE, FALSE, &error_num);
          conns[spider.search_link_idx]->error_mode = 0;
          spider.search_link_idx = -1;
        }
        if (spider.search_link_idx != -1 && conns[spider.search_link_idx])
        {
          if (spider_get_crd(share, spider.search_link_idx,
            share->bg_crd_try_time, &spider, &table,
            share->bg_crd_interval, share->bg_crd_mode,
            share->bg_crd_sync,
            2))
          {
            spider.search_link_idx = -1;
          }
        }
      }
    }
    memset(need_mons, 0, sizeof(int) * share->link_count);
    share->bg_crd_thd_wait = TRUE;
    pthread_cond_wait(&share->bg_crd_cond, &share->crd_mutex);
  }
}

int spider_create_mon_threads(
  SPIDER_TRX *trx,
  SPIDER_SHARE *share
) {
  bool create_bg_mons = FALSE;
  int error_num, roop_count, roop_count2;
  SPIDER_LINK_PACK link_pack;
  SPIDER_TABLE_MON_LIST *table_mon_list;
  DBUG_ENTER("spider_create_mon_threads");
  if (!share->bg_mon_init)
  {
    for (roop_count = 0; roop_count < (int) share->all_link_count;
      roop_count++)
    {
      if (share->monitoring_bg_kind[roop_count])
      {
        create_bg_mons = TRUE;
        break;
      }
    }
    if (create_bg_mons)
    {
      char link_idx_str[SPIDER_SQL_INT_LEN];
      int link_idx_str_length;
      char *buf = (char *) my_alloca(share->table_name_length + SPIDER_SQL_INT_LEN + 1);
      spider_string conv_name_str(buf, share->table_name_length +
        SPIDER_SQL_INT_LEN + 1, system_charset_info);
      conv_name_str.init_calc_mem(SPD_MID_CREATE_MON_THREADS_1);
      conv_name_str.length(0);
      conv_name_str.q_append(share->table_name, share->table_name_length);
      for (roop_count = 0; roop_count < (int) share->all_link_count;
        roop_count++)
      {
        if (share->monitoring_bg_kind[roop_count])
        {
          conv_name_str.length(share->table_name_length);
          if (share->static_link_ids[roop_count])
          {
            memcpy(link_idx_str, share->static_link_ids[roop_count],
              share->static_link_ids_lengths[roop_count] + 1);
            link_idx_str_length = share->static_link_ids_lengths[roop_count];
          } else {
            link_idx_str_length = my_sprintf(link_idx_str, (link_idx_str,
              "%010d", roop_count));
          }
          conv_name_str.q_append(link_idx_str, link_idx_str_length + 1);
          conv_name_str.length(conv_name_str.length() - 1);
          if (!(table_mon_list = spider_get_ping_table_mon_list(trx, trx->thd,
            &conv_name_str, share->table_name_length, roop_count,
            share->static_link_ids[roop_count],
            share->static_link_ids_lengths[roop_count],
            (uint32) share->monitoring_sid[roop_count], FALSE, &error_num)))
          {
            my_afree(buf);
            goto error_get_ping_table_mon_list;
          }
          spider_free_ping_table_mon_list(table_mon_list);
        }
      }
      if (!(share->bg_mon_thds = (THD **)
        spider_bulk_malloc(spider_current_trx, SPD_MID_CREATE_MON_THREADS_2, MYF(MY_WME | MY_ZEROFILL),
          &share->bg_mon_thds,
            (uint) (sizeof(THD *) * share->all_link_count),
          &share->bg_mon_threads,
            (uint) (sizeof(pthread_t) * share->all_link_count),
          &share->bg_mon_mutexes,
            (uint) (sizeof(pthread_mutex_t) * share->all_link_count),
          &share->bg_mon_conds,
            (uint) (sizeof(pthread_cond_t) * share->all_link_count),
          &share->bg_mon_sleep_conds,
            (uint) (sizeof(pthread_cond_t) * share->all_link_count),
          NullS))
      ) {
        error_num = HA_ERR_OUT_OF_MEM;
        my_afree(buf);
        goto error_alloc_base;
      }
      for (roop_count = 0; roop_count < (int) share->all_link_count;
        roop_count++)
      {
        if (
          share->monitoring_bg_kind[roop_count] &&
          mysql_mutex_init(spd_key_mutex_bg_mon,
            &share->bg_mon_mutexes[roop_count], MY_MUTEX_INIT_FAST)
        ) {
          error_num = HA_ERR_OUT_OF_MEM;
          my_afree(buf);
          goto error_mutex_init;
        }
      }
      for (roop_count = 0; roop_count < (int) share->all_link_count;
        roop_count++)
      {
        if (
          share->monitoring_bg_kind[roop_count] &&
          mysql_cond_init(spd_key_cond_bg_mon,
            &share->bg_mon_conds[roop_count], NULL)
        ) {
          error_num = HA_ERR_OUT_OF_MEM;
          my_afree(buf);
          goto error_cond_init;
        }
      }
      for (roop_count = 0; roop_count < (int) share->all_link_count;
        roop_count++)
      {
        if (
          share->monitoring_bg_kind[roop_count] &&
          mysql_cond_init(spd_key_cond_bg_mon_sleep,
            &share->bg_mon_sleep_conds[roop_count], NULL)
        ) {
          error_num = HA_ERR_OUT_OF_MEM;
          my_afree(buf);
          goto error_sleep_cond_init;
        }
      }
      link_pack.share = share;
      for (roop_count = 0; roop_count < (int) share->all_link_count;
        roop_count++)
      {
        if (share->monitoring_bg_kind[roop_count])
        {
          link_pack.link_idx = roop_count;
          pthread_mutex_lock(&share->bg_mon_mutexes[roop_count]);
          if (mysql_thread_create(spd_key_thd_bg_mon,
            &share->bg_mon_threads[roop_count], &spider_pt_attr,
            spider_bg_mon_action, (void *) &link_pack)
          )
          {
            error_num = HA_ERR_OUT_OF_MEM;
            my_afree(buf);
            goto error_thread_create;
          }
          pthread_cond_wait(&share->bg_mon_conds[roop_count],
            &share->bg_mon_mutexes[roop_count]);
          pthread_mutex_unlock(&share->bg_mon_mutexes[roop_count]);
        }
      }
      share->bg_mon_init = TRUE;
      my_afree(buf);
    }
  }
  DBUG_RETURN(0);

error_thread_create:
  roop_count2 = roop_count;
  for (roop_count--; roop_count >= 0; roop_count--)
  {
    if (share->monitoring_bg_kind[roop_count])
      pthread_mutex_lock(&share->bg_mon_mutexes[roop_count]);
  }
  share->bg_mon_kill = TRUE;
  for (roop_count = roop_count2 - 1; roop_count >= 0; roop_count--)
  {
    if (share->monitoring_bg_kind[roop_count])
    {
      pthread_cond_wait(&share->bg_mon_conds[roop_count],
        &share->bg_mon_mutexes[roop_count]);
      pthread_mutex_unlock(&share->bg_mon_mutexes[roop_count]);
    }
  }
  share->bg_mon_kill = FALSE;
  roop_count = share->all_link_count;
error_sleep_cond_init:
  for (roop_count--; roop_count >= 0; roop_count--)
  {
    if (share->monitoring_bg_kind[roop_count])
      pthread_cond_destroy(&share->bg_mon_sleep_conds[roop_count]);
  }
  roop_count = share->all_link_count;
error_cond_init:
  for (roop_count--; roop_count >= 0; roop_count--)
  {
    if (share->monitoring_bg_kind[roop_count])
      pthread_cond_destroy(&share->bg_mon_conds[roop_count]);
  }
  roop_count = share->all_link_count;
error_mutex_init:
  for (roop_count--; roop_count >= 0; roop_count--)
  {
    if (share->monitoring_bg_kind[roop_count])
      pthread_mutex_destroy(&share->bg_mon_mutexes[roop_count]);
  }
  spider_free(spider_current_trx, share->bg_mon_thds, MYF(0));
error_alloc_base:
error_get_ping_table_mon_list:
  DBUG_RETURN(error_num);
}

void spider_free_mon_threads(
  SPIDER_SHARE *share
) {
  int roop_count;
  DBUG_ENTER("spider_free_mon_threads");
  if (share->bg_mon_init)
  {
    for (roop_count = 0; roop_count < (int) share->all_link_count;
      roop_count++)
    {
      if (
        share->monitoring_bg_kind[roop_count] &&
        share->bg_mon_thds[roop_count]
      ) {
        share->bg_mon_thds[roop_count]->killed = SPIDER_THD_KILL_CONNECTION;
      }
    }
    for (roop_count = 0; roop_count < (int) share->all_link_count;
      roop_count++)
    {
      if (share->monitoring_bg_kind[roop_count])
        pthread_mutex_lock(&share->bg_mon_mutexes[roop_count]);
    }
    share->bg_mon_kill = TRUE;
    for (roop_count = 0; roop_count < (int) share->all_link_count;
      roop_count++)
    {
      if (share->monitoring_bg_kind[roop_count])
      {
        pthread_cond_signal(&share->bg_mon_sleep_conds[roop_count]);
        pthread_cond_wait(&share->bg_mon_conds[roop_count],
          &share->bg_mon_mutexes[roop_count]);
        pthread_mutex_unlock(&share->bg_mon_mutexes[roop_count]);
        pthread_join(share->bg_mon_threads[roop_count], NULL);
        pthread_cond_destroy(&share->bg_mon_conds[roop_count]);
        pthread_cond_destroy(&share->bg_mon_sleep_conds[roop_count]);
        pthread_mutex_destroy(&share->bg_mon_mutexes[roop_count]);
      }
    }
    spider_free(spider_current_trx, share->bg_mon_thds, MYF(0));
    share->bg_mon_kill = FALSE;
    share->bg_mon_init = FALSE;
  }
  DBUG_VOID_RETURN;
}

void *spider_bg_mon_action(
  void *arg
) {
  SPIDER_LINK_PACK *link_pack = (SPIDER_LINK_PACK*) arg;
  SPIDER_SHARE *share = link_pack->share;
  SPIDER_TRX *trx;
  int error_num, link_idx = link_pack->link_idx;
  THD *thd;
  my_thread_init();
  DBUG_ENTER("spider_bg_mon_action");
  /* init start */
  pthread_mutex_lock(&share->bg_mon_mutexes[link_idx]);
  if (!(thd = SPIDER_new_THD(next_thread_id())))
  {
    share->bg_mon_kill = FALSE;
    share->bg_mon_init = FALSE;
    pthread_cond_signal(&share->bg_mon_conds[link_idx]);
    pthread_mutex_unlock(&share->bg_mon_mutexes[link_idx]);
    my_thread_end();
    DBUG_RETURN(NULL);
  }
  SPIDER_set_next_thread_id(thd);
#ifdef HAVE_PSI_INTERFACE
  mysql_thread_set_psi_id(thd->thread_id);
#endif
  thd->thread_stack = (char*) &thd;
  thd->store_globals();
  if (!(trx = spider_get_trx(thd, FALSE, &error_num)))
  {
    delete thd;
    share->bg_mon_kill = FALSE;
    share->bg_mon_init = FALSE;
    pthread_cond_signal(&share->bg_mon_conds[link_idx]);
    pthread_mutex_unlock(&share->bg_mon_mutexes[link_idx]);
#if !defined(MYSQL_DYNAMIC_PLUGIN) || !defined(_WIN32)
    set_current_thd(nullptr);
#endif
    my_thread_end();
    DBUG_RETURN(NULL);
  }
  share->bg_mon_thds[link_idx] = thd;
  pthread_cond_signal(&share->bg_mon_conds[link_idx]);
/*
  pthread_mutex_unlock(&share->bg_mon_mutexes[link_idx]);
*/
  /* init end */

  while (TRUE)
  {
    DBUG_PRINT("info",("spider bg mon sleep %lld",
      share->monitoring_bg_interval[link_idx]));
    if (!share->bg_mon_kill)
    {
      struct timespec abstime;
      set_timespec_nsec(abstime,
        share->monitoring_bg_interval[link_idx] * 1000);
      pthread_cond_timedwait(&share->bg_mon_sleep_conds[link_idx],
        &share->bg_mon_mutexes[link_idx], &abstime);
    }
    DBUG_PRINT("info",("spider bg mon roop start"));
    if (share->bg_mon_kill)
    {
      DBUG_PRINT("info",("spider bg mon kill start"));
      pthread_cond_signal(&share->bg_mon_conds[link_idx]);
      pthread_mutex_unlock(&share->bg_mon_mutexes[link_idx]);
      spider_free_trx(trx, TRUE);
      delete thd;
#if !defined(MYSQL_DYNAMIC_PLUGIN) || !defined(_WIN32)
      set_current_thd(nullptr);
#endif
      my_thread_end();
      DBUG_RETURN(NULL);
    }
    if (share->monitoring_bg_kind[link_idx])
    {
      lex_start(thd);
      error_num = spider_ping_table_mon_from_table(
        trx,
        thd,
        share,
        link_idx,
        (uint32) share->monitoring_sid[link_idx],
        share->table_name,
        share->table_name_length,
        link_idx,
        NULL,
        0,
        share->monitoring_bg_kind[link_idx],
        share->monitoring_limit[link_idx],
        share->monitoring_bg_flag[link_idx],
        TRUE
      );
      lex_end(thd->lex);
    }
  }
}

/**
  Returns a random (active) server with a maximum required link status

  Calculate the sum of balances of all servers whose link status is at
  most the specified status ("eligible"), generate a random number
  less than this balance, then find the first server cumulatively
  exceeding this balance

  @param thd              Connection used for generating a random number
  @param link_statuses    The link statuses of servers
  @param access_balances  The access balances of servers
  @param conn_link_idx    Array of indexes to servers
  @param link_count       Number of servers
  @param link_status      The maximum required link status
  @retval Index to the found server
  @retval -1              if no eligible servers
  @retval -2              if out of memory
*/
int spider_conn_first_link_idx(
  THD *thd,
  long *link_statuses,
  long *access_balances,
  uint *conn_link_idx,
  int link_count,
  int link_status
) {
  int eligible_link_idx, eligible_links = 0;
  longlong balance_total = 0, balance_threshold;
  double rand_val;
  int *link_idxs, result= -1;
  DBUG_ENTER("spider_conn_first_link_idx");
  char *ptr;
  /* Allocate memory for link_idxs */
  ptr = (char *) my_alloca((sizeof(int) * link_count));
  if (!ptr)
  {
    DBUG_PRINT("info",("spider out of memory"));
    DBUG_RETURN(-2);
  }
  link_idxs = (int *) ptr;

  /* Filter for eligible servers, store their indexes and calculate
  the total balances */
  for (int link_idx = 0; link_idx < link_count; link_idx++)
  {
    DBUG_ASSERT((conn_link_idx[link_idx] - link_idx) % link_count == 0);
    if (link_statuses[conn_link_idx[link_idx]] <= link_status)
    {
      link_idxs[eligible_links] = link_idx;
      balance_total += access_balances[link_idx];
      eligible_links++;
    }
  }

  if (eligible_links == 0)
  {
    DBUG_PRINT("info",("spider all links are failed"));
    my_afree(link_idxs);
    DBUG_RETURN(-1);
  }
  DBUG_PRINT("info",("spider server_id=%lu", thd->variables.server_id));
  DBUG_PRINT("info",("spider thread_id=%lu", thd_get_thread_id(thd)));
  rand_val = spider_rand(thd->variables.server_id + thd_get_thread_id(thd));
  DBUG_PRINT("info",("spider rand_val=%f", rand_val));
  balance_threshold = (longlong) (rand_val * balance_total);
  DBUG_PRINT("info",("spider balance_threshold=%lld", balance_threshold));
  /* Since balance_threshold < total balance, this loop WILL break */
  for (eligible_link_idx = 0;
       eligible_link_idx < eligible_links;
       eligible_link_idx++)
  {
    result = link_idxs[eligible_link_idx];
    const long balance = access_balances[result];
    DBUG_PRINT("info",("spider balances[%d]=%ld",
      link_idxs[eligible_link_idx], balance));
    if (balance_threshold < balance)
      break;
    balance_threshold -= balance;
  }

  DBUG_PRINT("info",("spider first link_idx=%d", result));
  my_afree(link_idxs);
  DBUG_RETURN(result);
}

int spider_conn_next_link_idx(
  THD *thd,
  long *link_statuses,
  long *access_balances,
  uint *conn_link_idx,
  int link_idx,
  int link_count,
  int link_status
) {
  int tmp_link_idx;
  DBUG_ENTER("spider_conn_next_link_idx");
  DBUG_ASSERT((conn_link_idx[link_idx] - link_idx) % link_count == 0);
  tmp_link_idx = spider_conn_first_link_idx(thd, link_statuses,
    access_balances, conn_link_idx, link_count, link_status);
  if (
    tmp_link_idx >= 0 &&
    tmp_link_idx == link_idx
  ) {
    do {
      tmp_link_idx++;
      if (tmp_link_idx >= link_count)
        tmp_link_idx = 0;
      if (tmp_link_idx == link_idx)
        break;
    } while (link_statuses[conn_link_idx[tmp_link_idx]] > link_status);
    DBUG_PRINT("info",("spider next link_idx=%d", tmp_link_idx));
    DBUG_RETURN(tmp_link_idx);
  }
  DBUG_PRINT("info",("spider next link_idx=%d", tmp_link_idx));
  DBUG_RETURN(tmp_link_idx);
}

/**
  Finds the next active server with a maximum required link status

  @param link_statuses  The statuses of servers
  @param conn_link_idx  The array of active servers
  @param link_idx       The index of the current active server
  @param link_count     The number of active servers
  @param link_status    The required maximum link status
  @return               The next active server whose link status is
                        at most the required one.
*/
int spider_conn_link_idx_next(
  long *link_statuses,
  uint *conn_link_idx,
  int link_idx,
  int link_count,
  int link_status
) {
  DBUG_ENTER("spider_conn_link_idx_next");
  do {
    link_idx++;
    if (link_idx >= link_count)
      break;
    /* Asserts that the `link_idx`th active server is in the correct
    "group" */
    DBUG_ASSERT((conn_link_idx[link_idx] - link_idx) % link_count == 0);
  } while (link_statuses[conn_link_idx[link_idx]] > link_status);
  DBUG_PRINT("info",("spider link_idx=%d", link_idx));
  DBUG_RETURN(link_idx);
}

int spider_conn_get_link_status(
  long *link_statuses,
  uint *conn_link_idx,
  int link_idx
) {
  DBUG_ENTER("spider_conn_get_link_status");
  DBUG_PRINT("info",("spider link_status=%d",
    (int) link_statuses[conn_link_idx[link_idx]]));
  DBUG_RETURN((int) link_statuses[conn_link_idx[link_idx]]);
}

int spider_conn_lock_mode(
  ha_spider *spider
) {
  SPIDER_WIDE_HANDLER *wide_handler = spider->wide_handler;
  DBUG_ENTER("spider_conn_lock_mode");
  if (wide_handler->external_lock_type == F_WRLCK ||
    wide_handler->lock_mode == 2)
    DBUG_RETURN(SPIDER_LOCK_MODE_EXCLUSIVE);
  else if (wide_handler->lock_mode == 1)
    DBUG_RETURN(SPIDER_LOCK_MODE_SHARED);
  DBUG_RETURN(SPIDER_LOCK_MODE_NO_LOCK);
}

bool spider_conn_check_recovery_link(
  SPIDER_SHARE *share
) {
  int roop_count;
  DBUG_ENTER("spider_check_recovery_link");
  for (roop_count = 0; roop_count < (int) share->link_count; roop_count++)
  {
    if (share->link_statuses[roop_count] == SPIDER_LINK_STATUS_RECOVERY)
      DBUG_RETURN(TRUE);
  }
  DBUG_RETURN(FALSE);
}

SPIDER_CONN* spider_get_conn_from_idle_connection(
  SPIDER_SHARE *share,
  int all_link_idx,
  char *conn_key,
  ha_spider *spider,
  int link_idx,
  int *error_num
  )
{
  DBUG_ENTER("spider_get_conn_from_idle_connection");
  SPIDER_IP_PORT_CONN *ip_port_conn;
  SPIDER_CONN *conn = NULL;
  uint spider_max_connections = spider_param_max_connections();
  struct timespec abstime;
  ulonglong start, inter_val = 0;
  longlong last_ntime = 0;
  ulonglong wait_time = (ulonglong)spider_param_conn_wait_timeout()*1000*1000*1000; // default 10s

  unsigned long ip_port_count = 0; // init 0

  set_timespec(abstime, 0);

  pthread_mutex_lock(&spider_ipport_conn_mutex);
  if ((ip_port_conn = (SPIDER_IP_PORT_CONN*) my_hash_search_using_hash_value(
    &spider_ipport_conns, share->conn_keys_hash_value[all_link_idx],
    (uchar*) share->conn_keys[all_link_idx], share->conn_keys_lengths[all_link_idx])))
  { /* exists */
    pthread_mutex_unlock(&spider_ipport_conn_mutex);
    pthread_mutex_lock(&ip_port_conn->mutex);
    ip_port_count = ip_port_conn->ip_port_count;
  } else {
    pthread_mutex_unlock(&spider_ipport_conn_mutex);
  }

  if (
    ip_port_conn &&
    ip_port_count >= spider_max_connections &&
    spider_max_connections > 0
  ) { /* no idle conn && enable connection pool, wait */
    pthread_mutex_unlock(&ip_port_conn->mutex);
    start = my_hrtime().val;
    while(1)
    {
      int error;
      inter_val = my_hrtime().val - start; // us
      last_ntime = wait_time - inter_val*1000; // *1000, to ns
      if(last_ntime <= 0)
      {/* wait timeout */
        *error_num = ER_SPIDER_CON_COUNT_ERROR;
        DBUG_RETURN(NULL);
      }
      set_timespec_nsec(abstime, last_ntime);
      pthread_mutex_lock(&ip_port_conn->mutex);
      ++ip_port_conn->waiting_count;
      error = pthread_cond_timedwait(&ip_port_conn->cond, &ip_port_conn->mutex, &abstime);
      --ip_port_conn->waiting_count;
      pthread_mutex_unlock(&ip_port_conn->mutex);
      if (error == ETIMEDOUT || error == ETIME || error != 0 )
      {
        *error_num = ER_SPIDER_CON_COUNT_ERROR;
        DBUG_RETURN(NULL);
      }

      pthread_mutex_lock(&spider_conn_mutex);
      if ((conn = (SPIDER_CONN*) my_hash_search_using_hash_value(
        &spider_open_connections, share->conn_keys_hash_value[all_link_idx],
        (uchar*) share->conn_keys[all_link_idx],
        share->conn_keys_lengths[all_link_idx])))
      {
        /* get conn from spider_open_connections, then delete conn in spider_open_connections */
        my_hash_delete(&spider_open_connections, (uchar*) conn);  
        pthread_mutex_unlock(&spider_conn_mutex);
        DBUG_PRINT("info",("spider get global conn"));
        if (spider)
        {
          spider->conns[link_idx] = conn;
          if (spider_bit_is_set(spider->conn_can_fo, link_idx))
            conn->use_for_active_standby = TRUE;
        }
        DBUG_RETURN(conn);
      }
      else
      {
        pthread_mutex_unlock(&spider_conn_mutex);
      }
    }
  }
  else
  { /* create conn */
    if (ip_port_conn)
      pthread_mutex_unlock(&ip_port_conn->mutex);
    DBUG_PRINT("info",("spider create new conn"));
    if (!(conn= spider_create_conn(share, spider, all_link_idx, link_idx,
                                   error_num)))
      DBUG_RETURN(conn);
    *conn->conn_key = *conn_key;
    if (spider)
    {
      spider->conns[link_idx] = conn;
      if (spider_bit_is_set(spider->conn_can_fo, link_idx))
        conn->use_for_active_standby = TRUE;
    }
  }

  DBUG_RETURN(conn);
}


SPIDER_IP_PORT_CONN* spider_create_ipport_conn(SPIDER_CONN *conn)
{
  DBUG_ENTER("spider_create_ipport_conn");
  if (conn)
  {
    SPIDER_IP_PORT_CONN *ret = (SPIDER_IP_PORT_CONN *)
      my_malloc(PSI_INSTRUMENT_ME, sizeof(*ret), MY_ZEROFILL | MY_WME);
    if (!ret)
    {
      goto err_return_direct;
    }

    if (mysql_mutex_init(spd_key_mutex_conn_i, &ret->mutex, MY_MUTEX_INIT_FAST))
    {
      //error
      goto err_malloc_key;
    }

    if (mysql_cond_init(spd_key_cond_conn_i, &ret->cond, NULL))
    {
      pthread_mutex_destroy(&ret->mutex);
      goto err_malloc_key;
      //error
    }

    ret->key_len = conn->conn_key_length;
    if (ret->key_len <= 0) {
      pthread_cond_destroy(&ret->cond);
      pthread_mutex_destroy(&ret->mutex);
      goto err_malloc_key;
    }

    ret->key = (char *) my_malloc(PSI_INSTRUMENT_ME, ret->key_len +
                             conn->tgt_host_length + 1, MY_ZEROFILL | MY_WME);
    if (!ret->key) {
      pthread_cond_destroy(&ret->cond);
      pthread_mutex_destroy(&ret->mutex);
      goto err_malloc_key;
    }
    ret->remote_ip_str = ret->key + ret->key_len;

    memcpy(ret->key, conn->conn_key, ret->key_len);

    memcpy(ret->remote_ip_str, conn->tgt_host, conn->tgt_host_length);
    ret->remote_port = conn->tgt_port;
    ret->conn_id = conn->conn_id;
    ret->ip_port_count = 1; // init

    ret->key_hash_value = conn->conn_key_hash_value;
    DBUG_RETURN(ret);
err_malloc_key:
    spider_my_free(ret, MYF(0));
err_return_direct:
    DBUG_RETURN(NULL);
  }
  DBUG_RETURN(NULL);
}


void spider_free_ipport_conn(void *info)
{
  DBUG_ENTER("spider_free_ipport_conn");
  if (info)
  {
    SPIDER_IP_PORT_CONN *p = (SPIDER_IP_PORT_CONN *)info;
    pthread_cond_destroy(&p->cond);
    pthread_mutex_destroy(&p->mutex);
    spider_my_free(p->key, MYF(0));
    spider_my_free(p, MYF(0));
  }
  DBUG_VOID_RETURN;
}

void spider_lock_before_query(SPIDER_CONN *conn, int *need_mon)
{
  pthread_mutex_assert_not_owner(&conn->mta_conn_mutex);
  pthread_mutex_lock(&conn->mta_conn_mutex);
  conn->need_mon = need_mon;
  DBUG_ASSERT(!conn->mta_conn_mutex_lock_already);
  DBUG_ASSERT(!conn->mta_conn_mutex_unlock_later);
  conn->mta_conn_mutex_lock_already = TRUE;
  conn->mta_conn_mutex_unlock_later = TRUE;
}

int spider_unlock_after_query(SPIDER_CONN *conn, int ret)
{
  DBUG_ASSERT(conn->mta_conn_mutex_lock_already);
  DBUG_ASSERT(conn->mta_conn_mutex_unlock_later);
  conn->mta_conn_mutex_lock_already = FALSE;
  conn->mta_conn_mutex_unlock_later = FALSE;
  pthread_mutex_unlock(&conn->mta_conn_mutex);
  return ret;
}

int spider_unlock_after_query_1(SPIDER_CONN *conn)
{
  DBUG_ASSERT(conn->mta_conn_mutex_lock_already);
  DBUG_ASSERT(conn->mta_conn_mutex_unlock_later);
  conn->mta_conn_mutex_lock_already = FALSE;
  conn->mta_conn_mutex_unlock_later = FALSE;
  return spider_db_errorno(conn);
}

int spider_unlock_after_query_2(SPIDER_CONN *conn, ha_spider *spider, int link_idx, TABLE *table)
{
  DBUG_ASSERT(conn->mta_conn_mutex_lock_already);
  DBUG_ASSERT(conn->mta_conn_mutex_unlock_later);
  conn->mta_conn_mutex_lock_already = FALSE;
  conn->mta_conn_mutex_unlock_later = FALSE;
  return spider_db_store_result(spider, link_idx, table);
}<|MERGE_RESOLUTION|>--- conflicted
+++ resolved
@@ -455,13 +455,9 @@
         &tmp_filedsn,
           (uint) (share->tgt_filedsns_lengths[all_link_idx] + 1),
         &tmp_driver,
-<<<<<<< HEAD
-          (uint) (share->tgt_drivers_lengths[link_idx] + 1),
+          (uint) (share->tgt_drivers_lengths[all_link_idx] + 1),
         &tmp_odbc_conn_str,
-          (uint) (share->tgt_odbc_conn_strs_lengths[link_idx] + 1),
-=======
-          (uint) (share->tgt_drivers_lengths[all_link_idx] + 1),
->>>>>>> cb0d6dd8
+          (uint) (share->tgt_odbc_conn_strs_lengths[all_link_idx] + 1),
         &need_mon, (uint) (sizeof(int)),
         NullS))
     ) {
@@ -536,21 +532,14 @@
                           share->tgt_filedsns_lengths[all_link_idx]);
     spider_memcpy_or_null(&conn->tgt_driver, tmp_driver, share->tgt_drivers[all_link_idx],
                           &conn->tgt_driver_length,
-<<<<<<< HEAD
-                          share->tgt_drivers_lengths[link_idx]);
+                          share->tgt_drivers_lengths[all_link_idx]);
     spider_memcpy_or_null(&conn->tgt_odbc_conn_str, tmp_odbc_conn_str,
-                          share->tgt_odbc_conn_strs[link_idx],
+                          share->tgt_odbc_conn_strs[all_link_idx],
                           &conn->tgt_odbc_conn_str_length,
-                          share->tgt_odbc_conn_strs_lengths[link_idx]);
-    conn->tgt_port = share->tgt_ports[link_idx];
-    conn->tgt_ssl_vsc = share->tgt_ssl_vscs[link_idx];
-    conn->dbton_id = share->sql_dbton_ids[link_idx];
-=======
-                          share->tgt_drivers_lengths[all_link_idx]);
+                          share->tgt_odbc_conn_strs_lengths[all_link_idx]);
     conn->tgt_port = share->tgt_ports[all_link_idx];
     conn->tgt_ssl_vsc = share->tgt_ssl_vscs[all_link_idx];
     conn->dbton_id = share->sql_dbton_ids[all_link_idx];
->>>>>>> cb0d6dd8
   if (conn->dbton_id == SPIDER_DBTON_SIZE)
   {
       my_printf_error(

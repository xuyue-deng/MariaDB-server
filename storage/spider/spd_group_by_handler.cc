--- conflicted
+++ resolved
@@ -1435,7 +1435,7 @@
   if (!(table_holder= spider_create_table_holder(table_count)))
     DBUG_RETURN(NULL);
 
-  my_bitmap_init(&skips, NULL, query->select->elements, TRUE);
+  my_bitmap_init(&skips, NULL, query->select->elements);
   table_idx = 0;
   from = query->from;
   if (from->table->part_info)
@@ -1539,10 +1539,6 @@
       fields_arg->set_table_holder(table_holder, table_count);
       keep_going = TRUE;
       it.init(*query->select);
-<<<<<<< HEAD
-      my_bitmap_init(&skips, NULL, query->select->elements);
-=======
->>>>>>> 7d4077cc
       int i= -1, n_aux= query->n_aux;
       while ((item = it++))
       {
